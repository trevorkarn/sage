--- conflicted
+++ resolved
@@ -2,11 +2,7 @@
 
 cd src
 
-<<<<<<< HEAD
-./configure --prefix="$SAGE_LOCAL" --libdir="$SAGE_LOCAL/lib"
-=======
 ./configure --disable-gui --prefix="$SAGE_LOCAL" --libdir="$SAGE_LOCAL/lib"
->>>>>>> gambit
 if [ $? -ne 0 ]; then
     echo >&2 "Error configuring Gambit."
     exit 1
@@ -29,10 +25,6 @@
 python setup.py install
 
 if [ $? -ne 0 ]; then
-<<<<<<< HEAD
-    echo "Error installing Cython"
-=======
     echo "Error installing Python API"
->>>>>>> gambit
     exit 1
 fi