--- conflicted
+++ resolved
@@ -46,8 +46,7 @@
         fi
     fi
 done
-<<<<<<< HEAD
-echo >&2 $0:$LINENO: generate conda enviroment files
+echo >&2 $0:$LINENO: generate conda environment files
 (
     echo "name: sage-build"
     echo "channels:"
@@ -87,31 +86,6 @@
         echo "  - $pkg"
     done
 ) > environment-optional.yml
-=======
-echo >&2 $0:$LINENO: generate conda environment files
-echo "name: sage-build" >  environment.yml
-echo "channels:"        >> environment.yml
-echo "  - conda-forge"  >> environment.yml
-echo "  - nodefaults"   >> environment.yml
-echo "dependencies:"    >> environment.yml
-for pkg in $SYSTEM_PACKAGES; do
-    echo "  - $pkg" >> environment.yml
-done
-echo "  # Packages needed for ./bootstrap" >> environment.yml
-for pkg in $BOOTSTRAP_PACKAGES; do
-    echo "  - $pkg" >> environment.yml
-done
-sed 's/name: sage-build/name: sage/' environment.yml > src/environment.yml
-for pkg in $SAGELIB_SYSTEM_PACKAGES; do
-    echo "  - $pkg" >> src/environment.yml
-done
-sed 's/name: sage/name: sage-dev/' src/environment.yml > src/environment-dev.yml
-echo "  # Additional dev tools" >> src/environment-dev.yml
-echo "  - openssh" >> src/environment-dev.yml
-echo "  - pycodestyle" >> src/environment-dev.yml
-echo "  - pytest" >> src/environment-dev.yml
-echo "  - esbonio" >> src/environment-dev.yml
->>>>>>> d1693859
 
 (
     cat src/environment.yml
