--- conflicted
+++ resolved
@@ -18,24 +18,9 @@
 
 from sage_setup import excepthook
 sys.excepthook = excepthook
-<<<<<<< HEAD
 
 # This import allows instancemethods to be pickable
 import sage_setup.fpickle_setup
-=======
-
-# This import allows instancemethods to be pickable
-import sage_setup.fpickle_setup
-
-#########################################################
-### List of Extensions
-###
-### The list of extensions resides in module_list.py in
-### the same directory as this file
-#########################################################
-
-from module_list import ext_modules
->>>>>>> 7d291416
 
 #########################################################
 ### Configuration
@@ -71,7 +56,6 @@
 
 distributions = ['']
 
-<<<<<<< HEAD
 from sage_setup.optional_extension import is_package_installed_and_updated
 
 optional_packages_with_extensions = ['mcqd', 'bliss', 'tdlib', 'primecount',
@@ -92,8 +76,6 @@
 print("Discovered Python/Cython sources, time: %.2f seconds." % (time.time() - t))
 
 
-=======
->>>>>>> 7d291416
 from sage_setup.command.sage_install import sage_install
 
 #########################################################
