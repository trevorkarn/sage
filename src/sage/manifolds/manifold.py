r"""
Topological manifolds

Given a topological field `K` (in most applications, `K = \RR` or
`K = \CC`) and a non-negative integer `n`, a *topological manifold of
dimension* `n` *over K* is a topological space `M` such that

- `M` is a Hausdorff space,
- `M` is second countable,
- every point in `M` has a neighborhood homeomorphic to `K^n`

Topological manifolds are implemented via the class :class:`TopManifold`.
Open subsets of topological manifolds are also implemented via
:class:`TopManifold`, since they are topological manifolds by themselves.

In the current setting, topological manifolds are mostly described by means of
charts (see :class:`~sage.manifolds.chart.Chart`).

:class:`TopManifold` serves as a base class for more specific manifold classes.

.. RUBRIC:: Example 1: the 2-sphere as a topological manifold of dimension
  2 over `\RR`

One starts by declaring `S^2` as a 2-dimensional topological manifold::

    sage: M = TopManifold(2, 'S^2')
    sage: M
    2-dimensional topological manifold S^2

Since the base topological field has not been specified in the argument list
of ``TopManifold``, `\RR` is assumed::

    sage: M.base_field()
    Real Field with 53 bits of precision
    sage: dim(M)
    2

Let us consider the complement of a point, the "North pole" say; this is an
open subset of `S^2`, which we call `U`::

    sage: U = M.open_subset('U'); U
    Open subset U of the 2-dimensional topological manifold S^2

A standard chart on `U` is provided by the stereographic projection from the
North pole to the equatorial plane::

    sage: stereoN.<x,y> = U.chart(); stereoN
    Chart (U, (x, y))

Thanks to the operator ``<x,y>`` on the left-hand side, the coordinates
declared in a chart (here `x` and `y`), are accessible by their names; they are
Sage's symbolic variables::

    sage: y
    y
    sage: type(y)
    <type 'sage.symbolic.expression.Expression'>

The South pole is the point of coordinates `(x,y)=(0,0)` in the above
chart::

    sage: S = U.point((0,0), chart=stereoN, name='S'); S
    Point S on the 2-dimensional topological manifold S^2

Let us call `V` the open subset that is the complement of the South pole and
let us introduce on it the chart induced by the stereographic projection from
the South pole to the equatorial plane::

    sage: V = M.open_subset('V'); V
    Open subset V of the 2-dimensional topological manifold S^2
    sage: stereoS.<u,v> = V.chart(); stereoS
    Chart (V, (u, v))

The North pole is the point of coordinates `(u,v)=(0,0)` in this chart::

    sage: N = V.point((0,0), chart=stereoS, name='N'); N
    Point N on the 2-dimensional topological manifold S^2

To fully construct the manifold, we declare that it is the union of `U`
and `V`::

    sage: M.declare_union(U,V)

and we provide the transition map between the charts ``stereoN`` = `(U, (x, y))`
and ``stereoS`` = `(V, (u, v))`, denoting by W the intersection of U and V
(W is the subset of U defined by `x^2+y^2\not=0`, as well as the subset of V
defined by`u^2+v^2\not=0`)::

    sage: stereoN_to_S = stereoN.transition_map(stereoS, [x/(x^2+y^2), y/(x^2+y^2)],
    ....:                          intersection_name='W', restrictions1= x^2+y^2!=0,
    ....:                                                 restrictions2= u^2+v^2!=0)
    sage: stereoN_to_S
    Change of coordinates from Chart (W, (x, y)) to Chart (W, (u, v))
    sage: stereoN_to_S.display()
    u = x/(x^2 + y^2)
    v = y/(x^2 + y^2)

We give the name ``W`` to the Python variable representing `W=U\cap V`::

    sage: W = U.intersection(V)

The inverse of the transition map is computed by the method ``inverse()``::

    sage: stereoN_to_S.inverse()
    Change of coordinates from Chart (W, (u, v)) to Chart (W, (x, y))
    sage: stereoN_to_S.inverse().display()
    x = u/(u^2 + v^2)
    y = v/(u^2 + v^2)

At this stage, we have four open subsets on `S^2`::

    sage: M.list_of_subsets()
    [2-dimensional topological manifold S^2,
     Open subset U of the 2-dimensional topological manifold S^2,
     Open subset V of the 2-dimensional topological manifold S^2,
     Open subset W of the 2-dimensional topological manifold S^2]

`W` is the open subset that is the complement of the two poles::

    sage: N in W or S in W
    False


The North pole lies in `V` and the South pole in `U`::

    sage: N in V, N in U
    (True, False)
    sage: S in U, S in V
    (True, False)

The manifold's (user) atlas contains four charts, two of them
being restrictions of charts to a smaller domain::

    sage: M.atlas()
    [Chart (U, (x, y)), Chart (V, (u, v)), Chart (W, (x, y)), Chart (W, (u, v))]

Let us consider the point of coordinates (1,2) in the chart ``stereoN``::

    sage: p = M.point((1,2), chart=stereoN, name='p'); p
    Point p on the 2-dimensional topological manifold S^2
    sage: p.parent()
    2-dimensional topological manifold S^2
    sage: p in W
    True

The coordinates of `p` in the chart ``stereoS`` are::

    sage: stereoS(p)
    (1/5, 2/5)

Given the definition of `p`, we have of course::

    sage: stereoN(p)
    (1, 2)

Similarly::

    sage: stereoS(N)
    (0, 0)
    sage: stereoN(S)
    (0, 0)

A continuous map `S^2\rightarrow \RR` (scalar field)::

    sage: f = M.scalar_field({stereoN: atan(x^2+y^2), stereoS: pi/2-atan(u^2+v^2)},
    ....:                    name='f')
    sage: f
    Scalar field f on the 2-dimensional topological manifold S^2
    sage: f.display()
    f: S^2 --> R
    on U: (x, y) |--> arctan(x^2 + y^2)
    on V: (u, v) |--> 1/2*pi - arctan(u^2 + v^2)
    sage: f(p)
    arctan(5)
    sage: f(N)
    1/2*pi
    sage: f(S)
    0
    sage: f.parent()
    Algebra of scalar fields on the 2-dimensional topological manifold S^2
    sage: f.parent().category()
    Category of commutative algebras over Symbolic Ring


.. RUBRIC:: Example 2: the Riemann sphere as a topological manifold of
  dimension 1 over `\CC`

We declare the Riemann sphere `\CC^*` as a 1-dimensional topological manifold
over `\CC`::

    sage: M = TopManifold(1, 'C*', field='complex'); M
    Complex 1-dimensional topological manifold C*

We introduce a first open subset, which is actually
`\CC = \CC^*\setminus\{\infty\}` if we interpret `\CC^*` as the Alexandroff
one-point compactification of `\CC`::

    sage: U = M.open_subset('U')

A natural chart on `U` is then nothing but the identity map of `\CC`, hence
we denote the associated coordinate by `z`::

    sage: Z.<z> = U.chart()

The origin of the complex plane is the point of coordinate `z=0`::

    sage: O = U.point((0,), chart=Z, name='O'); O
    Point O on the Complex 1-dimensional topological manifold C*

Another open subset of `\CC^*` is `V = \CC^*\setminus\{O\}`::

    sage: V = M.open_subset('V')

We define a chart on `V` such that the point at infinity is the point of
coordinate 0 in this chart::

    sage: W.<w> = V.chart(); W
    Chart (V, (w,))
    sage: inf = M.point((0,), chart=W, name='inf', latex_name=r'\infty')
    sage: inf
    Point inf on the Complex 1-dimensional topological manifold C*

To fully construct the Riemann sphere, we declare that it is the union of `U`
and `V`::

    sage: M.declare_union(U,V)

and we provide the transition map between the two charts as `w=1/z` on
on `A = U\cap V`::

    sage: Z_to_W = Z.transition_map(W, 1/z, intersection_name='A',
    ....:                           restrictions1= z!=0, restrictions2= w!=0)
    sage: Z_to_W
    Change of coordinates from Chart (A, (z,)) to Chart (A, (w,))
    sage: Z_to_W.display()
    w = 1/z
    sage: Z_to_W.inverse()
    Change of coordinates from Chart (A, (w,)) to Chart (A, (z,))
    sage: Z_to_W.inverse().display()
    z = 1/w

Let consider the complex number `i` as a point of the Riemann sphere::

    sage: i = M((I,), chart=Z, name='i'); i
    Point i on the Complex 1-dimensional topological manifold C*

Its coordinates w.r.t. the charts ``Z`` and ``W`` are::

    sage: Z(i)
    (I,)
    sage: W(i)
    (-I,)

and we have::

    sage: i in U
    True
    sage: i in V
    True

The following subsets and charts have been defined::

    sage: M.list_of_subsets()
    [Open subset A of the Complex 1-dimensional topological manifold C*,
     Complex 1-dimensional topological manifold C*,
     Open subset U of the Complex 1-dimensional topological manifold C*,
     Open subset V of the Complex 1-dimensional topological manifold C*]
    sage: M.atlas()
    [Chart (U, (z,)), Chart (V, (w,)), Chart (A, (z,)), Chart (A, (w,))]


AUTHORS:

- Eric Gourgoulhon (2015): initial version

REFERENCES:

- J.M. Lee : *Introduction to Topological Manifolds*, 2nd ed., Springer (New
  York) (2011)
- S. Kobayashi & K. Nomizu : *Foundations of Differential Geometry*, vol. 1,
  Interscience Publishers (New York) (1963)
- D. Huybrechts : *Complex Geometry*, Springer (Berlin) (2005)

"""

#*****************************************************************************
#       Copyright (C) 2015 Eric Gourgoulhon <eric.gourgoulhon@obspm.fr>
#       Copyright (C) 2015 Michal Bejger <bejger@camk.edu.pl>
#
#  Distributed under the terms of the GNU General Public License (GPL)
#  as published by the Free Software Foundation; either version 2 of
#  the License, or (at your option) any later version.
#                  http://www.gnu.org/licenses/
#*****************************************************************************

from sage.categories.fields import Fields
<<<<<<< HEAD
from sage.categories.manifolds import Manifolds
from sage.rings.all import CC
from sage.rings.real_mpfr import RR
=======
#*# Before #18175:
from sage.categories.sets_cat import Sets
#*# After #18175, this should become
# from sage.categories.manifolds import Manifolds
from sage.categories.homset import Hom
>>>>>>> f8d3f273
from sage.manifolds.subset import TopManifoldSubset
from sage.manifolds.scalarfield_algebra import ScalarFieldAlgebra

class TopManifold(TopManifoldSubset):
    r"""
    Topological manifold over a topological field `K`.

    Given a topological field `K` (in most applications, `K = \RR` or
    `K = \CC`) and a non-negative integer `n`, a *topological manifold of
    dimension* `n` *over K* is a topological space `M` such that

    - `M` is a Hausdorff space,
    - `M` is second countable,
    - every point in `M` has a neighborhood homeomorphic to `K^n`

    This is a Sage *parent* class, the corresponding *element*
    class being :class:`~sage.manifolds.point.TopManifoldPoint`.

    INPUT:

    - ``n`` -- positive integer; dimension of the manifold
    - ``name`` -- string; name (symbol) given to the manifold
    - ``latex_name`` -- (default: ``None``) string; LaTeX symbol to denote the
      manifold; if none is provided, it is set to ``name``
    - ``field`` -- (default: ``'real'``) field `K` on which the manifold is
      defined; allowed values are

        - ``'real'`` or ``RR`` for a manifold over `\RR`
        - ``'complex'`` or ``CC`` for a manifold over `\CC`
        - an object in the category of topological fields (see
          :class:`~sage.categories.fields.Fields` and
          :class:`~sage.categories.topological_spaces.TopologicalSpaces`)
          for other types of manifolds

    - ``start_index`` -- (default: 0) integer; lower value of the range of
      indices used for "indexed objects" on the manifold, e.g. coordinates
      in a chart
    - ``category`` -- (default: ``None``) to specify the category; if ``None``,
      ``Manifolds(field)`` is assumed (see the category
      :class:`~sage.categories.manifolds.Manifolds`)
    - ``ambient_manifold`` -- (default: ``None``) if not ``None``, the created
      object is considered as an open subset of the topological manifold
      ``ambient_manifold``

    EXAMPLES:

    A 4-dimensional topological manifold (over `\RR`)::

        sage: M = TopManifold(4, 'M', latex_name=r'\mathcal{M}')
        sage: M
        4-dimensional topological manifold M
        sage: latex(M)
        \mathcal{M}
        sage: M.base_field()
        Real Field with 53 bits of precision
        sage: dim(M)
        4

    The input parameter ``start_index`` defines the range of indices on the
    manifold::

        sage: M = TopManifold(4, 'M')
        sage: list(M.irange())
        [0, 1, 2, 3]
        sage: M = TopManifold(4, 'M', start_index=1)
        sage: list(M.irange())
        [1, 2, 3, 4]
        sage: list(TopManifold(4, 'M', start_index=-2).irange())
        [-2, -1, 0, 1]

    A complex manifold::

        sage: N = TopManifold(3, 'N', field='complex'); N
        Complex 3-dimensional topological manifold N

    A manifold over `\QQ`::

        sage: N = TopManifold(6, 'N', field=QQ); N
        6-dimensional topological manifold N over the Rational Field

    A manifold over `\QQ_5`, the field of 5-adic numbers::

        sage: N = TopManifold(2, 'N', field=Qp(5)); N
        2-dimensional topological manifold N over the 5-adic Field with capped
         relative precision 20

    A manifold is a Sage *parent* object, in the category of topological
    manifolds over a given topological field (see
    :class:`~sage.categories.manifolds.Manifolds`)::

        sage: isinstance(M, Parent)
        True
        sage: M.category()
        Category of manifolds over Real Field with 53 bits of precision
        sage: from sage.categories.manifolds import Manifolds
        sage: M.category() is Manifolds(RR)
        True
        sage: M.category() is Manifolds(M.base_field())
        True
        sage: M in Manifolds(RR)
        True
        sage: N in Manifolds(Qp(5))
        True

    The corresponding Sage *elements* are points::

        sage: X.<t, x, y, z> = M.chart()
        sage: p = M.an_element(); p
        Point on the 4-dimensional topological manifold M
        sage: p.parent()
        4-dimensional topological manifold M
        sage: M.is_parent_of(p)
        True
        sage: p in M
        True

    The manifold's points are instances of class
    :class:`~sage.manifolds.point.TopManifoldPoint`::

        sage: isinstance(p, sage.manifolds.point.TopManifoldPoint)
        True

    Manifolds are unique, as long as they are created with the same arguments::

        sage: M is TopManifold(4, 'M', start_index=1)
        True
        sage: M is TopManifold(4, 'M')
        False
        sage: M is TopManifold(4, 'M', latex_name='M', start_index=1)
        False

    Since an open subset of a topological manifold `M` is itself a topological
    manifold, open subsets of `M` are instances of the class
    :class:`TopManifold`::

        sage: U = M.open_subset('U'); U
        Open subset U of the 4-dimensional topological manifold M
        sage: isinstance(U, sage.manifolds.manifold.TopManifold)
        True
        sage: U.base_field() == M.base_field()
        True
        sage: dim(U) == dim(M)
        True

    The manifold passes all the tests of the test suite relative to its
    category::

        sage: TestSuite(M).run()

    """
    def __init__(self, n, name, latex_name=None, field='real', start_index=0,
                 category=None, ambient_manifold=None):
        r"""
        Construct a topological manifold.

        TESTS::

            sage: M = TopManifold(3, 'M', latex_name=r'\mathbb{M}', start_index=1)
            sage: M
            3-dimensional topological manifold M
            sage: latex(M)
            \mathbb{M}
            sage: dim(M)
            3
            sage: X.<x,y,z> = M.chart()
            sage: TestSuite(M).run()

        """
        # Initialization of the attributes _dim, _field and _start_index:
        from sage.rings.integer import Integer
        if not isinstance(n, (int, Integer)):
            raise TypeError("the manifold dimension must be an integer")
        if n<1:
            raise ValueError("the manifold dimension must be strictly " +
                             "positive")
        self._dim = n
        if field == 'real':
            self._field = RR
        elif field == 'complex':
            self._field = CC
        else:
            if field not in Fields():
                raise TypeError("the argument 'field' must be a field")
            self._field = field
        if not isinstance(start_index, (int, Integer)):
            raise TypeError("the starting index must be an integer")
        self._sindex = start_index
        if category is None:
            category = Manifolds(self._field)
        if ambient_manifold is None:
            ambient_manifold = self
        elif not isinstance(ambient_manifold, TopManifold):
            raise TypeError("the argument 'ambient_manifold' must be " +
                            "a topological manifold")
        # Initialization as a subset of the ambient manifold (possibly itself):
        TopManifoldSubset.__init__(self, ambient_manifold, name,
                                   latex_name=latex_name, category=category)
        self._is_open = True
        self._open_covers = [[self]]  # list of open covers of self
        self._atlas = []  # list of charts defined on subsets of self
        self._top_charts = []  # list of charts defined on subsets of self
                        # that are not subcharts of charts on larger subsets
        self._def_chart = None  # default chart
        self._coord_changes = {} # dictionary of transition maps
        # List of charts that individually cover self, i.e. whose
        # domains are self (if non-empty, self is a coordinate domain):
        self._covering_charts = []
        # Algebra of scalar fields defined on self:
        self._scalar_field_algebra = None # to be set by self.scalar_field_algebra()
        # The zero scalar field:
        self._zero_scalar_field = self.scalar_field_algebra().zero()
        # The unit scalar field:
        self._one_scalar_field = self.scalar_field_algebra().one()
        # The identity map on self:
        self._identity_map = Hom(self, self).one()

    def _repr_(self):
        r"""
        String representation of the manifold.

        TESTS::

            sage: M = TopManifold(3, 'M')
            sage: M._repr_()
            '3-dimensional topological manifold M'
            sage: repr(M)  # indirect doctest
            '3-dimensional topological manifold M'
            sage: M  # indirect doctest
            3-dimensional topological manifold M
            sage: M = TopManifold(3, 'M', field='complex')
            sage: M._repr_()
            'Complex 3-dimensional topological manifold M'
            sage: M = TopManifold(3, 'M', field=QQ)
            sage: M._repr_()
            '3-dimensional topological manifold M over the Rational Field'

        If the manifold is actually an open subset of a larger manifold, the
        string representation is different::

            sage: U = M.open_subset('U')
            sage: U._repr_()
            'Open subset U of the 3-dimensional topological manifold M over the Rational Field'

        """
        if self._manifold is self:
            if self._field == RR:
                return "{}-dimensional topological manifold {}".format(
                                                         self._dim, self._name)
            elif self._field == CC:
                return "Complex {}-dimensional topological manifold {}".format(
                                                         self._dim, self._name)
            return "{}-dimensional topological manifold {} over the {}".format(
                                            self._dim, self._name, self._field)
        else:
            return "Open subset {} of the {}".format(self._name,
                                                     self._manifold)

    def _latex_(self):
        r"""
        LaTeX representation of the manifold.

        TESTS::

            sage: M = TopManifold(3, 'M')
            sage: M._latex_()
            'M'
            sage: latex(M)
            M
            sage: M = TopManifold(3, 'M', latex_name=r'\mathcal{M}')
            sage: M._latex_()
            '\\mathcal{M}'
            sage: latex(M)
            \mathcal{M}

        """
        return self._latex_name

    def _an_element_(self):
        r"""
        Construct some point on the manifold.

        EXAMPLES::

            sage: M = TopManifold(2, 'M')
            sage: X.<x,y> = M.chart()
            sage: p = M._an_element_(); p
            Point on the 2-dimensional topological manifold M
            sage: p.coord()
            (0, 0)
            sage: U = M.open_subset('U', coord_def={X: y>1}); U
            Open subset U of the 2-dimensional topological manifold M
            sage: p = U._an_element_(); p
            Point on the 2-dimensional topological manifold M
            sage: p in U
            True
            sage: p.coord()
            (0, 2)
            sage: V = U.open_subset('V', coord_def={X.restrict(U): x<-pi})
            sage: p = V._an_element_(); p
            Point on the 2-dimensional topological manifold M
            sage: p in V
            True
            sage: p.coord()
            (-pi - 1, 2)

        """
        from sage.rings.infinity import Infinity
        if self._def_chart is None:
            return self.element_class(self)
        # Attempt to construct a point in the domain of the default chart
        chart = self._def_chart
        if self._field == RR:
            coords = []
            for coord_range in chart._bounds:
                xmin = coord_range[0][0]
                xmax = coord_range[1][0]
                if xmin == -Infinity:
                    if xmax == Infinity:
                        x = 0
                    else:
                        x = xmax - 1
                else:
                    if xmax == Infinity:
                        x = xmin + 1
                    else:
                        x = (xmin + xmax)/2
                coords.append(x)
        else:
            coords = self._dim*[0]
        if not chart.valid_coordinates(*coords):
            # Attempt to construct a point in the domain of other charts
            if self._field == RR:
                for ch in self._atlas:
                    if ch is self._def_chart:
                        continue # since this case has already been attempted
                    coords = []
                    for coord_range in ch._bounds:
                        xmin = coord_range[0][0]
                        xmax = coord_range[1][0]
                        if xmin == -Infinity:
                            if xmax == Infinity:
                                x = 0
                            else:
                                x = xmax - 1
                        else:
                            if xmax == Infinity:
                                x = xmin + 1
                            else:
                                x = (xmin + xmax)/2
                        coords.append(x)
                    if ch.valid_coordinates(*coords):
                        chart = ch
                        break
                else:
                    # A generic element with specific coordinates could not be
                    # automatically generated, due to too complex cooordinate
                    # conditions. An element without any coordinate set is
                    # returned instead:
                    return self.element_class(self)
            else:
                # Case of manifolds over a field different from R
                for ch in self._atlas:
                    if ch is self._def_chart:
                        continue # since this case has already been attempted
                    if ch.valid_coordinates(*coords):
                        chart = ch
                        break
                else:
                    return self.element_class(self)
        # The point is constructed with check_coords=False since the check
        # has just been performed above:
        return self.element_class(self, coords=coords, chart=chart,
                                  check_coords=False)

    def __contains__(self, point):
        r"""
        Check whether a point is contained in the manifold.

        EXAMPLES::

            sage: M = TopManifold(2, 'M')
            sage: X.<x,y> = M.chart()
            sage: p = M.point((1,2), chart=X)
            sage: M.__contains__(p)
            True
            sage: p in M  # indirect doctest
            True
            sage: U = M.open_subset('U', coord_def={X: x>0})
            sage: U.__contains__(p)
            True
            sage: p in U  # indirect doctest
            True
            sage: V = U.open_subset('V', coord_def={X.restrict(U): y<0})
            sage: V.__contains__(p)
            False
            sage: p in V  # indirect doctest
            False

        """
        # for efficiency, a quick test first:
        if point._subset is self:
            return True
        if point._subset.is_subset(self):
            return True
        for chart in self._atlas:
            if chart in point._coordinates:
                if chart.valid_coordinates( *(point._coordinates[chart]) ):
                    return True
        for chart in point._coordinates:
            for schart in chart._subcharts:
                if schart in self._atlas and schart.valid_coordinates(
                                          *(point._coordinates[chart]) ):
                    return True
        return False

    def dimension(self):
        r"""
        Return the dimension of the manifold over its base field.

        EXAMPLE::

            sage: M = TopManifold(2, 'M')
            sage: M.dimension()
            2

        A shortcut is ``dim()``::

            sage: M.dim()
            2

        The Sage global function ``dim`` can also be used::

            sage: dim(M)
            2

        """
        return self._dim

    dim = dimension

    def base_field(self):
        r"""
        Return the field on which the manifolds is defined.

        OUTPUT:

        - a topological field

        EXAMPLES::

            sage: M = TopManifold(3, 'M')
            sage: M.base_field()
            Real Field with 53 bits of precision
            sage: M = TopManifold(3, 'M', field='complex')
            sage: M.base_field()
            Complex Field with 53 bits of precision
            sage: M = TopManifold(3, 'M', field=QQ)
            sage: M.base_field()
            Rational Field

        """
        return self._field

    def start_index(self):
        r"""
        Return the first value of the index range used on the manifold.

        This is the parameter ``start_index`` passed at the construction of
        the manifold.

        OUTPUT:

        - the integer `i_0` such that all indices of indexed objects on the
          manifold range from `i_0` to `i_0 + n - 1`, where `n` is the
          manifold's dimension.

        EXAMPLES::

            sage: M = TopManifold(3, 'M')
            sage: M.start_index()
            0
            sage: M = TopManifold(3, 'M', start_index=1)
            sage: M.start_index()
            1

        """
        return self._sindex

    def irange(self, start=None):
        r"""
        Single index generator.

        INPUT:

        - ``start`` -- (default: ``None``) initial value `i_0` of the index; if
          none is provided, the value returned by :meth:`start_index()` is
          assumed.

        OUTPUT:

        - an iterable index, starting from `i_0` and ending at
          `i_0 + n - 1`, where `n` is the manifold's dimension.

        EXAMPLES:

        Index range on a 4-dimensional manifold::

            sage: M = TopManifold(4, 'M')
            sage: for i in M.irange():
            ....:     print i,
            ....:
            0 1 2 3
            sage: for i in M.irange(2):
            ....:     print i,
            ....:
            2 3
            sage: list(M.irange())
            [0, 1, 2, 3]

        Index range on a 4-dimensional manifold with starting index=1::

            sage: M = TopManifold(4, 'M', start_index=1)
            sage: for i in M.irange():
            ....:     print i,
            ....:
            1 2 3 4
            sage: for i in M.irange(2):
            ....:    print i,
            ....:
            2 3 4

        In general, one has always::

            sage: M.irange().next() == M.start_index()
            True

        """
        si = self._sindex
        imax = self._dim + si
        if start is None:
            i = si
        else:
            i = start
        while i < imax:
            yield i
            i += 1

    def index_generator(self, nb_indices):
        r"""
        Generator of index series.

        INPUT:

        - ``nb_indices`` -- number of indices in a series

        OUTPUT:

        - an iterable index series for a generic component with the specified
          number of indices

        EXAMPLES:

        Indices on a 2-dimensional manifold::

            sage: M = TopManifold(2, 'M', start_index=1)
            sage: for ind in M.index_generator(2):
            ....:     print ind
            ....:
            (1, 1)
            (1, 2)
            (2, 1)
            (2, 2)

        Loops can be nested::

            sage: for ind1 in M.index_generator(2):
            ....:     print ind1, " : ",
            ....:     for ind2 in M.index_generator(2):
            ....:         print ind2,
            ....:     print ""
            ....:
            (1, 1)  :  (1, 1) (1, 2) (2, 1) (2, 2)
            (1, 2)  :  (1, 1) (1, 2) (2, 1) (2, 2)
            (2, 1)  :  (1, 1) (1, 2) (2, 1) (2, 2)
            (2, 2)  :  (1, 1) (1, 2) (2, 1) (2, 2)

        """
        si = self._sindex
        imax = self._dim - 1 + si
        ind = [si for k in range(nb_indices)]
        ind_end = [si for k in range(nb_indices)]
        ind_end[0] = imax+1
        while ind != ind_end:
            yield tuple(ind)
            ret = 1
            for pos in range(nb_indices-1,-1,-1):
                if ind[pos] != imax:
                    ind[pos] += ret
                    ret = 0
                elif ret == 1:
                    if pos == 0:
                        ind[pos] = imax + 1 # end point reached
                    else:
                        ind[pos] = si
                        ret = 1

    def atlas(self):
        r"""
        Return the list of charts that have been defined on the manifold.

        EXAMPLES:

        Charts on subsets of `\RR^2`::

            sage: M = TopManifold(2, 'R^2')
            sage: c_cart.<x,y> = M.chart() # Cartesian coordinates on R^2
            sage: M.atlas()
            [Chart (R^2, (x, y))]
            sage: U = M.open_subset('U', coord_def={c_cart: (y!=0,x<0)}) # U = R^2 \ half line {y=0,x>=0}
            sage: U.atlas()
            [Chart (U, (x, y))]
            sage: M.atlas()
            [Chart (R^2, (x, y)), Chart (U, (x, y))]
            sage: c_spher.<r, ph> = U.chart(r'r:(0,+oo) ph:(0,2*pi):\phi') # spherical (polar) coordinates on U
            sage: U.atlas()
            [Chart (U, (x, y)), Chart (U, (r, ph))]
            sage: M.atlas()
            [Chart (R^2, (x, y)), Chart (U, (x, y)), Chart (U, (r, ph))]

        """
        return self._atlas

    def top_charts(self):
        r"""
        Return the list of charts defined on subsets of the current manifold
        that are not subcharts of charts on larger subsets.

        OUTPUT:

        - list of charts defined on open subsets of the manifold but not on
          larger subsets

        EXAMPLES:

        Charts on a 2-dimensional manifold::

            sage: TopManifold._clear_cache_()  # for doctests only
            sage: M = TopManifold(2, 'M')
            sage: X.<x,y> = M.chart()
            sage: U = M.open_subset('U', coord_def={X: x>0})
            sage: Y.<u,v> = U.chart()
            sage: M.top_charts()
            [Chart (M, (x, y)), Chart (U, (u, v))]

        Note that the (user) atlas contains one more chart: (U, (x,y)), which
        is not a "top" chart::

            sage: M.atlas()
            [Chart (M, (x, y)), Chart (U, (x, y)), Chart (U, (u, v))]

        """
        return self._top_charts

    def default_chart(self):
        r"""
        Return the default chart defined on the manifold.

        Unless changed via :meth:`set_default_chart`, the *default chart*
        is the first one defined on a subset of the manifold (possibly itself).

        OUTPUT:

        - instance of :class:`~sage.manifolds.chart.Chart`
          representing the default chart.

        EXAMPLES:

        Default chart on a 2-dimensional manifold and on some subsets::

            sage: TopManifold._clear_cache_()  # for doctests only
            sage: M = TopManifold(2, 'M')
            sage: M.chart('x y')
            Chart (M, (x, y))
            sage: M.chart('u v')
            Chart (M, (u, v))
            sage: M.default_chart()
            Chart (M, (x, y))
            sage: A = M.open_subset('A')
            sage: A.chart('t z')
            Chart (A, (t, z))
            sage: A.default_chart()
            Chart (A, (t, z))

        """
        return self._def_chart

    def set_default_chart(self, chart):
        r"""
        Changing the default chart on ``self``.

        INPUT:

        - ``chart`` -- a chart (must be defined on some subset ``self``)

        EXAMPLES:

        Charts on a 2-dimensional manifold::

            sage: TopManifold._clear_cache_() # for doctests only
            sage: M = TopManifold(2, 'M')
            sage: c_xy.<x,y> = M.chart()
            sage: c_uv.<u,v> = M.chart()
            sage: M.default_chart()
            Chart (M, (x, y))
            sage: M.set_default_chart(c_uv)
            sage: M.default_chart()
            Chart (M, (u, v))

        """
        from chart import Chart
        if not isinstance(chart, Chart):
            raise TypeError("{} is not a chart".format(chart))
        if chart._domain is not self:
            if self.is_manifestly_coordinate_domain():
                raise TypeError("the chart domain must coincide with " +
                                "the {}".format(self))
            if chart not in self._atlas:
                raise ValueError("the chart must be defined on the " +
                                 "{}".format(self))
        self._def_chart = chart

    def coord_change(self, chart1, chart2):
        r"""
        Return the change of coordinates (transition map) between two charts
        defined on the manifold.

        The change of coordinates must have been defined previously, for
        instance by the method
        :meth:`~sage.manifolds.chart.Chart.transition_map`.

        INPUT:

        - ``chart1`` -- chart 1
        - ``chart2`` -- chart 2

        OUTPUT:

        - instance of :class:`~sage.manifolds.chart.CoordChange`
          representing the transition map from chart 1 to chart 2

        EXAMPLES:

        Change of coordinates on a 2-dimensional manifold::

            sage: TopManifold._clear_cache_() # for doctests only
            sage: M = TopManifold(2, 'M')
            sage: c_xy.<x,y> = M.chart()
            sage: c_uv.<u,v> = M.chart()
            sage: c_xy.transition_map(c_uv, (x+y, x-y)) # defines the coordinate change
            Change of coordinates from Chart (M, (x, y)) to Chart (M, (u, v))
            sage: M.coord_change(c_xy, c_uv) # returns the coordinate change defined above
            Change of coordinates from Chart (M, (x, y)) to Chart (M, (u, v))

        """
        if (chart1, chart2) not in self._coord_changes:
            raise TypeError("the change of coordinates from " +
                            "{} to {}".format(chart1, chart2) + " has not " +
                            "been defined on the {}".format(self))
        return self._coord_changes[(chart1, chart2)]

    def coord_changes(self):
        r"""
        Return the changes of coordinates (transition maps) defined on
        subsets of the manifold.

        OUTPUT:

        - dictionary of changes of coordinates, with pairs of charts as keys

        EXAMPLES:

        Various changes of coordinates on a 2-dimensional manifold::

            sage: TopManifold._clear_cache_() # for doctests only
            sage: M = TopManifold(2, 'M')
            sage: c_xy.<x,y> = M.chart()
            sage: c_uv.<u,v> = M.chart()
            sage: xy_to_uv = c_xy.transition_map(c_uv, [x+y, x-y])
            sage: M.coord_changes()
            {(Chart (M, (x, y)),
              Chart (M, (u, v))): Change of coordinates from Chart (M, (x, y)) to Chart (M, (u, v))}
            sage: uv_to_xy = xy_to_uv.inverse()
            sage: M.coord_changes()  # random (dictionary output)
            {(Chart (M, (u, v)),
              Chart (M, (x, y))): Change of coordinates from Chart (M, (u, v)) to Chart (M, (x, y)),
             (Chart (M, (x, y)),
              Chart (M, (u, v))): Change of coordinates from Chart (M, (x, y)) to Chart (M, (u, v))}
            sage: c_rs.<r,s> = M.chart()
            sage: uv_to_rs = c_uv.transition_map(c_rs, [-u+2*v, 3*u-v])
            sage: M.coord_changes()  # random (dictionary output)
            {(Chart (M, (u, v)),
              Chart (M, (r, s))): Change of coordinates from Chart (M, (u, v)) to Chart (M, (r, s)),
             (Chart (M, (u, v)),
              Chart (M, (x, y))): Change of coordinates from Chart (M, (u, v)) to Chart (M, (x, y)),
             (Chart (M, (x, y)),
              Chart (M, (u, v))): Change of coordinates from Chart (M, (x, y)) to Chart (M, (u, v))}
            sage: xy_to_rs = uv_to_rs * xy_to_uv
            sage: M.coord_changes()  # random (dictionary output)
            {(Chart (M, (u, v)),
              Chart (M, (r, s))): Change of coordinates from Chart (M, (u, v)) to Chart (M, (r, s)),
             (Chart (M, (u, v)),
              Chart (M, (x, y))): Change of coordinates from Chart (M, (u, v)) to Chart (M, (x, y)),
             (Chart (M, (x, y)),
              Chart (M, (u, v))): Change of coordinates from Chart (M, (x, y)) to Chart (M, (u, v)),
             (Chart (M, (x, y)),
              Chart (M, (r, s))): Change of coordinates from Chart (M, (x, y)) to Chart (M, (r, s))}

        """
        return self._coord_changes

    def is_manifestly_coordinate_domain(self):
        r"""
        Return ``True`` if the manifold is known to be the domain of some
        coordinate chart and ``False`` otherwise.

        If ``False`` is returned, either the manifold cannot be the domain of
        some coordinate chart or no such chart has been declared yet.

        EXAMPLES::

            sage: TopManifold._clear_cache_()  # for doctests only
            sage: M = TopManifold(2, 'M')
            sage: U = M.open_subset('U')
            sage: X.<x,y> = U.chart()
            sage: U.is_manifestly_coordinate_domain()
            True
            sage: M.is_manifestly_coordinate_domain()
            False
            sage: Y.<u,v> = M.chart()
            sage: M.is_manifestly_coordinate_domain()
            True

        """
        return not self._covering_charts == []

    def open_subset(self, name, latex_name=None, coord_def={}):
        r"""
        Create an open subset of the manifold.

        An open subset is a set that is (i) included in the manifold and (ii)
        open with respect to the manifold's topology. It is a topological
        manifold by itself. Hence the returned object is an instance of
        :class:`TopManifold`.

        INPUT:

        - ``name`` -- name given to the open subset
        - ``latex_name`` --  (default: ``None``) LaTeX symbol to denote the
          subset; if none is provided, it is set to ``name``
        - ``coord_def`` -- (default: {}) definition of the subset in
          terms of coordinates; ``coord_def`` must a be dictionary with keys
          charts on the manifold and values the symbolic expressions formed by
          the coordinates to define the subset.

        OUTPUT:

        - the open subset, as an instance of :class:`TopManifold`.

        EXAMPLES:

        Creating an open subset of a 2-dimensional manifold::

            sage: TopManifold._clear_cache_() # for doctests only
            sage: M = TopManifold(2, 'M')
            sage: A = M.open_subset('A'); A
            Open subset A of the 2-dimensional topological manifold M

        As an open subset of a topological manifold, ``A`` is itself a
        topological manifold, on the same topological field and of the same
        dimension as ``M``::

            sage: isinstance(A, sage.manifolds.manifold.TopManifold)
            True
            sage: A.base_field() == M.base_field()
            True
            sage: dim(A) == dim(M)
            True

        Creating an open subset of ``A``::

            sage: B = A.open_subset('B'); B
            Open subset B of the 2-dimensional topological manifold M

        We have then::

            sage: A.subsets()  # random (set output)
            {Open subset B of the 2-dimensional topological manifold M,
             Open subset A of the 2-dimensional topological manifold M}
            sage: B.is_subset(A)
            True
            sage: B.is_subset(M)
            True

        Defining an open subset by some coordinate restrictions: the open
        unit disk in `\RR^2`::

            sage: M = TopManifold(2, 'R^2')
            sage: c_cart.<x,y> = M.chart() # Cartesian coordinates on R^2
            sage: U = M.open_subset('U', coord_def={c_cart: x^2+y^2<1}); U
            Open subset U of the 2-dimensional topological manifold R^2

        Since the argument ``coord_def`` has been set, ``U`` is automatically
        provided with a chart, which is the restriction of the Cartesian one
        to ``U``::

            sage: U.atlas()
            [Chart (U, (x, y))]

        Therefore, one can immediately check whether a point belongs to U::

            sage: M.point((0,0)) in U
            True
            sage: M.point((1/2,1/3)) in U
            True
            sage: M.point((1,2)) in U
            False

        """
        resu = TopManifold(self._dim, name, latex_name=latex_name,
                           field=self._field, start_index=self._sindex,
                           category=self.category(),
                           ambient_manifold=self._manifold)
        #!# NB: the above could have been
        # resu = type(self).__base__(...) instead of resu = TopManifold(...)
        # to allow for open_subset() of derived classes to call first this
        # version,
        # but, because of the category framework, it could NOT have been
        # resu = self.__class__(...)
        # cf. the discussion in
        # https://groups.google.com/forum/#!topic/sage-devel/jHlFxhMDf3Y
        resu._supersets.update(self._supersets)
        for sd in self._supersets:
            sd._subsets.add(resu)
        self._top_subsets.add(resu)
        # Charts on the result from the coordinate definition:
        for chart, restrictions in coord_def.iteritems():
            if chart not in self._atlas:
                raise ValueError("the {} does not belong to ".format(chart) +
                                 "the atlas of {}".format(self))
            chart.restrict(resu, restrictions)
        # Transition maps on the result inferred from those of self:
        for chart1 in coord_def:
            for chart2 in coord_def:
                if chart2 != chart1:
                    if (chart1, chart2) in self._coord_changes:
                        self._coord_changes[(chart1, chart2)].restrict(resu)
        return resu

    def chart(self, coordinates='', names=None):
        r"""
        Define a chart, the domain of which is the manifold.

        A *chart* is a pair `(U,\varphi)`, where `U` is the current manifold
        and `\varphi: U \rightarrow V \subset K^n`
        is a homeomorphism from `U` to an open subset `V` of `K^n`, `K` being
        the field on which the manifold is defined.

        The components `(x^1,\ldots,x^n)` of `\varphi`, defined by
        `\varphi(p) = (x^1(p),\ldots,x^n(p))\in K^n` for any point `p\in U`,
        are called the *coordinates* of the chart `(U,\varphi)`.

        See :class:`~sage.manifolds.chart.Chart` for a complete
        documentation.

        INPUT:

        - ``coordinates`` --  (default: '' (empty string)) single string
          defining the coordinate symbols and ranges: the coordinates are
          separated by ' ' (space) and each coordinate has at most three fields,
          separated by ':':

          1. The coordinate symbol (a letter or a few letters)
          2. (optional, only for manifolds over `\RR`) The interval `I`
             defining the coordinate range: if not
             provided, the coordinate is assumed to span all `\RR`; otherwise
             `I` must be provided in the form (a,b) (or equivalently ]a,b[)
             The bounds a and b can be +/-Infinity, Inf, infinity, inf or oo.
             For *singular* coordinates, non-open intervals such as [a,b] and
             (a,b] (or equivalently ]a,b]) are allowed.
             Note that the interval declaration must not contain any space
             character.
          3. (optional) The LaTeX spelling of the coordinate; if not provided
             the coordinate symbol given in the first field will be used.

          The order of the fields 2 and 3 does not matter and each of them can
          be omitted.
          If it contains any LaTeX expression, the string ``coordinates`` must
          be declared with the prefix 'r' (for "raw") to allow for a proper
          treatment of the backslash character (see examples below).
          If no interval range and no LaTeX spelling is to be provided for any
          coordinate, the argument ``coordinates`` can be omitted when the
          shortcut operator ``<,>`` is used via Sage preparser (see examples
          below)
        - ``names`` -- (default: ``None``) unused argument, except if
          ``coordinates`` is not provided; it must then be a tuple containing
          the coordinate symbols (this is guaranteed if the shortcut operator
          ``<,>`` is used).

        OUTPUT:

        - the created chart, as an instance of
          :class:`~sage.manifolds.chart.Chart` or of the subclass
          :class:`~sage.manifolds.chart.RealChart` for manifolds over `\RR`.

        EXAMPLES:

        Chart on a 2-dimensional manifold::

            sage: TopManifold._clear_cache_() # for doctests only
            sage: M = TopManifold(2, 'M')
            sage: U = M.open_subset('U')
            sage: X = U.chart('x y'); X
            Chart (U, (x, y))
            sage: X[0]
            x
            sage: X[1]
            y
            sage: X[:]
            (x, y)

        The declared coordinates are not known at the global level::

            sage: y
            Traceback (most recent call last):
            ...
            NameError: name 'y' is not defined

        They can be recovered by the operator ``[:]`` applied to the chart::

            sage: (x, y) = X[:]
            sage: y
            y
            sage: type(y)
            <type 'sage.symbolic.expression.Expression'>

        But a shorter way to proceed is to use the operator ``<,>`` in the
        left-hand side of the chart declaration (there is then no need to
        pass the string 'x y' to chart())::

            sage: TopManifold._clear_cache_() # for doctests only
            sage: M = TopManifold(2, 'M')
            sage: U = M.open_subset('U')
            sage: X.<x,y> = U.chart(); X
            Chart (U, (x, y))

        Indeed, the declared coordinates are then known at the global level::

            sage: y
            y
            sage: (x,y) == X[:]
            True

        Actually the instruction ``X.<x,y> = U.chart()`` is
        equivalent to the combination of the two instructions
        ``X = U.chart('x y')`` and ``(x,y) = X[:]``.

        See the documentation of class
        :class:`~sage.manifolds.chart.Chart` for more examples,
        especially regarding the coordinates ranges and restrictions.

        """
        from sage.manifolds.chart import Chart, RealChart
        if self._field == RR:
            return RealChart(self, coordinates=coordinates, names=names)
        return Chart(self, coordinates=coordinates, names=names)

    def scalar_field_algebra(self):
        r"""
        Return the algebra of scalar fields defined the manifold.

        See :class:`~sage.manifolds.scalarfield_algebra.ScalarFieldAlgebra`
        for a complete documentation.

        OUTPUT:

        - instance of
          :class:`~sage.manifolds.scalarfield_algebra.ScalarFieldAlgebra`
          representing the algebra `C^0(U)` of all scalar fields defined
          on `U` = ``self``.

        EXAMPLE:

        Scalar algebra of a 3-dimensional open subset::

            sage: TopManifold._clear_cache_() # for doctests only
            sage: M = TopManifold(3, 'M')
            sage: U = M.open_subset('U')
            sage: CU = U.scalar_field_algebra() ; CU
            Algebra of scalar fields on the Open subset U of the 3-dimensional topological manifold M
            sage: CU.category()
            Category of commutative algebras over Symbolic Ring
            sage: CU.zero()
            Scalar field zero on the Open subset U of the 3-dimensional topological manifold M

        """
        if self._scalar_field_algebra is None:
            self._scalar_field_algebra = ScalarFieldAlgebra(self)
        return self._scalar_field_algebra

    def scalar_field(self, coord_expression=None, chart=None, name=None,
                     latex_name=None):
        r"""
        Define a scalar field on the manifold.

        See :class:`~sage.manifolds.scalarfield.ScalarField` for a complete
        documentation.

        INPUT:

        - ``coord_expression`` -- (default: ``None``) coordinate expression(s)
          of the scalar field; this can be either

          - a single coordinate expression; if the argument ``chart`` is
            ``'all'``, this expression is set to all the charts defined
            on the open set; otherwise, the expression is set in the
            specific chart provided by the argument ``chart``
          - a dictionary of coordinate expressions, with the charts as keys.

          If ``coord_expression`` is ``None`` or does not fully specified the
          scalar field, other coordinate expressions can be added subsequently
          by means of the methods
          :meth:`~sage.manifolds.scalarfield.ScalarField.add_expr`,
          :meth:`~sage.manifolds.scalarfield.ScalarField.add_expr_by_continuation`,
          or :meth:`~sage.manifolds.scalarfield.ScalarField.set_expr`
        - ``chart`` -- (default: ``None``) chart defining the coordinates used
          in ``coord_expression`` when the latter is a single coordinate
          expression; if none is provided (default), the default chart of the
          open set is assumed. If ``chart=='all'``, ``coord_expression`` is
          assumed to be independent of the chart (constant scalar field).
        - ``name`` -- (default: ``None``) name given to the scalar field
        - ``latex_name`` -- (default: ``None``) LaTeX symbol to denote the scalar
          field; if none is provided, the LaTeX symbol is set to ``name``

        OUTPUT:

        - instance of :class:`~sage.manifolds.scalarfield.ScalarField`
          representing the defined scalar field.

        EXAMPLES:

        A scalar field defined by its coordinate expression in the open
        set's default chart::

            sage: TopManifold._clear_cache_() # for doctests only
            sage: M = TopManifold(3, 'M')
            sage: U = M.open_subset('U')
            sage: c_xyz.<x,y,z> = U.chart()
            sage: f = U.scalar_field(sin(x)*cos(y) + z, name='F'); f
            Scalar field F on the Open subset U of the 3-dimensional topological manifold M
            sage: f.display()
            F: U --> R
               (x, y, z) |--> cos(y)*sin(x) + z
            sage: f.parent()
            Algebra of scalar fields on the Open subset U of the 3-dimensional topological manifold M
            sage: f in U.scalar_field_algebra()
            True

        Equivalent definition with the chart specified::

            sage: f = U.scalar_field(sin(x)*cos(y) + z, chart=c_xyz, name='F')
            sage: f.display()
            F: U --> R
               (x, y, z) |--> cos(y)*sin(x) + z

        Equivalent definition with a dictionary of coordinate expression(s)::

            sage: f = U.scalar_field({c_xyz: sin(x)*cos(y) + z}, name='F')
            sage: f.display()
            F: U --> R
               (x, y, z) |--> cos(y)*sin(x) + z

        See the documentation of class
        :class:`~sage.manifolds.scalarfield.ScalarField` for more
        examples.

        .. SEEALSO::

            :meth:`constant_scalar_field`, :meth:`zero_scalar_field`,
            :meth:`one_scalar_field`

        """
        if isinstance(coord_expression, dict):
            # check validity of entry
            for chart in coord_expression:
                if not chart._domain.is_subset(self):
                    raise ValueError("the {} is not defined ".format(chart) +
                                     "on some subset of the " + str(self))
        return self.scalar_field_algebra().element_class(self,
                                            coord_expression=coord_expression,
                                            name=name, latex_name=latex_name,
                                            chart=chart)

    def constant_scalar_field(self, value, name=None, latex_name=None):
        r"""
        Define a constant scalar field on the manifold.

        INPUT:

        - ``value`` -- constant value of the scalar field, either a numerical
          value or a symbolic expression not involving any chart coordinates
        - ``name`` -- (default: ``None``) name given to the scalar field
        - ``latex_name`` -- (default: ``None``) LaTeX symbol to denote the
          scalar field; if none is provided, the LaTeX symbol is set to ``name``

        OUTPUT:

        - instance of :class:`~sage.manifolds.scalarfield.ScalarField`
          representing the scalar field whose constant value is ``value``

        EXAMPLES:

        A constant scalar field on the 2-sphere::

            sage: M = TopManifold(2, 'M') # the 2-dimensional sphere S^2
            sage: U = M.open_subset('U') # complement of the North pole
            sage: c_xy.<x,y> = U.chart() # stereographic coordinates from the North pole
            sage: V = M.open_subset('V') # complement of the South pole
            sage: c_uv.<u,v> = V.chart() # stereographic coordinates from the South pole
            sage: M.declare_union(U,V)   # S^2 is the union of U and V
            sage: xy_to_uv = c_xy.transition_map(c_uv, (x/(x^2+y^2), y/(x^2+y^2)),
            ....:                                intersection_name='W',
            ....:                                restrictions1= x^2+y^2!=0,
            ....:                                restrictions2= u^2+v^2!=0)
            sage: uv_to_xy = xy_to_uv.inverse()
            sage: f = M.constant_scalar_field(-1) ; f
            Scalar field on the 2-dimensional topological manifold M
            sage: f.display()
            M --> R
            on U: (x, y) |--> -1
            on V: (u, v) |--> -1

        We have::

            sage: f.restrict(U) == U.constant_scalar_field(-1)
            True
            sage: M.constant_scalar_field(0) is M.zero_scalar_field()
            True

        .. SEEALSO::

            :meth:`zero_scalar_field`, :meth:`one_scalar_field`
        """
        if value == 0:
            return self.zero_scalar_field()
        return self.scalar_field_algebra().element_class(self,
                                              coord_expression=value,
                                              name=name, latex_name=latex_name,
                                              chart='all')

    def zero_scalar_field(self):
        r"""
        Return the zero scalar field defined on the manifold.

        OUTPUT:

        - instance of :class:`~sage.manifolds.scalarfield.ScalarField`
          representing the constant scalar field with value 0.

        EXAMPLE::

            sage: TopManifold._clear_cache_() # for doctests only
            sage: M = TopManifold(2, 'M')
            sage: X.<x,y> = M.chart()
            sage: f = M.zero_scalar_field() ; f
            Scalar field zero on the 2-dimensional topological manifold M
            sage: f.display()
            zero: M --> R
               (x, y) |--> 0
            sage: f.parent()
            Algebra of scalar fields on the 2-dimensional topological manifold M
            sage: f is M.scalar_field_algebra().zero()
            True

        """
        return self._zero_scalar_field

    def one_scalar_field(self):
        r"""
        Return the constant scalar field with value the unit element of the
        manifold's base field.

        OUTPUT:

        - instance of :class:`~sage.manifolds.scalarfield.ScalarField`
          representing the constant scalar field with value the unit element
          of the manifold's base field.

        EXAMPLE::

            sage: M = TopManifold(2, 'M')
            sage: X.<x,y> = M.chart()
            sage: f = M.one_scalar_field(); f
            Scalar field 1 on the 2-dimensional topological manifold M
            sage: f.display()
            1: M --> R
               (x, y) |--> 1
            sage: f.parent()
            Algebra of scalar fields on the 2-dimensional topological manifold M
            sage: f is M.scalar_field_algebra().one()
            True

        """
        return self._one_scalar_field

    def _Hom_(self, other, category=None):
        r"""
        Construct the set of morphisms (i.e. continuous maps)
        ``self`` --> ``other``.

        INPUT:

        - ``other`` -- an open subset of some topological manifold over the
          same field as ``self``
        - ``category`` -- (default: ``None``) not used here (to ensure
          compatibility with generic hook ``_Hom_``)

        OUTPUT:

        - the homset Hom(U,V), where U is ``self`` and V is ``other``

        See class
        :class:`~sage.manifolds.manifold_homset.TopManifoldHomset`
        for more documentation.

        TESTS::

            sage: M = TopManifold(2, 'M')
            sage: N = TopManifold(3, 'N')
            sage: H = M._Hom_(N); H
            Set of Morphisms from 2-dimensional topological manifold M to
             3-dimensional topological manifold N in Category of sets
            sage: H is Hom(M, N)
            True

        """
        from sage.manifolds.manifold_homset import TopManifoldHomset
        return TopManifoldHomset(self, other)

    def continuous_map(self, codomain, coord_functions=None, chart1=None,
                       chart2=None, name=None, latex_name=None):
        r"""
        Define a continuous map between the current topological manifold
        and another topological manifold over the same topological field.

        See :class:`~sage.manifolds.continuous_map.ContinuousMap` for a
        complete documentation.

        INPUT:

        - ``codomain`` -- the map's codomain (must be an instance
          of :class:`TopManifold`)
        - ``coord_functions`` -- (default: ``None``) if not ``None``, must be
          either

          - (i) a dictionary of
            the coordinate expressions (as lists (or tuples) of the
            coordinates of the image expressed in terms of the coordinates of
            the considered point) with the pairs of charts (chart1, chart2)
            as keys (chart1 being a chart on ``self`` and chart2 a chart on
            ``codomain``)
          - (ii) a single coordinate expression in a given pair of charts, the
            latter being provided by the arguments ``chart1`` and ``chart2``

          In both cases, if the dimension of the codomain is 1, a single
          coordinate expression can be passed instead of a tuple with a single
          element
        - ``chart1`` -- (default: ``None``; used only in case (ii) above) chart
          on the current manifold defining the start coordinates involved in
          ``coord_functions`` for case (ii); if none is provided, the
          coordinates are assumed to refer to the manifold's default chart
        - ``chart2`` -- (default: ``None``; used only in case (ii) above) chart
          on ``codomain`` defining the target coordinates involved in
          ``coord_functions`` for case (ii); if none is provided, the
          coordinates are assumed to refer to the default chart of ``codomain``
        - ``name`` -- (default: ``None``) name given to the continuous
          map
        - ``latex_name`` -- (default: ``None``) LaTeX symbol to denote the
          continuous map; if none is provided, the LaTeX symbol is set to
          ``name``

        OUTPUT:

        - the continuous map, as an instance of
          :class:`~sage.manifolds.continuous_map.ContinuousMap`

        EXAMPLES:

        A continuous map between an open subset of `S^2` covered by regular
        spherical coordinates and `\RR^3`::

            sage: TopManifold._clear_cache_() # for doctests only
            sage: M = TopManifold(2, 'S^2')
            sage: U = M.open_subset('U')
            sage: c_spher.<th,ph> = U.chart(r'th:(0,pi):\theta ph:(0,2*pi):\phi')
            sage: N = TopManifold(3, 'R^3', r'\RR^3')
            sage: c_cart.<x,y,z> = N.chart()  # Cartesian coord. on R^3
            sage: Phi = U.continuous_map(N, (sin(th)*cos(ph), sin(th)*sin(ph), cos(th)),
            ....:                        name='Phi', latex_name=r'\Phi')
            sage: Phi
            Continuous map Phi from the Open subset U of the 2-dimensional topological manifold S^2 to the 3-dimensional topological manifold R^3

        The same definition, but with a dictionary with pairs of charts as
        keys (case (i) above)::

            sage: Phi1 = U.continuous_map(N,
            ....:        {(c_spher, c_cart): (sin(th)*cos(ph), sin(th)*sin(ph), cos(th))},
            ....:        name='Phi', latex_name=r'\Phi')
            sage: Phi1 == Phi
            True

        The continuous map acting on a point::

            sage: p = U.point((pi/2, pi)) ; p
            Point on the 2-dimensional topological manifold S^2
            sage: Phi(p)
            Point on the 3-dimensional topological manifold R^3
            sage: Phi(p).coord(c_cart)
            (-1, 0, 0)
            sage: Phi1(p) == Phi(p)
            True

        See the documentation of class
        :class:`~sage.manifolds.continuous_map.ContinuousMap` for more
        examples.

        """
        homset = Hom(self, codomain)
        if coord_functions is None:
            coord_functions = {}
        if not isinstance(coord_functions, dict):
            # Turn coord_functions into a dictionary:
            if chart1 is None:
                chart1 = self._def_chart
            elif chart1 not in self._atlas:
                raise ValueError("{} is not a chart ".format(chart1) +
                                 "defined on the {}".format(self))
            if chart2 is None:
                chart2 = codomain._def_chart
            elif chart2 not in codomain._atlas:
                raise ValueError("{} is not a chart ".format(chart2) +
                                 " defined on the {}".format(codomain))
            coord_functions = {(chart1, chart2): coord_functions}
        return homset(coord_functions, name=name, latex_name=latex_name)

    def homeomorphism(self, codomain, coord_functions=None, chart1=None,
                       chart2=None, name=None, latex_name=None):
        r"""
        Define a homeomorphism between the current manifold and another one.

        See :class:`~sage.manifolds.continuous_map.ContinuousMap` for a
        complete documentation.

        INPUT:

        - ``codomain`` -- codomain of the homeomorphism (must be an instance
          of :class:`TopManifold`)
        - ``coord_functions`` -- (default: ``None``) if not ``None``, must be
          either

          - (i) a dictionary of
            the coordinate expressions (as lists (or tuples) of the
            coordinates of the image expressed in terms of the coordinates of
            the considered point) with the pairs of charts (chart1, chart2)
            as keys (chart1 being a chart on ``self`` and chart2 a chart on
            ``codomain``)
          - (ii) a single coordinate expression in a given pair of charts, the
            latter being provided by the arguments ``chart1`` and ``chart2``

          In both cases, if the dimension of the codomain is 1, a single
          coordinate expression can be passed instead of a tuple with
          a single element
        - ``chart1`` -- (default: ``None``; used only in case (ii) above) chart
          on the current manifold defining the start coordinates involved in
          ``coord_functions`` for case (ii); if none is provided, the
          coordinates are assumed to refer to the manifold's default chart
        - ``chart2`` -- (default: ``None``; used only in case (ii) above) chart
          on ``codomain`` defining the target coordinates involved in
          ``coord_functions`` for case (ii); if none is provided, the
          coordinates are assumed to refer to the default chart of ``codomain``
        - ``name`` -- (default: ``None``) name given to the homeomorphism
        - ``latex_name`` -- (default: ``None``) LaTeX symbol to denote the
          homeomorphism; if none is provided, the LaTeX symbol is set to
          ``name``

        OUTPUT:

        - the homeomorphism, as an instance of
          :class:`~sage.manifolds.continuous_map.ContinuousMap`

        EXAMPLE:

        Homeomorphism between the open unit disk in `\RR^2` and `\RR^2`::

            sage: TopManifold._clear_cache_()  # for doctests only
            sage: forget()  # for doctests only
            sage: M = TopManifold(2, 'M')  # the open unit disk
            sage: c_xy.<x,y> = M.chart('x:(-1,1) y:(-1,1)')  # Cartesian coord on M
            sage: c_xy.add_restrictions(x^2+y^2<1)
            sage: N = TopManifold(2, 'N')  # R^2
            sage: c_XY.<X,Y> = N.chart()  # canonical coordinates on R^2
            sage: Phi = M.homeomorphism(N, [x/sqrt(1-x^2-y^2), y/sqrt(1-x^2-y^2)],
            ....:                       name='Phi', latex_name=r'\Phi')
            sage: Phi
            Homeomorphism Phi from the 2-dimensional topological manifold M to
             the 2-dimensional topological manifold N
            sage: Phi.display()
            Phi: M --> N
               (x, y) |--> (X, Y) = (x/sqrt(-x^2 - y^2 + 1), y/sqrt(-x^2 - y^2 + 1))

        The inverse homeomorphism::

            sage: Phi^(-1)
            Homeomorphism Phi^(-1) from the 2-dimensional topological
             manifold N to the 2-dimensional topological manifold M
            sage: (Phi^(-1)).display()
            Phi^(-1): N --> M
               (X, Y) |--> (x, y) = (X/sqrt(X^2 + Y^2 + 1), Y/sqrt(X^2 + Y^2 + 1))

        See the documentation of class
        :class:`~sage.manifolds.continuous_map.ContinuousMap` for more
        examples.

        """
        homset = Hom(self, codomain)
        if coord_functions is None:
            coord_functions = {}
        if not isinstance(coord_functions, dict):
            # Turn coord_functions into a dictionary:
            if chart1 is None:
                chart1 = self._def_chart
            elif chart1 not in self._atlas:
                raise ValueError("{} is not a chart ".format(chart1) +
                                 "defined on the {}".format(self))
            if chart2 is None:
                chart2 = codomain._def_chart
            elif chart2 not in codomain._atlas:
                raise ValueError("{} is not a chart ".format(chart2) +
                                 " defined on the {}".format(codomain))
            coord_functions = {(chart1, chart2): coord_functions}
        return homset(coord_functions, name=name, latex_name=latex_name,
                      is_isomorphism=True)

    def identity_map(self):
        r"""
        Identity map of the manifold.

        The identity map of a topological manifold `M` is the trivial
        homeomorphism

        .. MATH::

            \begin{array}{cccc}
            \mathrm{Id}_M: & M & \longrightarrow & M \\
                & p & \longmapsto & p
            \end{array}

        See :class:`~sage.manifolds.continuous_map.ContinuousMap` for a
        complete documentation.

        OUTPUT:

        - the identity map, as an instance of
          :class:`~sage.manifolds.continuous_map.ContinuousMap`

        EXAMPLE:

        Identity map of a complex manifold::

            sage: M = TopManifold(2, 'M', field='complex')
            sage: X.<x,y> = M.chart()
            sage: id = M.identity_map(); id
            Identity map Id_M of the Complex 2-dimensional topological manifold M
            sage: id.parent()
            Set of Morphisms from Complex 2-dimensional topological manifold M
             to Complex 2-dimensional topological manifold M in Category of sets
            sage: id.display()
            Id_M: M --> M
               (x, y) |--> (x, y)

        The identity map acting on a point::

            sage: p = M((1+I, 3-I), name='p'); p
            Point p on the Complex 2-dimensional topological manifold M
            sage: id(p)
            Point p on the Complex 2-dimensional topological manifold M
            sage: id(p) == p
            True

        """
        return self._identity_map<|MERGE_RESOLUTION|>--- conflicted
+++ resolved
@@ -294,17 +294,10 @@
 #*****************************************************************************
 
 from sage.categories.fields import Fields
-<<<<<<< HEAD
 from sage.categories.manifolds import Manifolds
 from sage.rings.all import CC
 from sage.rings.real_mpfr import RR
-=======
-#*# Before #18175:
-from sage.categories.sets_cat import Sets
-#*# After #18175, this should become
-# from sage.categories.manifolds import Manifolds
 from sage.categories.homset import Hom
->>>>>>> f8d3f273
 from sage.manifolds.subset import TopManifoldSubset
 from sage.manifolds.scalarfield_algebra import ScalarFieldAlgebra
 
@@ -1645,7 +1638,8 @@
             sage: N = TopManifold(3, 'N')
             sage: H = M._Hom_(N); H
             Set of Morphisms from 2-dimensional topological manifold M to
-             3-dimensional topological manifold N in Category of sets
+             3-dimensional topological manifold N in Category of manifolds over
+             Real Field with 53 bits of precision
             sage: H is Hom(M, N)
             True
 
@@ -1889,7 +1883,8 @@
             Identity map Id_M of the Complex 2-dimensional topological manifold M
             sage: id.parent()
             Set of Morphisms from Complex 2-dimensional topological manifold M
-             to Complex 2-dimensional topological manifold M in Category of sets
+             to Complex 2-dimensional topological manifold M in Category of
+             manifolds over Complex Field with 53 bits of precision
             sage: id.display()
             Id_M: M --> M
                (x, y) |--> (x, y)
