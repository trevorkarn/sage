r"""
Differentiable Vector Bundles

Let `K` be a topological field. A `C^k`-differentiable *vector bundle* of rank
`n` over the field `K` and over a `C^k`-differentiable manifold `M` (base
space) is a `C^k`-differentiable manifold `E` (total space) together with a
`C^k` differentiable and surjective map `\pi: E \to M` such that for
every point `x \in M`:

- the set `E_x=\pi^{-1}(x)` has the vector space structure of `K^n`,
- there is a neighborhood `U \subset M` of `x` and a `C^k`-diffeomorphism
  `\varphi: \pi^{-1}(x) \to U \times K^n` such that
  `v \mapsto \varphi^{-1}(y,v)` is a linear isomorphism for any `y \in U`.

An important case of a differentiable vector bundle over a differentiable
manifold is the tensor bundle (see :class:`TensorBundle`)

AUTHORS:

- Michael Jung (2019) : initial version

"""

#******************************************************************************
#       Copyright (C) 2019 Michael Jung <micjung at uni-potsdam.de>
#
#  Distributed under the terms of the GNU General Public License (GPL)
#  as published by the Free Software Foundation; either version 2 of
#  the License, or (at your option) any later version.
#                  https://www.gnu.org/licenses/
#******************************************************************************

from sage.categories.vector_bundles import VectorBundles
from sage.rings.all import CC
from sage.rings.real_mpfr import RR
from sage.manifolds.vector_bundle import TopologicalVectorBundle
from sage.rings.infinity import infinity

class DifferentiableVectorBundle(TopologicalVectorBundle):
    r"""
    An instance of this class represents a differentiable vector bundle
    `E \to M`

    INPUT:

    - ``rank`` -- positive integer; rank of the vector bundle
    - ``name`` -- string representation given to the total space
    - ``base_space`` -- the base space (differentiable manifold) `M` over which
      the vector bundle is defined
    - ``field`` -- field `K` which gives the fibers the structure of a
      vector space over `K`; allowed values are

      - ``'real'`` or an object of type ``RealField`` (e.g., ``RR``) for
        a vector bundle over `\RR`
      - ``'complex'`` or an object of type ``ComplexField`` (e.g., ``CC``)
        for a vector bundle over `\CC`
      - an object in the category of topological fields (see
        :class:`~sage.categories.fields.Fields` and
        :class:`~sage.categories.topological_spaces.TopologicalSpaces`)
        for other types of topological fields

    - ``latex_name`` -- (default: ``None``) LaTeX representation given to the
      total space
    - ``category`` -- (default: ``None``) to specify the category; if
      ``None``, ``VectorBundles(base_space, c_field).Differentiable()`` is
      assumed (see the category
      :class:`~sage.categories.vector_bundles.VectorBundles`)

    EXAMPLES:

    A differentiable vector bundle of rank 2 over a 3-dimensional
    differentiable manifold::

        sage: M = Manifold(3, 'M')
        sage: E = M.vector_bundle(2, 'E', field='complex'); E
        Differentiable complex vector bundle E -> M of rank 2 over the base
         space 3-dimensional differentiable manifold M
        sage: E.category()
        Category of smooth vector bundles over Complex Field with 53 bits of
         precision with base space 3-dimensional differentiable manifold M

    At this stage, the differentiable vector bundle has the same
    differentiability degree as the base manifold::

        sage: M.diff_degree() == E.diff_degree()
        True

    """
    def __init__(self, rank, name, base_space, field='real', latex_name=None,
                 category=None, unique_tag=None):
        r"""
        Construct a differentiable vector bundle.

        TESTS::

            sage: M = Manifold(2, 'M')
            sage: from sage.manifolds.differentiable.vector_bundle import DifferentiableVectorBundle
            sage: DifferentiableVectorBundle(2, 'E', M)
            Differentiable real vector bundle E -> M of rank 2 over the base
             space 2-dimensional differentiable manifold M

        """
        diff_degree = base_space._diff_degree
        if category is None:
            if field == 'real':
                field_c = RR
            elif field == 'complex':
                field_c = CC
            else:
                field_c = field
            if diff_degree == infinity:
                category = VectorBundles(base_space, field_c).Smooth()
            else:
                category = VectorBundles(base_space, field_c).Differentiable()
        TopologicalVectorBundle.__init__(self, rank, name, base_space,
                                         field=field,
                                         latex_name=latex_name,
                                         category=category)
        self._diff_degree = diff_degree  # Override diff degree

    def _repr_(self):
        r"""
        String representation of ``self``.

        TESTS::

            sage: M = Manifold(2, 'M')
            sage: E = M.vector_bundle(1, 'E')
            sage: E._repr_()
            'Differentiable real vector bundle E -> M of rank 1 over the base
             space 2-dimensional differentiable manifold M'

        """
        desc = "Differentiable "
        return desc + TopologicalVectorBundle._repr_object_name(self)

    def bundle_connection(self, name, latex_name=None):
        r"""
        Return a bundle connection on ``self``.

        OUTPUT:

        - a bundle connection on ``self`` as an instance of
          :class:`~sage.manifolds.differentiable.bundle_connection.BundleConnection`

        EXAMPLES::

            sage: M = Manifold(3, 'M', start_index=1)
            sage: X.<x,y,z> = M.chart()
            sage: E = M.vector_bundle(2, 'E')
            sage: e = E.local_frame('e') # standard frame for E
            sage: nab = E.bundle_connection('nabla', latex_name=r'\nabla'); nab
            Bundle connection nabla on the Differentiable real vector bundle
             E -> M of rank 2 over the base space 3-dimensional differentiable
             manifold M

        .. SEEALSO::

            Further examples can be found in
            :class:`~sage.manifolds.differentiable.bundle_connection.BundleConnection`.

        """
        from .bundle_connection import BundleConnection
        return BundleConnection(self, name, latex_name)

    def characteristic_class(self, func, **kwargs):
        r"""
        Return a characteristic class of the given type with respect to the
        given function.

        INPUT:

        - ``func`` -- the function corresponding to the characteristic class
          using the Chern-Weil homomorphism; this argument can be either one of
          the predefined classes, in the following specified by
          (field type, class type, name, LaTeX name, function):

          - ``'Chern'`` -- (complex, multiplicative, ``c``, `c`, `1+x`),
          - ``'ChernChar'`` -- (complex, additive, ``ch``, `\mathrm{ch}`,
            `\exp(x)`),
          - ``'Todd'`` -- (complex, additive, ``Td``, `\mathrm{Td}`,
            `\frac{x}{1-\exp(-x)}`),
          - ``'Pontryagin'`` -- (real, multiplicative, ``p``, `p`, `1+x`),
          - ``'Hirzebruch'`` -- (real, multiplicative, ``L``, `L`,
            `\frac{\sqrt{x}}{\tanh(\sqrt{x})}`),
          - ``'AHat'`` -- (real, multiplicative, ``A^``, `\hat{A}`,
            `\frac{\sqrt{x}/2}{\sinh(\sqrt{x}/2)}`),
          - ``'Euler'`` -- (real, Pfaffian, ``e``, `e`, `x`),

        or a symbolic expression. If ``func`` is one of the predefined classes,
        the following arguments are obsolete.

        - ``class_type`` -- (default: ``'multiplicative'``) the type of the
          characteristic class; possible values are:

          - ``'multiplicative'`` -- returns a class of multiplicative type,
            using the determinant
          - ``'additive'`` -- returns a class of additive type, using the trace
          - ``'Pfaffian'`` -- returns a class of Pfaffian type, using the
            Pfaffian

        - ``name`` -- string representation given to the characteristic class
        - ``latex_name`` -- (default: ``None``) LaTeX name given to the
          characteristic class

        EXAMPLES:

        Pontryagin class on the Minkowski space::

            sage: M = Manifold(4, 'M', structure='Lorentzian', start_index=1)
            sage: X.<t,x,y,z> = M.chart()
            sage: g = M.metric()
            sage: g[1,1] = -1
            sage: g[2,2] = 1
            sage: g[3,3] = 1
            sage: g[4,4] = 1
            sage: g.display()
            g = -dt*dt + dx*dx + dy*dy + dz*dz

        Let us introduce the corresponding Levi-Civita connection::

            sage: nab = g.connection(); nab
            Levi-Civita connection nabla_g associated with the Lorentzian
             metric g on the 4-dimensional Lorentzian manifold M
<<<<<<< HEAD
=======
            sage: nab.set_immutable()  # make nab immutable
>>>>>>> 415221a9

        Of course, `\nabla_g` is flat::

            sage: nab.display()

        Let us check the total Pontryagin class which must be the one
        element in the corresponding cohomology ring in this case::

            sage: TM = M.tangent_bundle(); TM
            Tangent bundle TM over the 4-dimensional Lorentzian manifold M
            sage: p = TM.characteristic_class('Pontryagin'); p
            Characteristic class p of multiplicative type associated to x + 1
             on the Tangent bundle TM over the 4-dimensional Lorentzian
             manifold M
            sage: p.function()
            x + 1
            sage: p_form = p.get_form(nab); p_form.display_expansion()
            p(TM, nabla_g) = [1] + [0] + [0] + [0] + [0]

        .. SEEALSO::

            More examples can be found in
            :class:`~sage.manifolds.differentiable.characteristic_class.CharacteristicClass`.

        """
        if self._field_type == 'neither_real_nor_complex':
            raise ValueError("the vector bundle must be real or complex")
        from .characteristic_class import CharacteristicClass, _get_predefined_class
        # Is func a predefined class?
        if isinstance(func, str):
            func_str = func
            # Get predefined class:
            (field_type, class_type, name,
                         latex_name, func) = _get_predefined_class(func_str)
            # The fields must be equal:
            if field_type != self._field_type:
                raise ValueError("base field must be {} ".format(field_type) +
                                 "for class '{}'".format(func_str))
        else:
            # Get arguments:
            class_type = kwargs.pop('class_type', 'multiplicative')
            name = kwargs.pop('name', None)
            latex_name = kwargs.pop('latex_name', None)

        return CharacteristicClass(self, func, class_type=class_type,
                                   name=name, latex_name=latex_name)

    def diff_degree(self):
        r"""
        Return the vector bundle's degree of differentiability.

        The degree of differentiability is the integer `k` (possibly
        `k=\infty`) such that the vector bundle is of class `C^k` over
        its base field. The degree always corresponds to the degree of
        differentiability of it's base space.

        EXAMPLES::

            sage: M = Manifold(2, 'M')
            sage: E = M.vector_bundle(2, 'E')
            sage: E.diff_degree()
            +Infinity
            sage: M = Manifold(2, 'M', structure='differentiable',
            ....:              diff_degree=3)
            sage: E = M.vector_bundle(2, 'E')
            sage: E.diff_degree()
            3

        """
        return self._diff_degree

    def total_space(self):
        r"""
        Return the total space of ``self``.

        .. NOTE::

            At this stage, the total space does not come with induced charts.

        OUTPUT:

        - the total space of ``self`` as an instance of
          :class:`~sage.manifolds.differentiable.manifold.DifferentiableManifold`

        EXAMPLES::

            sage: M = Manifold(3, 'M')
            sage: E = M.vector_bundle(2, 'E')
            sage: E.total_space()
            6-dimensional differentiable manifold E

        """
        if self._total_space is None:
            from sage.manifolds.manifold import Manifold
            base_space = self._base_space
            dim = base_space._dim * self._rank
            sindex = base_space.start_index()
            self._total_space = Manifold(dim, self._name,
                                latex_name=self._latex_name,
                                field=self._field, structure='differentiable',
                                diff_degree=self._diff_degree,
                                start_index=sindex)

        # TODO: if update_atlas: introduce charts via self._atlas

        return self._total_space

# *****************************************************************************

class TensorBundle(DifferentiableVectorBundle):
    r"""
    Tensor bundle over a differentiable manifold along a differentiable map.

    An instance of this class represents the pullback tensor bundle
    `\Phi^* T^{(k,l)}N` along a differentiable map (called *destination map*)

    .. MATH::

        \Phi: M \longrightarrow N

    between two differentiable manifolds `M` and `N` over the topological field
    `K`.

    More precisely, `\Phi^* T^{(k,l)}N` consists of all pairs
    `(p,t) \in M \times T^{(k,l)}N` such that `t \in T_q^{(k,l)}N` for
    `q = \Phi(p)`, namely

    .. MATH::

        t:\ \underbrace{T_q^*N\times\cdots\times T_q^*N}_{k\ \; \mbox{times}}
            \times \underbrace{T_q N\times\cdots\times T_q N}_{l\ \; \mbox{times}}
            \longrightarrow K

    (`k` is called the *contravariant* and `l` the *covariant* rank of the
    tensor bundle).

    The trivializations are directly given by charts on the codomain (called
    *ambient domain*) of `\Phi`.
    In particular, let `(V, \varphi)` be a chart of `N` with components
    `(x^1, \dots, x^n)` such that `q=\Phi(p) \in V`. Then, the matrix entries
    of `t \in T_q^{(k,l)}N` are given by

    .. MATH::

        t^{a_1 \ldots a_k}_{\phantom{a_1 \ldots a_k} \, b_1 \ldots b_l} =
            t \left( \left.\frac{\partial}{\partial x^{a_1}}\right|_q, \dots,
            \left.\frac{\partial}{\partial x^{a_k}}\right|_q,
            \left.\mathrm{d}x^{b_1}\right|_q, \dots,
            \left.\mathrm{d}x^{b_l}\right|_q \right) \in K

    and a trivialization over `U=\Phi^{-1}(V) \subset M` is obtained via

    .. MATH::

        (p,t) \mapsto \left(p, t^{1 \ldots 1}_{\phantom{1 \ldots 1} \, 1 \ldots 1},
            \dots, t^{n \ldots n}_{\phantom{n \ldots n} \, n \ldots n} \right)
            \in U \times K^{n^{(k+l)}}.

    The standard case of a tensor bundle over a differentiable manifold
    corresponds to `M=N` and `\Phi = \mathrm{Id}_M`. Other common cases are
    `\Phi` being an immersion and `\Phi` being a curve in `N` (`M` is then an
    open interval of `\RR`).

    INPUT:

    - ``base_space`` -- the base space (differentiable manifold) `M` over which
      the tensor bundle is defined
    - ``k`` -- the contravariant rank of the corresponding tensor bundle
    - ``l`` -- the covariant rank of the corresponding tensor bundle
    - ``dest_map`` -- (default: ``None``) destination map
      `\Phi:\ M \rightarrow N`
      (type: :class:`~sage.manifolds.differentiable.diff_map.DiffMap`); if
      ``None``, it is assumed that `M=M` and `\Phi` is the identity map of
      `M` (case of the standard tensor bundle over `M`)

    EXAMPLES:

    Pullback tangent bundle of `R^2` along a curve `\Phi`::

        sage: M = Manifold(2, 'M')
        sage: c_cart.<x,y> = M.chart()
        sage: R = Manifold(1, 'R')
        sage: T.<t> = R.chart()  # canonical chart on R
        sage: Phi = R.diff_map(M, [cos(t), sin(t)], name='Phi') ; Phi
        Differentiable map Phi from the 1-dimensional differentiable manifold R
         to the 2-dimensional differentiable manifold M
        sage: Phi.display()
        Phi: R --> M
           t |--> (x, y) = (cos(t), sin(t))
        sage: PhiTM = R.tangent_bundle(dest_map=Phi); PhiTM
        Tangent bundle Phi^*TM over the 1-dimensional differentiable manifold R
         along the Differentiable map Phi from the 1-dimensional differentiable
         manifold R to the 2-dimensional differentiable manifold M

    The section module is the corresponding tensor field module::

        sage: R_tensor_module = R.tensor_field_module((1,0), dest_map=Phi)
        sage: R_tensor_module is PhiTM.section_module()
        True

    """
    def __init__(self, base_space, k, l, dest_map=None):
        r"""
        Construct a tensor bundle.

        TESTS::

            sage: M = Manifold(2, 'M')
            sage: N = Manifold(2, 'N')
            sage: Phi = M.diff_map(N, name='Phi')
            sage: from sage.manifolds.differentiable.vector_bundle import TensorBundle
            sage: TensorBundle(M, 1, 2, dest_map=Phi)
            Tensor bundle Phi^*T^(1,2)N over the 2-dimensional differentiable
             manifold M along the Differentiable map Phi from the 2-dimensional
             differentiable manifold M to the 2-dimensional differentiable
             manifold N

        """
        if dest_map is None:
            self._dest_map = base_space.identity_map()
        else:
            self._dest_map = dest_map
        self._ambient_domain = self._dest_map._codomain
        self._tensor_type = (k, l)
        # Set total space name:
        if not self._dest_map.is_identity():
            if self._dest_map._name is None:
                name = "(unnamed map)^*"
            else:
                name = self._dest_map._name + "^*"
            if self._dest_map._latex_name is None:
                latex_name = r'\mbox{(unnamed map)}^* '
            else:
                latex_name = self._dest_map._latex_name + r'^* '
        else:
            name = ""
            latex_name = ""
        if self._tensor_type == (1, 0):
            name += "T{}".format(self._ambient_domain._name)
            latex_name += r'T{}'.format(self._ambient_domain._latex_name)
        elif self._tensor_type == (0, 1):
            name += "T*{}".format(self._ambient_domain._name)
            latex_name += r'T^*{}'.format(self._ambient_domain._latex_name)
        else:
            name += "T^({},{}){}".format(k, l, self._ambient_domain._name)
            latex_name += r'T^{(' + str(k) + r',' + str(l) + r')}' + \
                          self._ambient_domain._latex_name
        # Initialize differentiable vector bundle:
        rank = self._ambient_domain.dim() ** (k + l)
        DifferentiableVectorBundle.__init__(self, rank, name, base_space,
                                            field=base_space._field,
                                            latex_name=latex_name)

    def _init_derived(self):
        r"""
        Initialize the derived quantities.

        TESTS::

            sage: M = Manifold(2, 'M')
            sage: TM = M.tangent_bundle()
            sage: TM._init_derived()

        """
        self._def_frame = None

    def _repr_(self):
        r"""
        String representation of ``self``.

        TESTS::

            sage: M = Manifold(2, 'M')
            sage: TM = M.tangent_bundle()
            sage: TM # indirect doctest
            Tangent bundle TM over the 2-dimensional differentiable manifold M
            sage: repr(TM) # indirect doctest
            'Tangent bundle TM over the 2-dimensional differentiable manifold M'
            sage: TM._repr_()
            'Tangent bundle TM over the 2-dimensional differentiable manifold M'
            sage: cTM = M.cotangent_bundle()
            sage: cTM._repr_()
            'Cotangent bundle T*M over the 2-dimensional differentiable
             manifold M'
            sage: T12M = M.tensor_bundle(1, 2)
            sage: T12M._repr_()
            'Tensor bundle T^(1,2)M over the 2-dimensional differentiable
             manifold M'

        """
        if self._tensor_type == (1, 0):
            desc = "Tangent bundle "
        elif self._tensor_type == (0, 1):
            desc = "Cotangent bundle "
        else:
            desc = "Tensor bundle "
        desc += self._name + " over the {}".format(self._base_space)
        if not self._dest_map.is_identity():
            desc += " along the {}".format(self._dest_map)
        return desc

    def fiber(self, point):
        r"""
        Return the tensor bundle fiber over a point.

        INPUT:

        - ``point`` -- :class:`~sage.manifolds.point.ManifoldPoint`;
          point `p` of the base manifold of ``self``

        OUTPUT:

        - an instance of :class:`~sage.tensor.modules.finite_rank_free_module.FiniteRankFreeModule`
          representing the tensor bundle fiber over `p`

        EXAMPLES::

            sage: M = Manifold(3, 'M')
            sage: X.<x,y,z> = M.chart()
            sage: p = M((0,2,1), name='p'); p
            Point p on the 3-dimensional differentiable manifold M
            sage: TM = M.tangent_bundle(); TM
            Tangent bundle TM over the 3-dimensional differentiable manifold M
            sage: TM.fiber(p)
            Tangent space at Point p on the 3-dimensional differentiable
             manifold M
            sage: TM.fiber(p) is M.tangent_space(p)
            True

        ::

            sage: T11M = M.tensor_bundle(1,1); T11M
            Tensor bundle T^(1,1)M over the 3-dimensional differentiable
             manifold M
            sage: T11M.fiber(p)
            Free module of type-(1,1) tensors on the Tangent space at Point p
             on the 3-dimensional differentiable manifold M
            sage: T11M.fiber(p) is M.tangent_space(p).tensor_module(1,1)
            True

        """
        amb_point = self._dest_map(point)
        return self._ambient_domain.tangent_space(amb_point).tensor_module(*self._tensor_type)

    def atlas(self):
        r"""
        Return the list of charts that have been defined on the codomain of the
        destination map.

        .. NOTE::

            Since an atlas of charts gives rise to an atlas of trivializations,
            this method directly invokes
            :meth:`~sage.manifolds.manifold.TopologicalManifold.atlas`
            of the class
            :class:`~sage.manifolds.manifold.TopologicalManifold`.

        EXAMPLES::

            sage: M = Manifold(2, 'M')
            sage: X.<x,y> = M.chart()
            sage: Y.<u,v> = M.chart()
            sage: TM = M.tangent_bundle()
            sage: TM.atlas()
            [Chart (M, (x, y)), Chart (M, (u, v))]

        """
        return self._base_space.atlas()

    def section_module(self, domain=None):
        r"""
        Return the section module on ``domain``, namely the corresponding
        tensor field module, of ``self`` on ``domain``.

        .. NOTE::

            This method directly invokes
            :meth:`~sage.manifolds.differentiable.manifold.DifferentiableManifold.tensor_field_module`
            of the class
            :class:`~sage.manifolds.differentiable.manifold.DifferentiableManifold`.

        INPUT:

        - ``domain`` -- (default: ``None``) the domain of the corresponding
          section module; if ``None``, the base space is assumed

        OUTPUT:

        - a
          :class:`~sage.manifolds.differentiable.tensorfield_module.TensorFieldModule`
          (or if `N` is parallelizable, a
          :class:`~sage.manifolds.differentiable.tensorfield_module.TensorFieldFreeModule`)
          representing the module `\mathcal{T}^{(k,l)}(U,\Phi)` of type-`(k,l)`
          tensor fields on the domain `U \subset M` taking values on
          `\Phi(U) \subset N`

        EXAMPLES::

            sage: M = Manifold(2, 'M')
            sage: X.<x,y> = M.chart()
            sage: U = M.open_subset('U')
            sage: TM = M.tangent_bundle()
            sage: TUM = TM.section_module(domain=U); TUM
            Module X(U) of vector fields on the Open subset U of the
             2-dimensional differentiable manifold M
            sage: TUM is U.tensor_field_module((1,0))
            True

        """
        if domain is None:
            base_space = self.base_space()
            return base_space.tensor_field_module(self._tensor_type,
                                                  dest_map=self._dest_map)
        else:
            return domain.tensor_field_module(self._tensor_type,
                                      dest_map=self._dest_map.restrict(domain))

    def section(self, *args, **kwargs):
        r"""
        Return a section of ``self`` on ``domain``, namely a tensor field on
        the subset ``domain`` of the base space.

        .. NOTE::

            This method directly invokes
            :meth:`~sage.manifolds.differentiable.manifold.DifferentiableManifold.tensor_field`
            of the class
            :class:`~sage.manifolds.differentiable.manifold.DifferentiableManifold`.

        INPUT:

        - ``comp`` -- (optional) either the components of the tensor field
          with respect to the vector frame specified by the argument
          ``frame`` or a dictionary of components, the keys of which are vector
          frames or pairs ``(f, c)`` where ``f`` is a vector frame and ``c``
          the chart in which the components are expressed
        - ``frame`` -- (default: ``None``; unused if ``comp`` is not given or
          is a dictionary) vector frame in which the components are given; if
          ``None``, the default vector frame of ``self`` is assumed
        - ``chart`` -- (default: ``None``; unused if ``comp`` is not given or
          is a dictionary) coordinate chart in which the components are
          expressed; if ``None``, the default chart on the domain of ``frame``
          is assumed
        - ``domain`` -- (default: ``None``) domain of the section; if ``None``,
          ``self.base_space()`` is assumed
        - ``name`` -- (default: ``None``) name given to the tensor field
        - ``latex_name`` -- (default: ``None``) LaTeX symbol to denote the
          tensor field; if ``None``, the LaTeX symbol is set to ``name``
        - ``sym`` -- (default: ``None``) a symmetry or a list of symmetries
          among the tensor arguments: each symmetry is described by a tuple
          containing the positions of the involved arguments, with the
          convention ``position=0`` for the first argument; for instance:

          * ``sym = (0,1)`` for a symmetry between the 1st and 2nd arguments
          * ``sym = [(0,2), (1,3,4)]`` for a symmetry between the 1st and 3rd
            arguments and a symmetry between the 2nd, 4th and 5th arguments

        - ``antisym`` -- (default: ``None``) antisymmetry or list of
          antisymmetries among the arguments, with the same convention as for
          ``sym``

        OUTPUT:

        - a :class:`~sage.manifolds.differentiable.tensorfield.TensorField`
          (or if `N` is parallelizable, a
          :class:`~sage.manifolds.differentiable.tensorfield_paral.TensorFieldParal`)
          representing the defined tensor field on the domain `U \subset M`

        EXAMPLES::

            sage: M = Manifold(2, 'M')
            sage: U = M.open_subset('U') ; V = M.open_subset('V')
            sage: M.declare_union(U,V)   # M is the union of U and V
            sage: c_xy.<x,y> = U.chart() ; c_uv.<u,v> = V.chart()
            sage: transf = c_xy.transition_map(c_uv, (x+y, x-y),
            ....:                              intersection_name='W',
            ....:                              restrictions1= x>0,
            ....:                              restrictions2= u+v>0)
            sage: inv = transf.inverse()
            sage: W = U.intersection(V)
            sage: eU = c_xy.frame() ; eV = c_uv.frame()
            sage: T11M = M.tensor_bundle(1, 1); T11M
            Tensor bundle T^(1,1)M over the 2-dimensional differentiable
             manifold M
            sage: t = T11M.section({eU: [[1, x], [0, 2]]}, name='t'); t
            Tensor field t of type (1,1) on the 2-dimensional differentiable
             manifold M
            sage: t.display()
            t = d/dx*dx + x d/dx*dy + 2 d/dy*dy

        An example of use with the arguments ``comp`` and ``domain``::

            sage: TM = M.tangent_bundle()
            sage: w = TM.section([-y, x], domain=U); w
            Vector field on the Open subset U of the 2-dimensional
             differentiable manifold M
            sage: w.display()
            -y d/dx + x d/dy

        """
        nargs = [self._tensor_type[0], self._tensor_type[1]]
        nargs.extend(args)
        domain = kwargs.pop('domain', self._base_space)
        kwargs['dest_map'] = self._dest_map.restrict(domain)
        return domain.tensor_field(*nargs, **kwargs)

    def set_change_of_frame(self, frame1, frame2, change_of_frame,
                            compute_inverse=True):
        r"""
        Relate two vector frames by an automorphism.

        This updates the internal dictionary ``self._frame_changes`` of the
        base space `M`.

        .. SEEALSO::

            For further details on frames on ``self`` see
            :meth:`local_frame`.

        .. NOTE::

            Since frames on ``self`` are directly induced by vector frames on
            the base space, this method directly invokes
            :meth:`~sage.manifolds.differentiable.manifold.DifferentiableManifold.set_change_of_frame`
            of the class
            :class:`~sage.manifolds.differentiable.manifold.DifferentiableManifold`.

        INPUT:

        - ``frame1`` -- frame 1, denoted `(e_i)` below
        - ``frame2`` -- frame 2, denoted `(f_i)` below
        - ``change_of_frame`` -- instance of class
          :class:`~sage.tensor.modules.free_module_automorphism.FreeModuleAutomorphism`
          describing the automorphism `P` that relates the basis `(e_i)` to
          the basis `(f_i)` according to `f_i = P(e_i)`
        - ``compute_inverse`` (default: True) -- if set to True, the inverse
          automorphism is computed and the change from basis `(f_i)` to `(e_i)`
          is set to it in the internal dictionary ``self._frame_changes``

        EXAMPLES::

            sage: M = Manifold(2, 'M')
            sage: c_xy.<x,y> = M.chart()
            sage: e = M.vector_frame('e')
            sage: f = M.vector_frame('f')
            sage: a = M.automorphism_field()
            sage: a[e,:] = [[1,2],[0,3]]
            sage: TM = M.tangent_bundle()
            sage: TM.set_change_of_frame(e, f, a)
            sage: f[0].display(e)
            f_0 = e_0
            sage: f[1].display(e)
            f_1 = 2 e_0 + 3 e_1
            sage: e[0].display(f)
            e_0 = f_0
            sage: e[1].display(f)
            e_1 = -2/3 f_0 + 1/3 f_1
            sage: TM.change_of_frame(e,f)[e,:]
            [1 2]
            [0 3]

        """
        if not frame1._domain.is_subset(self._ambient_domain):
            raise ValueError("the frames must be defined on a subset of "
                             "the {}".format(self._ambient_domain))
        frame1._domain.set_change_of_frame(frame1=frame1, frame2=frame2,
                                           change_of_frame=change_of_frame,
                                           compute_inverse=compute_inverse)

    def change_of_frame(self, frame1, frame2):
        r"""
        Return a change of vector frames defined on the base space of ``self``.

        .. SEEALSO::

            For further details on frames on ``self`` see
            :meth:`local_frame`.

        .. NOTE::

            Since frames on ``self`` are directly induced by vector frames on
            the base space, this method directly invokes
            :meth:`~sage.manifolds.differentiable.manifold.DifferentiableManifold.change_of_frame`
            of the class
            :class:`~sage.manifolds.differentiable.manifold.DifferentiableManifold`.

        INPUT:

        - ``frame1`` -- local frame 1
        - ``frame2`` -- local frame 2

        OUTPUT:

        - a :class:`~sage.tensor.modules.free_module_automorphism.FreeModuleAutomorphism`
          representing, at each point, the vector space automorphism `P` that
          relates frame 1, `(e_i)` say, to frame 2, `(f_i)` say, according to
          `f_i = P(e_i)`

        EXAMPLES::

            sage: M = Manifold(2, 'M')
            sage: c_xy.<x,y> = M.chart()
            sage: c_uv.<u,v> = M.chart()
            sage: c_xy.transition_map(c_uv, (x+y, x-y))
            Change of coordinates from Chart (M, (x, y)) to Chart (M, (u, v))
            sage: TM = M.tangent_bundle()
            sage: TM.change_of_frame(c_xy.frame(), c_uv.frame())
            Field of tangent-space automorphisms on the 2-dimensional
             differentiable manifold M
            sage: TM.change_of_frame(c_xy.frame(), c_uv.frame())[:]
            [ 1/2  1/2]
            [ 1/2 -1/2]
            sage: TM.change_of_frame(c_uv.frame(), c_xy.frame())
            Field of tangent-space automorphisms on the 2-dimensional
             differentiable manifold M
            sage: TM.change_of_frame(c_uv.frame(), c_xy.frame())[:]
            [ 1  1]
            [ 1 -1]
            sage: TM.change_of_frame(c_uv.frame(), c_xy.frame()) == \
            ....:       M.change_of_frame(c_xy.frame(), c_uv.frame()).inverse()
            True

        """
        return self._base_space.change_of_frame(frame1=frame1, frame2=frame2)

    def changes_of_frame(self):
        r"""
        Return the changes of vector frames defined on the base space of
        ``self`` with respect to the destination map.

        .. SEEALSO::

            For further details on frames on ``self`` see
            :meth:`local_frame`.

        OUTPUT:

        - dictionary of automorphisms on the tangent bundle representing
          the changes of frames, the keys being the pair of frames

        EXAMPLES:

        Let us consider a first vector frame on a 2-dimensional
        differentiable manifold::

            sage: M = Manifold(2, 'M')
            sage: X.<x,y> = M.chart()
            sage: TM = M.tangent_bundle()
            sage: e = X.frame(); e
            Coordinate frame (M, (d/dx,d/dy))

        At this stage, the dictionary of changes of frame is empty::

            sage: TM.changes_of_frame()
            {}

        We introduce a second frame on the manifold, relating it to
        frame ``e`` by a field of tangent space automorphisms::

            sage: a = M.automorphism_field(name='a')
            sage: a[:] = [[-y, x], [1, 2]]
            sage: f = e.new_frame(a, 'f'); f
            Vector frame (M, (f_0,f_1))

        Then we have::

            sage: TM.changes_of_frame()  # random (dictionary output)
            {(Coordinate frame (M, (d/dx,d/dy)),
              Vector frame (M, (f_0,f_1))): Field of tangent-space
               automorphisms on the 2-dimensional differentiable manifold M,
             (Vector frame (M, (f_0,f_1)),
              Coordinate frame (M, (d/dx,d/dy))): Field of tangent-space
               automorphisms on the 2-dimensional differentiable manifold M}

        Some checks::

            sage: TM.changes_of_frame()[(e,f)] == a
            True
            sage: TM.changes_of_frame()[(f,e)] == a^(-1)
            True

        """
        base_cof = self._base_space.changes_of_frame()
        # Filter out all frames with respect to dest_map:
        cof = {}
        for frames in base_cof:
            if frames[0]._dest_map == self._dest_map:
                cof[(frames[0], frames[1])] = base_cof[frames]
        return cof

    def frames(self):
        r"""
        Return the list of all vector frames defined on the base space of
        ``self`` with respect to the destination map.

        .. SEEALSO::

            For further details on frames on ``self`` see
            :meth:`local_frame`.

        OUTPUT:

        - list of local frames defined on ``self``

        EXAMPLES:

        Vector frames on subsets of `\RR^2`::

            sage: M = Manifold(2, 'R^2')
            sage: c_cart.<x,y> = M.chart() # Cartesian coordinates on R^2
            sage: TM = M.tangent_bundle()
            sage: TM.frames()
            [Coordinate frame (R^2, (d/dx,d/dy))]
            sage: e = TM.vector_frame('e')
            sage: TM.frames()
            [Coordinate frame (R^2, (d/dx,d/dy)),
             Vector frame (R^2, (e_0,e_1))]
            sage: U = M.open_subset('U', coord_def={c_cart: x^2+y^2<1})
            sage: TU = U.tangent_bundle()
            sage: TU.frames()
            [Coordinate frame (U, (d/dx,d/dy))]
            sage: TM.frames()
            [Coordinate frame (R^2, (d/dx,d/dy)),
             Vector frame (R^2, (e_0,e_1)),
             Coordinate frame (U, (d/dx,d/dy))]

        List of vector frames of a tensor bundle of type `(1 ,1)` along a
        curve::

            sage: M = Manifold(2, 'M')
            sage: c_cart.<x,y> = M.chart()
            sage: e_cart = c_cart.frame() # standard basis
            sage: R = Manifold(1, 'R')
            sage: T.<t> = R.chart()  # canonical chart on R
            sage: Phi = R.diff_map(M, [cos(t), sin(t)], name='Phi') ; Phi
            Differentiable map Phi from the 1-dimensional differentiable
             manifold R to the 2-dimensional differentiable manifold M
            sage: Phi.display()
            Phi: R --> M
               t |--> (x, y) = (cos(t), sin(t))
            sage: PhiT11 = R.tensor_bundle(1, 1, dest_map=Phi); PhiT11
            Tensor bundle Phi^*T^(1,1)M over the 1-dimensional differentiable
             manifold R along the Differentiable map Phi from the 1-dimensional
             differentiable manifold R to the 2-dimensional differentiable
             manifold M
            sage: f = PhiT11.local_frame(); f
            Vector frame (R, (d/dx,d/dy)) with values on the 2-dimensional
             differentiable manifold M
            sage: PhiT11.frames()
            [Vector frame (R, (d/dx,d/dy)) with values on the 2-dimensional
             differentiable manifold M]

        """
        if self._dest_map.is_identity():
            return self._base_space.frames()
        else:
            # Filter out all frames with respect to dest_map:
            frames = []
            for frame in self._base_space.frames():
                if frame._dest_map == self._dest_map:
                    frames.append(frame)
            return frames

    def coframes(self):
        r"""
        Return the list of coframes defined on the base manifold of ``self``
        with respect to the destination map.

        .. SEEALSO::

            For further details on frames on ``self`` see
            :meth:`local_frame`.

        OUTPUT:

        - list of coframes defined on ``self``

        EXAMPLES:

        Coframes on subsets of `\RR^2`::

            sage: M = Manifold(2, 'R^2')
            sage: c_cart.<x,y> = M.chart() # Cartesian coordinates on R^2
            sage: TM = M.tangent_bundle()
            sage: TM.coframes()
            [Coordinate coframe (R^2, (dx,dy))]
            sage: e = TM.vector_frame('e')
            sage: M.coframes()
            [Coordinate coframe (R^2, (dx,dy)), Coframe (R^2, (e^0,e^1))]
            sage: U = M.open_subset('U', coord_def={c_cart: x^2+y^2<1})
            sage: TU = U.tangent_bundle()
            sage: TU.coframes()
            [Coordinate coframe (U, (dx,dy))]
            sage: e.restrict(U)
            Vector frame (U, (e_0,e_1))
            sage: TU.coframes()
            [Coordinate coframe (U, (dx,dy)), Coframe (U, (e^0,e^1))]
            sage: TM.coframes()
            [Coordinate coframe (R^2, (dx,dy)),
             Coframe (R^2, (e^0,e^1)),
             Coordinate coframe (U, (dx,dy)),
             Coframe (U, (e^0,e^1))]

        """
        if self._dest_map.is_identity():
            return self._base_space.coframes()
        else:
            # Filter out all coframes with respect to dest_map:
            coframes = []
            for coframe in self._base_space.coframes():
                if coframe._dest_map == self._dest_map:
                    coframes.append(coframe)
            return coframes

    def trivialization(self, coordinates='', names=None, calc_method=None):
        r"""
        Return a trivialization of ``self`` in terms of a chart on the codomain
        of the destination map.

        .. NOTE::

            Since a chart gives direct rise to a trivialization, this method is
            nothing but an invocation of
            :meth:`~sage.manifolds.manifold.TopologicalManifold.chart` of the
            class
            :class:`~sage.manifolds.manifold.TopologicalManifold`.


        INPUT:

        - ``coordinates`` --  (default: ``''`` (empty string)) string
          defining the coordinate symbols, ranges and possible periodicities,
          see below
        - ``names`` -- (default: ``None``) unused argument, except if
          ``coordinates`` is not provided; it must then be a tuple containing
          the coordinate symbols (this is guaranteed if the shortcut operator
          ``<,>`` is used)
        - ``calc_method`` -- (default: ``None``) string defining the calculus
          method to be used on this chart; must be one of

          - ``'SR'``: Sage's default symbolic engine (Symbolic Ring)
          - ``'sympy'``: SymPy
          - ``None``: the current calculus method defined on the manifold is
            used (cf.
            :meth:`~sage.manifolds.manifold.TopologicalManifold.set_calculus_method`)

        The coordinates declared in the string ``coordinates`` are
        separated by ``' '`` (whitespace) and each coordinate has at most four
        fields, separated by a colon (``':'``):

        1. The coordinate symbol (a letter or a few letters).
        2. (optional, only for manifolds over `\RR`) The interval `I`
           defining the coordinate range: if not provided, the coordinate
           is assumed to span all `\RR`; otherwise `I` must be provided
           in the form ``(a,b)`` (or equivalently ``]a,b[``)
           The bounds ``a`` and ``b`` can be ``+/-Infinity``, ``Inf``,
           ``infinity``, ``inf`` or ``oo``. For *singular* coordinates,
           non-open intervals such as ``[a,b]`` and
           ``(a,b]`` (or equivalently ``]a,b]``) are allowed. Note that
           the interval declaration must not contain any space character.
        3. (optional) Indicator of the periodic character of the coordinate,
           either as ``period=T``, where ``T`` is the period, or, for manifolds
           over `\RR` only, as the keyword ``periodic`` (the value of the
           period is then deduced from the interval `I` declared in field 2;
           see the example below)
        4. (optional) The LaTeX spelling of the coordinate; if not provided
           the coordinate symbol given in the first field will be used.

        The order of fields 2 to 4 does not matter and each of them can
        be omitted. If it contains any LaTeX expression, the string
        ``coordinates`` must be declared with the prefix 'r' (for "raw") to
        allow for a proper treatment of the backslash character (see
        examples below). If no interval range, no period and no LaTeX spelling
        is to be set for any coordinate, the argument ``coordinates`` can be
        omitted when the shortcut operator ``<,>`` is used to declare the
        trivialization.

        OUTPUT:

        - the created chart, as an instance of
          :class:`~sage.manifolds.chart.Chart` or one of its subclasses, like
          :class:`~sage.manifolds.differentiable.chart.RealDiffChart` for
          differentiable manifolds over `\RR`.

        EXAMPLES:

        Chart on a 2-dimensional manifold::

            sage: M = Manifold(2, 'M')
            sage: TM = M.tangent_bundle()
            sage: X = TM.trivialization('x y'); X
            Chart (M, (x, y))
            sage: X[0]
            x
            sage: X[1]
            y
            sage: X[:]
            (x, y)

        """
        return self._ambient_domain.chart(coordinates=coordinates, names=names,
                                          calc_method=calc_method)

    def transitions(self):
        r"""
        Return the transition maps between trivialization maps in terms of
        coordinate changes defined via charts on the codomain of the
        destination map.

        .. NOTE::

            Since a chart gives direct rise to a trivialization, this method is
            nothing but an invocation of
            :meth:`~sage.manifolds.manifold.TopologicalManifold.coord_changes`
            of the class
            :class:`~sage.manifolds.manifold.TopologicalManifold`.

        EXAMPLES:

        Various changes of coordinates on a 2-dimensional manifold::

            sage: M = Manifold(2, 'M')
            sage: c_xy.<x,y> = M.chart()
            sage: c_uv.<u,v> = M.chart()
            sage: xy_to_uv = c_xy.transition_map(c_uv, [x+y, x-y])
            sage: TM = M.tangent_bundle()
            sage: TM.transitions()
            {(Chart (M, (x, y)),
              Chart (M, (u, v))): Change of coordinates from Chart (M, (x, y))
               to Chart (M, (u, v))}
            sage: uv_to_xy = xy_to_uv.inverse()
            sage: TM.transitions()  # random (dictionary output)
            {(Chart (M, (u, v)),
              Chart (M, (x, y))): Change of coordinates from Chart (M, (u, v))
              to Chart (M, (x, y)),
             (Chart (M, (x, y)),
              Chart (M, (u, v))): Change of coordinates from Chart (M, (x, y))
               to Chart (M, (u, v))}
            sage: c_rs.<r,s> = M.chart()
            sage: uv_to_rs = c_uv.transition_map(c_rs, [-u+2*v, 3*u-v])
            sage: TM.transitions()  # random (dictionary output)
            {(Chart (M, (u, v)),
              Chart (M, (r, s))): Change of coordinates from Chart (M, (u, v))
               to Chart (M, (r, s)),
             (Chart (M, (u, v)),
              Chart (M, (x, y))): Change of coordinates from Chart (M, (u, v))
              to Chart (M, (x, y)),
             (Chart (M, (x, y)),
              Chart (M, (u, v))): Change of coordinates from Chart (M, (x, y))
               to Chart (M, (u, v))}
            sage: xy_to_rs = uv_to_rs * xy_to_uv
            sage: TM.transitions()  # random (dictionary output)
            {(Chart (M, (u, v)),
              Chart (M, (r, s))): Change of coordinates from Chart (M, (u, v))
               to Chart (M, (r, s)),
             (Chart (M, (u, v)),
              Chart (M, (x, y))): Change of coordinates from Chart (M, (u, v))
              to Chart (M, (x, y)),
             (Chart (M, (x, y)),
              Chart (M, (u, v))): Change of coordinates from Chart (M, (x, y))
               to Chart (M, (u, v)),
             (Chart (M, (x, y)),
              Chart (M, (r, s))): Change of coordinates from Chart (M, (x, y))
               to Chart (M, (r, s))}

        """
        return self._ambient_domain.coord_changes()

    def transition(self, chart1, chart2):
        r"""
        Return the change of trivializations in terms of a coordinate change
        between two differentiable charts defined on the codomain of the
        destination map.

        The differentiable chart must have been defined previously, for
        instance by the method
        :meth:`~sage.manifolds.chart.Chart.transition_map`.

        .. NOTE::

            Since a chart gives direct rise to a trivialization, this method is
            nothing but an invocation of
            :meth:`~sage.manifolds.manifold.TopologicalManifold.coord_change`
            of the class :class:`~sage.manifolds.manifold.TopologicalManifold`.

        INPUT:

        - ``chart1`` -- chart 1
        - ``chart2`` -- chart 2

        OUTPUT:

        - instance of :class:`~sage.manifolds.chart.CoordChange`
          representing the transition map from chart 1 to chart 2

        EXAMPLES:

        Change of coordinates on a 2-dimensional manifold::

            sage: M = Manifold(2, 'M')
            sage: c_xy.<x,y> = M.chart()
            sage: c_uv.<u,v> = M.chart()
            sage: c_xy.transition_map(c_uv, (x+y, x-y)) # defines coord. change
            Change of coordinates from Chart (M, (x, y)) to Chart (M, (u, v))
            sage: TM = M.tangent_bundle()
            sage: TM.transition(c_xy, c_uv) # returns the coord. change above
            Change of coordinates from Chart (M, (x, y)) to Chart (M, (u, v))

        """
        return self._ambient_domain.coord_change(chart1, chart2)

    def is_manifestly_trivial(self):
        r"""
        Return ``True`` if ``self`` is known to be a trivial and ``False``
        otherwise.

        If ``False`` is returned, either the tensor bundle is not trivial
        or no vector frame has been defined on it yet.

        EXAMPLES:

        A just created manifold has a priori no manifestly trivial tangent
        bundle::

            sage: M = Manifold(2, 'M')
            sage: TM = M.tangent_bundle()
            sage: TM.is_manifestly_trivial()
            False

        Defining a vector frame on it makes it trivial::

            sage: e = TM.vector_frame('e')
            sage: TM.is_manifestly_trivial()
            True

        Defining a coordinate chart on the whole manifold also makes it
        trivial::

            sage: N = Manifold(4, 'N')
            sage: X.<t,x,y,z> = N.chart()
            sage: TN = N.tangent_bundle()
            sage: TN.is_manifestly_trivial()
            True

        The situation is not so clear anymore when a destination map to a
        non-parallelizable manifold is stated::

            sage: M = Manifold(2, 'S^2') # the 2-dimensional sphere S^2
            sage: U = M.open_subset('U') # complement of the North pole
            sage: c_xy.<x,y> = U.chart() # stereo coord from the North pole
            sage: V = M.open_subset('V') # complement of the South pole
            sage: c_uv.<u,v> = V.chart() # stereo coord from the South pole
            sage: M.declare_union(U,V)   # S^2 is the union of U and V
            sage: xy_to_uv = c_xy.transition_map(c_uv, (x/(x^2+y^2),
            ....:                                       y/(x^2+y^2)),
            ....:                                intersection_name='W',
            ....:                                restrictions1= x^2+y^2!=0,
            ....:                                restrictions2= u^2+v^2!=0)
            sage: uv_to_xy = xy_to_uv.inverse()
            sage: W = U.intersection(V)
            sage: Phi = U.diff_map(M, {(c_xy, c_xy): [x, y]},
            ....:                  name='Phi') # inclusion map
            sage: PhiTU = U.tangent_bundle(dest_map=Phi); PhiTU
            Tangent bundle Phi^*TS^2 over the Open subset U of the
             2-dimensional differentiable manifold S^2 along the
             Differentiable map Phi from the Open subset U of the
             2-dimensional differentiable manifold S^2 to the 2-dimensional
             differentiable manifold S^2

        A priori, the pullback tangent bundle is not trivial::

            sage: PhiTU.is_manifestly_trivial()
            False

        But certainly, this bundle must be trivial since `U` is parallelizable.
        To ensure this, we need to define a local frame on `U` with values
        in `\Phi^*TS^2`::

            sage: PhiTU.local_frame('e', from_frame=c_xy.frame())
            Vector frame (U, (e_0,e_1)) with values on the 2-dimensional
             differentiable manifold S^2
            sage: PhiTU.is_manifestly_trivial()
            True

        """
        if self._dest_map.is_identity():
            # The standard case:
            return self._base_space.is_manifestly_parallelizable()
        else:
            # If the ambient domain is manifestly trivial, the pullback bundle
            # is certainly trivial:
            if self._ambient_domain.is_manifestly_parallelizable():
                return True
            # Otherwise check whether a global frame on the pullback bundle is
            # defined:
            for frame in self.frames():
                if frame._domain is self._base_space:
                    return True
            return False

    def local_frame(self, *args, **kwargs):
        r"""
        Define a vector frame on ``domain``, possibly with values in the
        tangent bundle of the ambient domain.

        If the basis specified by the given symbol already exists, it is
        simply returned.
        If no argument is provided the vector field module's default frame is
        returned.

        Notice, that a vector frame automatically induces a local frame on the
        tensor bundle ``self``. More precisely, if `e: U \to \Phi^*TN` is a
        vector frame on `U \subset M` with values in `\Phi^*TN` along the
        destination map

        .. MATH::

            \Phi: M \longrightarrow N

        then the map

        .. MATH::

            p \mapsto \Big(\underbrace{e^*(p), \dots, e^*(p)}_{k\ \; \mbox{times}},
            \underbrace{e(p), \dots, e(p)}_{l\ \; \mbox{times}}\Big) \in
            T^{(k,l)}_q N ,

        with `q=\Phi(p)`, defines a basis at each point `p \in U` and
        therefore gives rise to a local frame on `\Phi^* T^{(k,l)}N` on the
        domain `U`.

        .. SEEALSO::

            :class:`~sage.manifolds.differentiable.vectorframe.VectorFrame`
            for complete documentation.

        INPUT:

        - ``symbol`` -- (default: ``None``) either a string, to be used as a
          common base for the symbols of the vector fields constituting the
          vector frame, or a list/tuple of strings, representing the individual
          symbols of the vector fields; can be ``None`` only if ``from_frame``
          is not ``None`` (see below)
        - ``vector_fields`` -- tuple or list of `n` linearly independent vector
          fields on ``domain`` (`n` being the dimension of  ``domain``)
          defining the vector frame; can be omitted if the vector frame is
          created from scratch or if ``from_frame`` is not ``None``
        - ``latex_symbol`` -- (default: ``None``) either a string, to be used
          as a common base for the LaTeX symbols of the vector fields
          constituting the vector frame, or a list/tuple of strings,
          representing the individual LaTeX symbols of the vector fields;
          if ``None``, ``symbol`` is used in place of ``latex_symbol``
        - ``from_frame`` -- (default: ``None``) vector frame `\tilde{e}`
          on the codomain `N` of the destination map `\Phi`; the returned
          frame `e` is then such that for all `p \in U`,
          we have `e(p) = \tilde{e}(\Phi(p))`
        - ``indices`` -- (default: ``None``; used only if ``symbol`` is a
          single string) tuple of strings representing the indices labelling
          the vector fields of the frame; if ``None``, the indices will be
          generated as integers within the range declared on ``self``
        - ``latex_indices`` -- (default: ``None``) tuple of strings
          representing the indices for the LaTeX symbols of the vector fields;
          if ``None``, ``indices`` is used instead
        - ``symbol_dual`` -- (default: ``None``) same as ``symbol`` but for the
          dual coframe; if ``None``, ``symbol`` must be a string and is used
          for the common base of the symbols of the elements of the dual
          coframe
        - ``latex_symbol_dual`` -- (default: ``None``) same as ``latex_symbol``
          but for the dual coframe
        - ``domain`` -- (default: ``None``) domain on which the local frame is
          defined; if ``None`` is provided, the base space of ``self`` is
          assumed

        OUTPUT:

        - the vector frame corresponding to the above specifications; this is
          an instance of
          :class:`~sage.manifolds.differentiable.vectorframe.VectorFrame`.

        EXAMPLES:

        Defining a local frame for the tangent bundle of a 3-dimensional
        manifold::

            sage: M = Manifold(3, 'M')
            sage: TM = M.tangent_bundle()
            sage: e = TM.local_frame('e'); e
            Vector frame (M, (e_0,e_1,e_2))
            sage: e[0]
            Vector field e_0 on the 3-dimensional differentiable manifold M

        Specifying the domain of the vector frame::

            sage: U = M.open_subset('U')
            sage: f = TM.local_frame('f', domain=U); f
            Vector frame (U, (f_0,f_1,f_2))
            sage: f[0]
            Vector field f_0 on the Open subset U of the 3-dimensional
             differentiable manifold M

        .. SEEALSO::

            For more options, in particular for the choice of symbols and
            indices, see
            :class:`~sage.manifolds.differentiable.vectorframe.VectorFrame`.

        """
        domain = kwargs.pop('domain', None)
        if domain is None:
            domain = self._base_space
        dest_map = self._dest_map.restrict(domain)
        if not args and not kwargs:
            # if no argument is provided, the default basis of the
            # base vector field module is returned:
            return domain.vector_field_module(dest_map=dest_map,
                                              force_free=True).basis()
        kwargs['dest_map'] = dest_map
        return domain.vector_frame(*args, **kwargs)

    vector_frame = local_frame

    def ambient_domain(self):
        r"""
        Return the codomain of the destination map.

        OUTPUT:

        - a :class:`~sage.manifolds.differentiable.manifold.DifferentiableManifold`
          representing the codomain of the destination map

        EXAMPLES::

            sage: M = Manifold(2, 'M')
            sage: c_cart.<x,y> = M.chart()
            sage: e_cart = c_cart.frame() # standard basis
            sage: R = Manifold(1, 'R')
            sage: T.<t> = R.chart()  # canonical chart on R
            sage: Phi = R.diff_map(M, [cos(t), sin(t)], name='Phi') ; Phi
            Differentiable map Phi from the 1-dimensional differentiable
             manifold R to the 2-dimensional differentiable manifold M
            sage: Phi.display()
            Phi: R --> M
               t |--> (x, y) = (cos(t), sin(t))
                sage: PhiT11 = R.tensor_bundle(1, 1, dest_map=Phi)
            sage: PhiT11.ambient_domain()
            2-dimensional differentiable manifold M

        """
        return self._ambient_domain

    def destination_map(self):
        r"""
        Return the destination map.

        OUTPUT:

        - a :class:`~sage.manifolds.differentiable.diff_map.DifferentialMap`
          representing the destination map

        EXAMPLES::

            sage: M = Manifold(2, 'M')
            sage: c_cart.<x,y> = M.chart()
            sage: e_cart = c_cart.frame() # standard basis
            sage: R = Manifold(1, 'R')
            sage: T.<t> = R.chart()  # canonical chart on R
            sage: Phi = R.diff_map(M, [cos(t), sin(t)], name='Phi') ; Phi
            Differentiable map Phi from the 1-dimensional differentiable
             manifold R to the 2-dimensional differentiable manifold M
            sage: Phi.display()
            Phi: R --> M
               t |--> (x, y) = (cos(t), sin(t))
            sage: PhiT11 = R.tensor_bundle(1, 1, dest_map=Phi)
            sage: PhiT11.destination_map()
            Differentiable map Phi from the 1-dimensional differentiable
             manifold R to the 2-dimensional differentiable manifold M

        """
        return self._dest_map

    def default_frame(self):
        r"""
        Return the default vector frame defined on ``self``.

        By *vector frame*, it is meant a field on the manifold that provides,
        at each point `p`, a vector basis of the pulled back tangent space at
        `p`.

        If the destination map is the identity map, the default frame is the
        the first one defined on the manifold, usually the coordinate frame,
        unless it is changed via :meth:`set_default_frame`.

        If the destination map is non-trivial, the default frame usually must
        be set via :meth:`set_default_frame`.

        OUTPUT:

        - a :class:`~sage.manifolds.differentiable.vectorframe.VectorFrame`
          representing the default vector frame

        EXAMPLES:

        The default vector frame is often the coordinate frame associated
        with the first chart defined on the manifold::

            sage: M = Manifold(2, 'M')
            sage: c_xy.<x,y> = M.chart()
            sage: TM = M.tangent_bundle()
            sage: TM.default_frame()
            Coordinate frame (M, (d/dx,d/dy))

        """
        def_bframe = self._base_space.default_frame()
        if self._def_frame is None and def_bframe is not None:
            if def_bframe._dest_map == self._dest_map:
                self._def_frame = def_bframe
        return self._def_frame

    def set_default_frame(self, frame):
        r"""
        Changing the default vector frame on ``self``.

        .. NOTE::

            If the destination map is the identity, the default frame of the
            base manifold gets changed here as well.

        INPUT:

        - ``frame`` --
          :class:`~sage.manifolds.differentiable.vectorframe.VectorFrame`
          a vector frame defined on the base manifold

        EXAMPLES:

        Changing the default frame on the tangent bundle of a 2-dimensional
        manifold::

            sage: M = Manifold(2, 'M')
            sage: c_xy.<x,y> = M.chart()
            sage: TM = M.tangent_bundle()
            sage: e = TM.vector_frame('e')
            sage: TM.default_frame()
            Coordinate frame (M, (d/dx,d/dy))
            sage: TM.set_default_frame(e)
            sage: TM.default_frame()
            Vector frame (M, (e_0,e_1))
            sage: M.default_frame()
            Vector frame (M, (e_0,e_1))

        """
        from sage.manifolds.differentiable.vectorframe import VectorFrame
        if not isinstance(frame, VectorFrame):
            raise TypeError("{} is not a vector frame".format(frame))
        if (not frame._domain.is_subset(self._base_space) or
                frame._dest_map != self._dest_map):
            raise ValueError("the frame must be defined on " +
                             "the {}".format(self))
        if self._dest_map.is_identity():
            self._base_space.set_default_frame(frame)
        else:
            frame._fmodule.set_default_basis(frame)
        self._def_frame = frame

    def set_orientation(self, orientation):
        r"""
        Set the preferred orientation of ``self``.

        INPUT:

        - ``orientation`` -- a vector frame or a list of vector frames, covering
          the base space of ``self``

        .. NOTE::

            If the destination map is the identity, the preferred orientation
            of the base manifold gets changed here as well.

        .. WARNING::

            It is the user's responsibility that the orientation set here
            is indeed an orientation. There is no check going on in the
            background. See :meth:`orientation` for the definition of an
            orientation.

        EXAMPLES:

        Set an orientation on a tensor bundle::

            sage: M = Manifold(2, 'M')
            sage: c_xy.<x,y> = M.chart()
            sage: T11 = M.tensor_bundle(1, 1)
            sage: e = T11.local_frame('e'); e
            Vector frame (M, (e_0,e_1))
            sage: T11.set_orientation(e)
            sage: T11.orientation()
            [Vector frame (M, (e_0,e_1))]

        Set an orientation in the non-trivial case::

            sage: M = Manifold(2, 'M')
            sage: U = M.open_subset('U'); V = M.open_subset('V')
            sage: M.declare_union(U, V)
            sage: c_xy.<x,y> = U.chart(); c_uv.<u,v> = V.chart()
            sage: T12 = M.tensor_bundle(1, 2)
            sage: e = T12.local_frame('e', domain=U)
            sage: f = T12.local_frame('f', domain=V)
            sage: T12.set_orientation([e, f])
            sage: T12.orientation()
            [Vector frame (U, (e_0,e_1)), Vector frame (V, (f_0,f_1))]

        """
        if self._dest_map.is_identity():
            base_space = self._base_space
            base_space.set_orientation(orientation)
            self._orientation = base_space._orientation
        else:
            super().set_orientation(orientation)

    def orientation(self):
        r"""
        Get the preferred orientation of ``self`` if available.

        See :meth:`~sage.manifolds.vector_bundle.TopologicalVectorBundle.orientation`
        for details regarding orientations on vector bundles.

        The tensor bundle `\Phi^* T^{(k,l)}N` of a manifold is orientable if
        the manifold `\Phi(M)` is orientable. The converse does not
        necessarily hold true. The usual case corresponds to `\Phi`
        being the identity map, where the tensor bundle `T^{(k,l)}M` is
        orientable if and only if the manifold `M` is orientable.

        .. NOTE::

            Notice that the orientation of a general tensor bundle
            `\Phi^* T^{(k,l)}N` is canonically induced by the orientation of
            the tensor bundle `\Phi^* T^{(1,0)}N` as each local frame there
            induces the frames on `\Phi^* T^{(k,l)}N` in a canonical way.

        If no preferred orientation has been set before, and if the ambient
        space already admits a preferred orientation, the corresponding
        orientation is returned and henceforth fixed for the tensor bundle.

        EXAMPLES:

        In the trivial case, i.e. if the destination map is the identitiy
        and the tangent bundle is covered by one frame, the orientation is
        easily obtained::

            sage: M = Manifold(2, 'M')
            sage: c_xy.<x,y> = M.chart()
            sage: T11 = M.tensor_bundle(1, 1)
            sage: T11.orientation()
            [Coordinate frame (M, (d/dx,d/dy))]

        The same holds true if the ambient domain admits a trivial
        orientation::

            sage: M = Manifold(2, 'M')
            sage: c_xy.<x,y> = M.chart()
            sage: R = Manifold(1, 'R')
            sage: c_t.<t> = R.chart()
            sage: Phi = R.diff_map(M, name='Phi')
            sage: PhiT22 = R.tensor_bundle(2, 2, dest_map=Phi); PhiT22
            Tensor bundle Phi^*T^(2,2)M over the 1-dimensional differentiable
             manifold R along the Differentiable map Phi from the 1-dimensional
             differentiable manifold R to the 2-dimensional differentiable
             manifold M
            sage: PhiT22.local_frame()  # initialize frame
            Vector frame (R, (d/dx,d/dy)) with values on the 2-dimensional
             differentiable manifold M
            sage: PhiT22.orientation()
            [Vector frame (R, (d/dx,d/dy)) with values on the 2-dimensional
             differentiable manifold M]
            sage: PhiT22.local_frame() is PhiT22.orientation()[0]
            True

        In the non-trivial case, however, the orientation must be set
        manually by the user::

            sage: M = Manifold(2, 'M')
            sage: U = M.open_subset('U'); V = M.open_subset('V')
            sage: M.declare_union(U, V)
            sage: c_xy.<x,y> = U.chart(); c_uv.<u,v> = V.chart()
            sage: T11 = M.tensor_bundle(1, 1); T11
            Tensor bundle T^(1,1)M over the 2-dimensional differentiable
             manifold M
            sage: T11.orientation()
            []
            sage: T11.set_orientation([c_xy.frame(), c_uv.frame()])
            sage: T11.orientation()
            [Coordinate frame (U, (d/dx,d/dy)), Coordinate frame
             (V, (d/du,d/dv))]

        If the destination map is the identity, the orientation is
        automatically set for the manifold, too::

            sage: M.orientation()
            [Coordinate frame (U, (d/dx,d/dy)), Coordinate frame
             (V, (d/du,d/dv))]

        Conversely, if one sets an orientation on the manifold,
        the orientation on its tensor bundles is set accordingly::

            sage: c_tz.<t,z> = U.chart()
            sage: M.set_orientation([c_tz, c_uv])
            sage: T11.orientation()
            [Coordinate frame (U, (d/dt,d/dz)), Coordinate frame
             (V, (d/du,d/dv))]

        """
        if self._dest_map.is_identity():
            self._orientation = self._base_space.orientation()
        if not self._orientation:
            if not self._dest_map.is_identity():
                # try to get orientation from ambient space:
                ambient_domain = self._ambient_domain
                amb_orient = ambient_domain.orientation()
                if amb_orient:
                    for frame in self.frames():
                        from_frame = frame._from_frame
                        if from_frame in amb_orient:
                            self._orientation.append(frame)
        return list(self._orientation)<|MERGE_RESOLUTION|>--- conflicted
+++ resolved
@@ -222,10 +222,7 @@
             sage: nab = g.connection(); nab
             Levi-Civita connection nabla_g associated with the Lorentzian
              metric g on the 4-dimensional Lorentzian manifold M
-<<<<<<< HEAD
-=======
             sage: nab.set_immutable()  # make nab immutable
->>>>>>> 415221a9
 
         Of course, `\nabla_g` is flat::
 
