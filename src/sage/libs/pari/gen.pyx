--- conflicted
+++ resolved
@@ -74,11 +74,7 @@
 from sage.libs.pari.closure cimport objtoclosure
 
 from pari_instance cimport (PariInstance, pari_instance,
-<<<<<<< HEAD
-        prec_bits_to_words, prec_words_to_bits)
-=======
         prec_bits_to_words, prec_words_to_bits, default_bitprec)
->>>>>>> 33f675dd
 cdef PariInstance P = pari_instance
 
 from sage.rings.integer cimport Integer
