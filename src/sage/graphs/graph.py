r"""
Undirected graphs

This module implements functions and operations involving undirected
graphs.

**Graph basic operations:**

.. csv-table::
    :class: contentstable
    :widths: 30, 70
    :delim: |

    :meth:`~Graph.write_to_eps` | Writes a plot of the graph to ``filename`` in ``eps`` format.
    :meth:`~Graph.to_undirected` | Since the graph is already undirected, simply returns a copy of itself.
    :meth:`~Graph.to_directed` | Returns a directed version of the graph.
    :meth:`~Graph.sparse6_string` | Returns the sparse6 representation of the graph as an ASCII string.
    :meth:`~Graph.graph6_string` | Returns the graph6 representation of the graph as an ASCII string.
    :meth:`~Graph.bipartite_sets` | Returns `(X,Y)` where X and Y are the nodes in each bipartite set of graph.
    :meth:`~Graph.bipartite_color` | Returns a dictionary with vertices as the keys and the color class as the values.
    :meth:`~Graph.is_directed` | Since graph is undirected, returns False.
    :meth:`~Graph.join` | Returns the join of self and other.


**Distances:**

.. csv-table::
    :class: contentstable
    :widths: 30, 70
    :delim: |

    :meth:`~Graph.centrality_closeness` | Returns the closeness centrality (1/average distance to all vertices)
    :meth:`~Graph.centrality_degree` | Returns the degree centrality
    :meth:`~Graph.centrality_betweenness` | Returns the betweenness centrality


**Graph properties:**

.. csv-table::
    :class: contentstable
    :widths: 30, 70
    :delim: |

    :meth:`~Graph.is_prime` | Tests whether the current graph is prime.
    :meth:`~Graph.is_split` | Returns ``True`` if the graph is a Split graph, ``False`` otherwise.
    :meth:`~Graph.is_triangle_free` | Returns whether ``self`` is triangle-free.
    :meth:`~Graph.is_bipartite` | Returns True if graph G is bipartite, False if not.
    :meth:`~Graph.is_line_graph` | Tests wether the graph is a line graph.
    :meth:`~Graph.is_odd_hole_free` | Tests whether ``self`` contains an induced odd hole.
    :meth:`~Graph.is_even_hole_free` | Tests whether ``self`` contains an induced even hole.
    :meth:`~Graph.is_cartesian_product` | Tests whether ``self`` is a cartesian product of graphs.
    :meth:`~Graph.is_long_hole_free` | Tests whether ``self`` contains an induced cycle of length at least 5.
    :meth:`~Graph.is_long_antihole_free` | Tests whether ``self`` contains an induced anticycle of length at least 5.
    :meth:`~Graph.is_weakly_chordal` | Tests whether ``self`` is weakly chordal.
    :meth:`~Graph.is_strongly_regular` | Tests whether ``self`` is strongly regular.
    :meth:`~Graph.is_distance_regular` | Tests whether ``self`` is distance-regular.
    :meth:`~Graph.is_tree` | Return True if the graph is a tree.
    :meth:`~Graph.is_forest` | Return True if the graph is a forest, i.e. a disjoint union of trees.
    :meth:`~Graph.is_overfull` | Tests whether the current graph is overfull.
    :meth:`~Graph.odd_girth` | Returns the odd girth of ``self``.
    :meth:`~Graph.is_edge_transitive` | Returns true if self is edge-transitive.
    :meth:`~Graph.is_arc_transitive` | Returns true if self is arc-transitive.
    :meth:`~Graph.is_half_transitive` | Returns true if self is a half-transitive graph.
    :meth:`~Graph.is_semi_symmetric` | Returns true if self is a semi-symmetric graph.

**Connectivity, orientations, trees:**

.. csv-table::
    :class: contentstable
    :widths: 30, 70
    :delim: |

    :meth:`~Graph.gomory_hu_tree` | Returns a Gomory-Hu tree of self.
    :meth:`~Graph.minimum_outdegree_orientation` | Returns an orientation of ``self`` with the smallest possible maximum outdegree
    :meth:`~Graph.bounded_outdegree_orientation` | Computes an orientation of ``self`` such that every vertex `v` has out-degree less than `b(v)`
    :meth:`~Graph.strong_orientation` | Returns a strongly connected orientation of the current graph.
    :meth:`~Graph.degree_constrained_subgraph` | Returns a degree-constrained subgraph.
    :meth:`~Graph.bridges` | Returns the list of all bridges.
    :meth:`~Graph.spanning_trees` | Returns the list of all spanning trees.

**Clique-related methods:**

.. csv-table::
    :class: contentstable
    :widths: 30, 70
    :delim: |

    :meth:`~Graph.clique_complex` | Returns the clique complex of self
    :meth:`~Graph.cliques_containing_vertex` | Returns the cliques containing each vertex
    :meth:`~Graph.cliques_vertex_clique_number` | Returns a dictionary of sizes of the largest maximal cliques containing each vertex
    :meth:`~Graph.cliques_get_clique_bipartite` | Returns a bipartite graph constructed such that maximal cliques are the right vertices and the left vertices are retained from the given graph
    :meth:`~Graph.cliques_get_max_clique_graph` | Returns a graph constructed with maximal cliques as vertices, and edges between maximal cliques sharing vertices.
    :meth:`~Graph.cliques_number_of` | Returns a dictionary of the number of maximal cliques containing each vertex, keyed by vertex.
    :meth:`~Graph.clique_number` | Returns the order of the largest clique of the graph.
    :meth:`~Graph.clique_maximum` | Returns the vertex set of a maximal order complete subgraph.
    :meth:`~Graph.cliques_maximum` | Returns the list of all maximum cliques
    :meth:`~Graph.cliques_maximal` | Returns the list of all maximal cliques
    :meth:`~Graph.clique_polynomial` | Returns the clique polynomial

**Algorithmically hard stuff:**

.. csv-table::
    :class: contentstable
    :widths: 30, 70
    :delim: |

    :meth:`~Graph.vertex_cover` | Returns a minimum vertex cover of self
    :meth:`~Graph.independent_set` | Returns a maximum independent set.
    :meth:`~Graph.topological_minor` | Returns a topological `H`-minor from ``self`` if one exists.
    :meth:`~Graph.convexity_properties` | Returns a ``ConvexityProperties`` objet corresponding to ``self``.
    :meth:`~Graph.matching_polynomial` | Computes the matching polynomial of the graph `G`.
    :meth:`~Graph.rank_decomposition` | Returns an rank-decomposition of ``self`` achieving optiml rank-width.
    :meth:`~Graph.minor` | Returns the vertices of a minor isomorphic to `H` in the current graph.
    :meth:`~Graph.independent_set_of_representatives` | Returns an independent set of representatives.
    :meth:`~Graph.coloring` | Returns the first (optimal) proper vertex-coloring found.
    :meth:`~Graph.has_homomorphism_to` | Checks whether there is a morphism between two graphs.
    :meth:`~Graph.chromatic_number` | Returns the minimal number of colors needed to color the vertices of the graph.
    :meth:`~Graph.chromatic_polynomial` | Returns the chromatic polynomial of the graph.
    :meth:`~Graph.tutte_polynomial` | Returns the Tutte polynomial of the graph.
    :meth:`~Graph.is_perfect` | Tests whether the graph is perfect.
    :meth:`~Graph.treewidth` | Computes the tree-width and provides a decomposition.


**Leftovers:**

.. csv-table::
    :class: contentstable
    :widths: 30, 70
    :delim: |

    :meth:`~Graph.cores` | Returns the core number for each vertex in an ordered list.
    :meth:`~Graph.matching` | Returns a maximum weighted matching of the graph
    :meth:`~Graph.fractional_chromatic_index` | Computes the fractional chromatic index of ``self``
    :meth:`~Graph.kirchhoff_symanzik_polynomial` | Returns the Kirchhoff-Symanzik polynomial of the graph.
    :meth:`~Graph.modular_decomposition` | Returns the modular decomposition of the current graph.
    :meth:`~Graph.maximum_average_degree` | Returns the Maximum Average Degree (MAD) of the current graph.
    :meth:`~Graph.two_factor_petersen` | Returns a decomposition of the graph into 2-factors.
    :meth:`~Graph.ihara_zeta_function_inverse` | Returns the inverse of the zeta function of the graph.

AUTHORS:

-  Robert L. Miller (2006-10-22): initial version

-  William Stein (2006-12-05): Editing

-  Robert L. Miller (2007-01-13): refactoring, adjusting for
   NetworkX-0.33, fixed plotting bugs (2007-01-23): basic tutorial,
   edge labels, loops, multiple edges and arcs (2007-02-07): graph6
   and sparse6 formats, matrix input

-  Emily Kirkmann (2007-02-11): added graph_border option to plot
   and show

-  Robert L. Miller (2007-02-12): vertex color-maps, graph
   boundaries, graph6 helper functions in Cython

-  Robert L. Miller Sage Days 3 (2007-02-17-21): 3d plotting in
   Tachyon

-  Robert L. Miller (2007-02-25): display a partition

-  Robert L. Miller (2007-02-28): associate arbitrary objects to
   vertices, edge and arc label display (in 2d), edge coloring

-  Robert L. Miller (2007-03-21): Automorphism group, isomorphism
   check, canonical label

-  Robert L. Miller (2007-06-07-09): NetworkX function wrapping

-  Michael W. Hansen (2007-06-09): Topological sort generation

-  Emily Kirkman, Robert L. Miller Sage Days 4: Finished wrapping
   NetworkX

-  Emily Kirkman (2007-07-21): Genus (including circular planar,
   all embeddings and all planar embeddings), all paths, interior
   paths

-  Bobby Moretti (2007-08-12): fixed up plotting of graphs with
   edge colors differentiated by label

-  Jason Grout (2007-09-25): Added functions, bug fixes, and
   general enhancements

-  Robert L. Miller (Sage Days 7): Edge labeled graph isomorphism

-  Tom Boothby (Sage Days 7): Miscellaneous awesomeness

-  Tom Boothby (2008-01-09): Added graphviz output

-  David Joyner (2009-2): Fixed docstring bug related to GAP.

-  Stephen Hartke (2009-07-26): Fixed bug in blocks_and_cut_vertices()
   that caused an incorrect result when the vertex 0 was a cut vertex.

-  Stephen Hartke (2009-08-22): Fixed bug in blocks_and_cut_vertices()
   where the list of cut_vertices is not treated as a set.

-  Anders Jonsson (2009-10-10): Counting of spanning trees and out-trees added.

-  Nathann Cohen (2009-09) : Cliquer, Connectivity, Flows
                             and everything that uses Linear Programming
                             and class numerical.MIP

- Nicolas M. Thiery (2010-02): graph layout code refactoring, dot2tex/graphviz interface

- David Coudert (2012-04) : Reduction rules in vertex_cover.

- Birk Eisermann (2012-06): added recognition of weakly chordal graphs and
                            long-hole-free / long-antihole-free graphs

- Alexandre P. Zuge (2013-07): added join operation.

- Amritanshu Prasad (2014-08): added clique polynomial

Graph Format
------------

Supported formats
~~~~~~~~~~~~~~~~~

Sage Graphs can be created from a wide range of inputs. A few
examples are covered here.


-  NetworkX dictionary format:

   ::

       sage: d = {0: [1,4,5], 1: [2,6], 2: [3,7], 3: [4,8], 4: [9], \
             5: [7, 8], 6: [8,9], 7: [9]}
       sage: G = Graph(d); G
       Graph on 10 vertices
       sage: G.plot().show()    # or G.show()

-  A NetworkX graph:

   ::

       sage: import networkx
       sage: K = networkx.complete_bipartite_graph(12,7)
       sage: G = Graph(K)
       sage: G.degree()
       [7, 7, 7, 7, 7, 7, 7, 7, 7, 7, 7, 7, 12, 12, 12, 12, 12, 12, 12]

-  graph6 or sparse6 format:

   ::

       sage: s = ':I`AKGsaOs`cI]Gb~'
       sage: G = Graph(s, sparse=True); G
       Looped multi-graph on 10 vertices
       sage: G.plot().show()    # or G.show()

   Note that the ``\`` character is an escape character in Python, and
   also a character used by graph6 strings:

   ::

       sage: G = Graph('Ihe\n@GUA')
       Traceback (most recent call last):
       ...
       RuntimeError: The string (Ihe) seems corrupt: for n = 10, the string is too short.

   In Python, the escaped character ``\`` is represented by ``\\``:

   ::

       sage: G = Graph('Ihe\\n@GUA')
       sage: G.plot().show()    # or G.show()

-  adjacency matrix: In an adjacency matrix, each column and each
   row represent a vertex. If a 1 shows up in row `i`, column
   `j`, there is an edge `(i,j)`.

   ::

       sage: M = Matrix([(0,1,0,0,1,1,0,0,0,0),(1,0,1,0,0,0,1,0,0,0), \
       (0,1,0,1,0,0,0,1,0,0), (0,0,1,0,1,0,0,0,1,0),(1,0,0,1,0,0,0,0,0,1), \
       (1,0,0,0,0,0,0,1,1,0), (0,1,0,0,0,0,0,0,1,1),(0,0,1,0,0,1,0,0,0,1), \
       (0,0,0,1,0,1,1,0,0,0), (0,0,0,0,1,0,1,1,0,0)])
       sage: M
       [0 1 0 0 1 1 0 0 0 0]
       [1 0 1 0 0 0 1 0 0 0]
       [0 1 0 1 0 0 0 1 0 0]
       [0 0 1 0 1 0 0 0 1 0]
       [1 0 0 1 0 0 0 0 0 1]
       [1 0 0 0 0 0 0 1 1 0]
       [0 1 0 0 0 0 0 0 1 1]
       [0 0 1 0 0 1 0 0 0 1]
       [0 0 0 1 0 1 1 0 0 0]
       [0 0 0 0 1 0 1 1 0 0]
       sage: G = Graph(M); G
       Graph on 10 vertices
       sage: G.plot().show()    # or G.show()

-  incidence matrix: In an incidence matrix, each row represents a
   vertex and each column represents an edge.

   ::

       sage: M = Matrix([(-1,0,0,0,1,0,0,0,0,0,-1,0,0,0,0), \
       (1,-1,0,0,0,0,0,0,0,0,0,-1,0,0,0),(0,1,-1,0,0,0,0,0,0,0,0,0,-1,0,0), \
       (0,0,1,-1,0,0,0,0,0,0,0,0,0,-1,0),(0,0,0,1,-1,0,0,0,0,0,0,0,0,0,-1), \
       (0,0,0,0,0,-1,0,0,0,1,1,0,0,0,0),(0,0,0,0,0,0,0,1,-1,0,0,1,0,0,0), \
       (0,0,0,0,0,1,-1,0,0,0,0,0,1,0,0),(0,0,0,0,0,0,0,0,1,-1,0,0,0,1,0), \
       (0,0,0,0,0,0,1,-1,0,0,0,0,0,0,1)])
       sage: M
       [-1  0  0  0  1  0  0  0  0  0 -1  0  0  0  0]
       [ 1 -1  0  0  0  0  0  0  0  0  0 -1  0  0  0]
       [ 0  1 -1  0  0  0  0  0  0  0  0  0 -1  0  0]
       [ 0  0  1 -1  0  0  0  0  0  0  0  0  0 -1  0]
       [ 0  0  0  1 -1  0  0  0  0  0  0  0  0  0 -1]
       [ 0  0  0  0  0 -1  0  0  0  1  1  0  0  0  0]
       [ 0  0  0  0  0  0  0  1 -1  0  0  1  0  0  0]
       [ 0  0  0  0  0  1 -1  0  0  0  0  0  1  0  0]
       [ 0  0  0  0  0  0  0  0  1 -1  0  0  0  1  0]
       [ 0  0  0  0  0  0  1 -1  0  0  0  0  0  0  1]
       sage: G = Graph(M); G
       Graph on 10 vertices
       sage: G.plot().show()    # or G.show()
       sage: DiGraph(matrix(2,[0,0,-1,1]), format="incidence_matrix")
       Traceback (most recent call last):
       ...
       ValueError: There must be two nonzero entries (-1 & 1) per column.

-  a list of edges::

       sage: g = Graph([(1,3),(3,8),(5,2)])
       sage: g
       Graph on 5 vertices

Generators
----------

If you wish to iterate through all the isomorphism types of graphs,
type, for example::

    sage: for g in graphs(4):
    ...     print g.spectrum()
    [0, 0, 0, 0]
    [1, 0, 0, -1]
    [1.4142135623..., 0, 0, -1.4142135623...]
    [2, 0, -1, -1]
    [1.7320508075..., 0, 0, -1.7320508075...]
    [1, 1, -1, -1]
    [1.6180339887..., 0.6180339887..., -0.6180339887..., -1.6180339887...]
    [2.1700864866..., 0.3111078174..., -1, -1.4811943040...]
    [2, 0, 0, -2]
    [2.5615528128..., 0, -1, -1.5615528128...]
    [3, -1, -1, -1]

For some commonly used graphs to play with, type

::

    sage: graphs.[tab]          # not tested

and hit {tab}. Most of these graphs come with their own custom
plot, so you can see how people usually visualize these graphs.

::

    sage: G = graphs.PetersenGraph()
    sage: G.plot().show()    # or G.show()
    sage: G.degree_histogram()
    [0, 0, 0, 10]
    sage: G.adjacency_matrix()
    [0 1 0 0 1 1 0 0 0 0]
    [1 0 1 0 0 0 1 0 0 0]
    [0 1 0 1 0 0 0 1 0 0]
    [0 0 1 0 1 0 0 0 1 0]
    [1 0 0 1 0 0 0 0 0 1]
    [1 0 0 0 0 0 0 1 1 0]
    [0 1 0 0 0 0 0 0 1 1]
    [0 0 1 0 0 1 0 0 0 1]
    [0 0 0 1 0 1 1 0 0 0]
    [0 0 0 0 1 0 1 1 0 0]

::

    sage: S = G.subgraph([0,1,2,3])
    sage: S.plot().show()    # or S.show()
    sage: S.density()
    1/2

::

    sage: G = GraphQuery(display_cols=['graph6'], num_vertices=7, diameter=5)
    sage: L = G.get_graphs_list()
    sage: graphs_list.show_graphs(L)

.. _Graph:labels:

Labels
------

Each vertex can have any hashable object as a label. These are
things like strings, numbers, and tuples. Each edge is given a
default label of ``None``, but if specified, edges can
have any label at all. Edges between vertices `u` and
`v` are represented typically as ``(u, v, l)``, where
``l`` is the label for the edge.

Note that vertex labels themselves cannot be mutable items::

    sage: M = Matrix( [[0,0],[0,0]] )
    sage: G = Graph({ 0 : { M : None } })
    Traceback (most recent call last):
    ...
    TypeError: mutable matrices are unhashable

However, if one wants to define a dictionary, with the same keys
and arbitrary objects for entries, one can make that association::

    sage: d = {0 : graphs.DodecahedralGraph(), 1 : graphs.FlowerSnark(), \
          2 : graphs.MoebiusKantorGraph(), 3 : graphs.PetersenGraph() }
    sage: d[2]
    Moebius-Kantor Graph: Graph on 16 vertices
    sage: T = graphs.TetrahedralGraph()
    sage: T.vertices()
    [0, 1, 2, 3]
    sage: T.set_vertices(d)
    sage: T.get_vertex(1)
    Flower Snark: Graph on 20 vertices

Database
--------

There is a database available for searching for graphs that satisfy
a certain set of parameters, including number of vertices and
edges, density, maximum and minimum degree, diameter, radius, and
connectivity. To see a list of all search parameter keywords broken
down by their designated table names, type

::

    sage: graph_db_info()
    {...}

For more details on data types or keyword input, enter

::

    sage: GraphQuery?    # not tested

The results of a query can be viewed with the show method, or can be
viewed individually by iterating through the results:

::

    sage: Q = GraphQuery(display_cols=['graph6'],num_vertices=7, diameter=5)
    sage: Q.show()
    Graph6
    --------------------
    F?`po
    F?gqg
    F@?]O
    F@OKg
    F@R@o
    FA_pW
    FEOhW
    FGC{o
    FIAHo

Show each graph as you iterate through the results:

::

    sage: for g in Q:
    ...     show(g)

Visualization
-------------

To see a graph `G` you are working with, there
are three main options. You can view the graph in two dimensions via
matplotlib with ``show()``. ::

    sage: G = graphs.RandomGNP(15,.3)
    sage: G.show()

And you can view it in three dimensions via jmol with ``show3d()``. ::

    sage: G.show3d()

Or it can be rendered with `\LaTeX`.  This requires the right
additions to a standard `\mbox{\rm\TeX}` installation.  Then standard
Sage commands, such as ``view(G)`` will display the graph, or
``latex(G)`` will produce a string suitable for inclusion in a
`\LaTeX` document.  More details on this are at
the :mod:`sage.graphs.graph_latex` module. ::

    sage: from sage.graphs.graph_latex import check_tkz_graph
    sage: check_tkz_graph()  # random - depends on TeX installation
    sage: latex(G)
    \begin{tikzpicture}
    ...
    \end{tikzpicture}

Mutability
----------

Graphs are mutable, and thus unusable as dictionary keys, unless
``data_structure="static_sparse"`` is used::

    sage: G = graphs.PetersenGraph()
    sage: {G:1}[G]
    Traceback (most recent call last):
    ...
    TypeError: This graph is mutable, and thus not hashable. Create an immutable copy by `g.copy(immutable=True)`
    sage: G_immutable = Graph(G, immutable=True)
    sage: G_immutable == G
    True
    sage: {G_immutable:1}[G_immutable]
    1

Methods
-------
"""

#*****************************************************************************
#      Copyright (C) 2006 - 2007 Robert L. Miller <rlmillster@gmail.com>
#
# Distributed  under  the  terms  of  the  GNU  General  Public  License (GPL)
#                         http://www.gnu.org/licenses/
#*****************************************************************************

from sage.rings.polynomial.polynomial_ring_constructor import PolynomialRing
from sage.rings.integer import Integer
from sage.rings.integer_ring import ZZ
from sage.misc.superseded import deprecated_function_alias
from sage.misc.superseded import deprecation
import sage.graphs.generic_graph_pyx as generic_graph_pyx
from sage.graphs.generic_graph import GenericGraph
from sage.graphs.digraph import DiGraph
from sage.graphs.independent_sets import IndependentSets
from sage.combinat.combinatorial_map import combinatorial_map

class Graph(GenericGraph):
    r"""
    Undirected graph.

    A graph is a set of vertices connected by edges. See also the
    :wikipedia:`Wikipedia article on graphs <Graph_(mathematics)>`.

    One can very easily create a graph in Sage by typing::

        sage: g = Graph()

    By typing the name of the graph, one can get some basic information
    about it::

        sage: g
        Graph on 0 vertices

    This graph is not very interesting as it is by default the empty graph.
    But Sage contains a large collection of pre-defined graph classes that
    can be listed this way:

    * Within a Sage session, type ``graphs.``
      (Do not press "Enter", and do not forget the final period ".")

    * Hit "tab".

    You will see a list of methods which will construct named graphs. For
    example::

        sage: g = graphs.PetersenGraph()
        sage: g.plot()
        Graphics object consisting of 26 graphics primitives

    or::

        sage: g = graphs.ChvatalGraph()
        sage: g.plot()
        Graphics object consisting of 37 graphics primitives

    In order to obtain more information about these graph constructors, access
    the documentation using the command ``graphs.RandomGNP?``.

    Once you have defined the graph you want, you can begin to work on it
    by using the almost 200 functions on graphs in the Sage library!
    If your graph is named ``g``, you can list these functions as previously
    this way

    * Within a Sage session, type ``g.``
      (Do not press "Enter", and do not forget the final period "." )

    * Hit "tab".

    As usual, you can get some information about what these functions do by
    typing (e.g. if you want to know about the ``diameter()`` method)
    ``g.diameter?``.

    If you have defined a graph ``g`` having several connected components
    (i.e. ``g.is_connected()`` returns False), you can print each one of its
    connected components with only two lines::

        sage: for component in g.connected_components():
        ....:      g.subgraph(component).plot()
        Graphics object consisting of 37 graphics primitives


    INPUT:

    -  ``data`` -- can be any of the following (see the ``format`` argument):

      #.  An integer specifying the number of vertices

      #.  A dictionary of dictionaries

      #.  A dictionary of lists

      #.  A NumPy matrix or ndarray

      #.  A Sage adjacency matrix or incidence matrix

      #.  A pygraphviz graph

      #.  A SciPy sparse matrix

      #.  A NetworkX graph

    -  ``pos`` -  a positioning dictionary: for example, the
       spring layout from NetworkX for the 5-cycle is::

         {0: [-0.91679746, 0.88169588],
          1: [ 0.47294849, 1.125     ],
          2: [ 1.125     ,-0.12867615],
          3: [ 0.12743933,-1.125     ],
          4: [-1.125     ,-0.50118505]}

    -  ``name`` - (must be an explicitly named parameter,
       i.e., ``name="complete")`` gives the graph a name

    -  ``loops`` - boolean, whether to allow loops (ignored
       if data is an instance of the ``Graph`` class)

    -  ``multiedges`` - boolean, whether to allow multiple
       edges (ignored if data is an instance of the ``Graph`` class)

    -  ``weighted`` - whether graph thinks of itself as
       weighted or not. See ``self.weighted()``

    -  ``format`` - if None, Graph tries to guess- can be
       several values, including:

       -  ``'int'`` - an integer specifying the number of vertices in an
          edge-free graph with vertices labelled from 0 to n-1

       -  ``'graph6'`` - Brendan McKay's graph6 format, in a
          string (if the string has multiple graphs, the first graph is
          taken)

       -  ``'sparse6'`` - Brendan McKay's sparse6 format, in a
          string (if the string has multiple graphs, the first graph is
          taken)

       -  ``'adjacency_matrix'`` - a square Sage matrix M,
          with M[i,j] equal to the number of edges {i,j}

       -  ``'weighted_adjacency_matrix'`` - a square Sage
          matrix M, with M[i,j] equal to the weight of the single edge {i,j}.
          Given this format, weighted is ignored (assumed True).

       -  ``'incidence_matrix'`` - a Sage matrix, with one
          column C for each edge, where if C represents {i, j}, C[i] is -1
          and C[j] is 1

       -  ``'elliptic_curve_congruence'`` - data must be an
          iterable container of elliptic curves, and the graph produced has
          each curve as a vertex (it's Cremona label) and an edge E-F
          labelled p if and only if E is congruent to F mod p

       -  ``NX`` - data must be a NetworkX Graph.

           .. NOTE::

               As Sage's default edge labels is ``None`` while NetworkX uses
               ``{}``, the ``{}`` labels of a NetworkX graph are automatically
               set to ``None`` when it is converted to a Sage graph. This
               behaviour can be overruled by setting the keyword
               ``convert_empty_dict_labels_to_None`` to ``False`` (it is
               ``True`` by default).

    -  ``boundary`` - a list of boundary vertices, if
       empty, graph is considered as a 'graph without boundary'

    -  ``implementation`` - what to use as a backend for
       the graph. Currently, the options are either 'networkx' or
       'c_graph'

    - ``sparse`` (boolean) -- ``sparse=True`` is an alias for
      ``data_structure="sparse"``, and ``sparse=False`` is an alias for
      ``data_structure="dense"``.

    -  ``data_structure`` -- one of the following

       * ``"dense"`` -- selects the :mod:`~sage.graphs.base.dense_graph`
         backend.

       * ``"sparse"`` -- selects the :mod:`~sage.graphs.base.sparse_graph`
         backend.

       * ``"static_sparse"`` -- selects the
         :mod:`~sage.graphs.base.static_sparse_backend` (this backend is faster
         than the sparse backend and smaller in memory, and it is immutable, so
         that the resulting graphs can be used as dictionary keys).

       *Only available when* ``implementation == 'c_graph'``

    - ``immutable`` (boolean) -- whether to create a immutable graph. Note that
      ``immutable=True`` is actually a shortcut for
      ``data_structure='static_sparse'``. Set to ``False`` by default, only
      available when ``implementation='c_graph'``

    -  ``vertex_labels`` - only for implementation == 'c_graph'.
       Whether to allow any object as a vertex (slower), or
       only the integers 0, ..., n-1, where n is the number of vertices.

    -  ``convert_empty_dict_labels_to_None`` - this arguments sets
       the default edge labels used by NetworkX (empty dictionaries)
       to be replaced by None, the default Sage edge label. It is
       set to ``True`` iff a NetworkX graph is on the input.

    EXAMPLES:

    We illustrate the first seven input formats (the other two
    involve packages that are currently not standard in Sage):

    #. An integer giving the number of vertices::

        sage: g = Graph(5); g
        Graph on 5 vertices
        sage: g.vertices()
        [0, 1, 2, 3, 4]
        sage: g.edges()
        []

    #. A dictionary of dictionaries::

        sage: g = Graph({0:{1:'x',2:'z',3:'a'}, 2:{5:'out'}}); g
        Graph on 5 vertices

       The labels ('x', 'z', 'a', 'out') are labels for edges. For
       example, 'out' is the label for the edge on 2 and 5. Labels can be
       used as weights, if all the labels share some common parent.

       ::

        sage: a,b,c,d,e,f = sorted(SymmetricGroup(3))
        sage: Graph({b:{d:'c',e:'p'}, c:{d:'p',e:'c'}})
        Graph on 4 vertices

    #. A dictionary of lists::

        sage: g = Graph({0:[1,2,3], 2:[4]}); g
        Graph on 5 vertices

    #. A list of vertices and a function describing adjacencies. Note
       that the list of vertices and the function must be enclosed in a
       list (i.e., [list of vertices, function]).

       Construct the Paley graph over GF(13).

       ::

          sage: g=Graph([GF(13), lambda i,j: i!=j and (i-j).is_square()])
          sage: g.vertices()
          [0, 1, 2, 3, 4, 5, 6, 7, 8, 9, 10, 11, 12]
          sage: g.adjacency_matrix()
          [0 1 0 1 1 0 0 0 0 1 1 0 1]
          [1 0 1 0 1 1 0 0 0 0 1 1 0]
          [0 1 0 1 0 1 1 0 0 0 0 1 1]
          [1 0 1 0 1 0 1 1 0 0 0 0 1]
          [1 1 0 1 0 1 0 1 1 0 0 0 0]
          [0 1 1 0 1 0 1 0 1 1 0 0 0]
          [0 0 1 1 0 1 0 1 0 1 1 0 0]
          [0 0 0 1 1 0 1 0 1 0 1 1 0]
          [0 0 0 0 1 1 0 1 0 1 0 1 1]
          [1 0 0 0 0 1 1 0 1 0 1 0 1]
          [1 1 0 0 0 0 1 1 0 1 0 1 0]
          [0 1 1 0 0 0 0 1 1 0 1 0 1]
          [1 0 1 1 0 0 0 0 1 1 0 1 0]

       Construct the line graph of a complete graph.

       ::

          sage: g=graphs.CompleteGraph(4)
          sage: line_graph=Graph([g.edges(labels=false), \
                 lambda i,j: len(set(i).intersection(set(j)))>0], \
                 loops=False)
          sage: line_graph.vertices()
          [(0, 1), (0, 2), (0, 3), (1, 2), (1, 3), (2, 3)]
          sage: line_graph.adjacency_matrix()
          [0 1 1 1 1 0]
          [1 0 1 1 0 1]
          [1 1 0 0 1 1]
          [1 1 0 0 1 1]
          [1 0 1 1 0 1]
          [0 1 1 1 1 0]

    #. A NumPy matrix or ndarray::

        sage: import numpy
        sage: A = numpy.array([[0,1,1],[1,0,1],[1,1,0]])
        sage: Graph(A)
        Graph on 3 vertices

    #. A graph6 or sparse6 string: Sage automatically recognizes
       whether a string is in graph6 or sparse6 format::

           sage: s = ':I`AKGsaOs`cI]Gb~'
           sage: Graph(s,sparse=True)
           Looped multi-graph on 10 vertices

       ::

           sage: G = Graph('G?????')
           sage: G = Graph("G'?G?C")
           Traceback (most recent call last):
           ...
           RuntimeError: The string seems corrupt: valid characters are
           ?@ABCDEFGHIJKLMNOPQRSTUVWXYZ[\]^_`abcdefghijklmnopqrstuvwxyz{|}~
           sage: G = Graph('G??????')
           Traceback (most recent call last):
           ...
           RuntimeError: The string (G??????) seems corrupt: for n = 8, the string is too long.

       ::

          sage: G = Graph(":I'AKGsaOs`cI]Gb~")
          Traceback (most recent call last):
          ...
          RuntimeError: The string seems corrupt: valid characters are
          ?@ABCDEFGHIJKLMNOPQRSTUVWXYZ[\]^_`abcdefghijklmnopqrstuvwxyz{|}~

       There are also list functions to take care of lists of graphs::

           sage: s = ':IgMoqoCUOqeb\n:I`AKGsaOs`cI]Gb~\n:I`EDOAEQ?PccSsge\N\n'
           sage: graphs_list.from_sparse6(s)
           [Looped multi-graph on 10 vertices, Looped multi-graph on 10 vertices, Looped multi-graph on 10 vertices]

    #. A Sage matrix:
       Note: If format is not specified, then Sage assumes a symmetric square
       matrix is an adjacency matrix, otherwise an incidence matrix.

       - an adjacency matrix::

            sage: M = graphs.PetersenGraph().am(); M
            [0 1 0 0 1 1 0 0 0 0]
            [1 0 1 0 0 0 1 0 0 0]
            [0 1 0 1 0 0 0 1 0 0]
            [0 0 1 0 1 0 0 0 1 0]
            [1 0 0 1 0 0 0 0 0 1]
            [1 0 0 0 0 0 0 1 1 0]
            [0 1 0 0 0 0 0 0 1 1]
            [0 0 1 0 0 1 0 0 0 1]
            [0 0 0 1 0 1 1 0 0 0]
            [0 0 0 0 1 0 1 1 0 0]
            sage: Graph(M)
            Graph on 10 vertices

         ::

            sage: Graph(matrix([[1,2],[2,4]]),loops=True,sparse=True)
            Looped multi-graph on 2 vertices

            sage: M = Matrix([[0,1,-1],[1,0,-1/2],[-1,-1/2,0]]); M
            [   0    1   -1]
            [   1    0 -1/2]
            [  -1 -1/2    0]
            sage: G = Graph(M,sparse=True); G
            Graph on 3 vertices
            sage: G.weighted()
            True

       - an incidence matrix::

            sage: M = Matrix(6, [-1,0,0,0,1, 1,-1,0,0,0, 0,1,-1,0,0, 0,0,1,-1,0, 0,0,0,1,-1, 0,0,0,0,0]); M
            [-1  0  0  0  1]
            [ 1 -1  0  0  0]
            [ 0  1 -1  0  0]
            [ 0  0  1 -1  0]
            [ 0  0  0  1 -1]
            [ 0  0  0  0  0]
            sage: Graph(M)
            Graph on 6 vertices

            sage: Graph(Matrix([[1],[1],[1]]))
            Traceback (most recent call last):
            ...
            ValueError: Non-symmetric or non-square matrix assumed to be an incidence matrix: There must be two nonzero entries (-1 & 1) per column.
            sage: Graph(Matrix([[1],[1],[0]]))
            Traceback (most recent call last):
            ...
            ValueError: Non-symmetric or non-square matrix assumed to be an incidence matrix: Each column represents an edge: -1 goes to 1.

            sage: M = Matrix([[0,1,-1],[1,0,-1],[-1,-1,0]]); M
            [ 0  1 -1]
            [ 1  0 -1]
            [-1 -1  0]
            sage: Graph(M,sparse=True)
            Graph on 3 vertices

            sage: M = Matrix([[0,1,1],[1,0,1],[-1,-1,0]]); M
            [ 0  1  1]
            [ 1  0  1]
            [-1 -1  0]
            sage: Graph(M)
            Traceback (most recent call last):
            ...
            ValueError: Non-symmetric or non-square matrix assumed to be an incidence matrix: Each column represents an edge: -1 goes to 1.

        ::

            sage: MA = Matrix([[1,2,0], [0,2,0], [0,0,1]])      # trac 9714
            sage: MI = Graph(MA, format='adjacency_matrix').incidence_matrix(); MI
            [-1 -1  0  0  0  1]
            [ 1  1  0  1  1  0]
            [ 0  0  1  0  0  0]
            sage: Graph(MI).edges(labels=None)
            [(0, 0), (0, 1), (0, 1), (1, 1), (1, 1), (2, 2)]

            sage: M = Matrix([[1], [-1]]); M
            [ 1]
            [-1]
            sage: Graph(M).edges()
            [(0, 1, None)]

    #. a list of edges, or labelled edges::

          sage: g = Graph([(1,3),(3,8),(5,2)])
          sage: g
          Graph on 5 vertices

          ::

          sage: g = Graph([(1,2,"Peace"),(7,-9,"and"),(77,2, "Love")])
          sage: g
          Graph on 5 vertices
          sage: g = Graph([(0, 2, '0'), (0, 2, '1'), (3, 3, '2')])
          sage: g.loops()
          [(3, 3, '2')]

    #. A NetworkX MultiGraph::

          sage: import networkx
          sage: g = networkx.MultiGraph({0:[1,2,3], 2:[4]})
          sage: Graph(g)
          Graph on 5 vertices

    #. A NetworkX graph::

           sage: import networkx
           sage: g = networkx.Graph({0:[1,2,3], 2:[4]})
           sage: DiGraph(g)
           Digraph on 5 vertices

    Note that in all cases, we copy the NetworkX structure.

       ::

          sage: import networkx
          sage: g = networkx.Graph({0:[1,2,3], 2:[4]})
          sage: G = Graph(g, implementation='networkx')
          sage: H = Graph(g, implementation='networkx')
          sage: G._backend._nxg is H._backend._nxg
          False

    All these graphs are mutable and can thus not be used as a dictionary
    key::

          sage: {G:1}[H]
          Traceback (most recent call last):
          ...
          TypeError: This graph is mutable, and thus not hashable. Create an immutable copy by `g.copy(immutable=True)`

    When providing the optional arguments ``data_structure="static_sparse"``
    or ``immutable=True`` (both mean the same), then an immutable graph
    results. Note that this does not use the NetworkX data structure::

          sage: G_imm = Graph(g, immutable=True)
          sage: H_imm = Graph(g, data_structure='static_sparse')
          sage: G_imm == H_imm == G == H
          True
          sage: hasattr(G_imm._backend, "_nxg")
          False
          sage: {G_imm:1}[H_imm]
          1

    """
    _directed = False

    def __init__(self, data=None, pos=None, loops=None, format=None,
                 boundary=None, weighted=None, implementation='c_graph',
                 data_structure="sparse", vertex_labels=True, name=None,
                 multiedges=None, convert_empty_dict_labels_to_None=None,
                 sparse=True, immutable=False):
        """
        TESTS::

            sage: G = Graph()
            sage: loads(dumps(G)) == G
            True
            sage: a = matrix(2,2,[1,0,0,1])
            sage: Graph(a).adjacency_matrix() == a
            True

            sage: a = matrix(2,2,[2,0,0,1])
            sage: Graph(a,sparse=True).adjacency_matrix() == a
            True

        The positions are copied when the graph is built from
        another graph ::

            sage: g = graphs.PetersenGraph()
            sage: h = Graph(g)
            sage: g.get_pos() == h.get_pos()
            True

        Or from a DiGraph ::

            sage: d = DiGraph(g)
            sage: h = Graph(d)
            sage: g.get_pos() == h.get_pos()
            True

        Loops are not counted as multiedges (see :trac:`11693`) and edges are
        not counted twice ::

            sage: Graph([[1,1]],multiedges=False).num_edges()
            1
            sage: Graph([[1,2],[1,2]],multiedges=True).num_edges()
            2

        Invalid sequence of edges given as an input (they do not all
        have the same length)::

            sage: g = Graph([(1,2),(2,3),(2,3,4)])
            Traceback (most recent call last):
            ...
            ValueError: Edges input must all follow the same format.


        Two different labels given for the same edge in a graph
        without multiple edges::

            sage: g = Graph([(1,2,3),(1,2,4)], multiedges = False)
            Traceback (most recent call last):
            ...
            ValueError: Two different labels given for the same edge in a graph without multiple edges.

        The same edge included more than once in a graph without
        multiple edges::

            sage: g = Graph([[1,2],[1,2]],multiedges=False)
            Traceback (most recent call last):
            ...
            ValueError: Non-multigraph got several edges (1,2)

        An empty list or dictionary defines a simple graph
        (:trac:`10441` and :trac:`12910`)::

            sage: Graph([])
            Graph on 0 vertices
            sage: Graph({})
            Graph on 0 vertices
            sage: # not "Multi-graph on 0 vertices"

        Verify that the int format works as expected (:trac:`12557`)::

            sage: Graph(2).adjacency_matrix()
            [0 0]
            [0 0]
            sage: Graph(3) == Graph(3,format='int')
            True

        Problem with weighted adjacency matrix (:trac:`13919`)::

            sage: B = {0:{1:2,2:5,3:4},1:{2:2,4:7},2:{3:1,4:4,5:3},3:{5:4},4:{5:1,6:5},5:{6:7}}
            sage: grafo3 = Graph(B,weighted=True)
            sage: matad = grafo3.weighted_adjacency_matrix()
            sage: grafo4 = Graph(matad,format = "adjacency_matrix", weighted=True)
            sage: grafo4.shortest_path(0,6,by_weight=True)
            [0, 1, 2, 5, 4, 6]

        Get rid of mutable default argument for `boundary` (:trac:`14794`)::

            sage: G = Graph(boundary=None)
            sage: G._boundary
            []

        Graphs returned when setting ``immutable=False`` are mutable::

            sage: g = graphs.PetersenGraph()
            sage: g = Graph(g.edges(),immutable=False)
            sage: g.add_edge("Hey", "Heyyyyyyy")

        And their name is set::

            sage: g = graphs.PetersenGraph()
            sage: Graph(g, immutable=True)
            Petersen graph: Graph on 10 vertices

        Check the error when the input has multiple edges but ``multiple_edges``
        is set to False (:trac:`16215`)::

            sage: Graph([(0,1),(0,1)], multiedges=False)
            Traceback (most recent call last):
            ...
            ValueError: Non-multigraph got several edges (0,1)
        """
        GenericGraph.__init__(self)
        msg = ''
        from sage.structure.element import is_Matrix
        from sage.misc.misc import uniq

        if sparse == False:
            if data_structure != "sparse":
                raise ValueError("The 'sparse' argument is an alias for "
                                 "'data_structure'. Please do not define both.")
            data_structure = "dense"

        if format is None and isinstance(data, str):
            if data[:10] == ">>graph6<<":
                data = data[10:]
                format = 'graph6'
            elif data[:11] == ">>sparse6<<":
                data = data[11:]
                format = 'sparse6'
            elif data[0] == ':':
                format = 'sparse6'
            else:
                format = 'graph6'
        if format is None and is_Matrix(data):
            if data.is_square() and data == data.transpose():
                format = 'adjacency_matrix'
            else:
                format = 'incidence_matrix'
                msg += "Non-symmetric or non-square matrix assumed to be an incidence matrix: "
        if format is None and isinstance(data, Graph):
            format = 'Graph'
        from sage.graphs.all import DiGraph
        if format is None and isinstance(data, DiGraph):
            data = data.to_undirected()
            format = 'Graph'
        if format is None and isinstance(data,list) and \
           len(data)>=2 and callable(data[1]):
            format = 'rule'
        if format is None and isinstance(data,dict):
            keys = data.keys()
            if len(keys) == 0: format = 'dict_of_dicts'
            else:
                if isinstance(data[keys[0]], list):
                    format = 'dict_of_lists'
                elif isinstance(data[keys[0]], dict):
                    format = 'dict_of_dicts'
        if format is None and hasattr(data, 'adj'):
            import networkx
            if isinstance(data, (networkx.DiGraph, networkx.MultiDiGraph)):
                data = data.to_undirected()
                format = 'NX'
            elif isinstance(data, (networkx.Graph, networkx.MultiGraph)):
                format = 'NX'
        if format is None and isinstance(data, (int, Integer)):
            format = 'int'
        if format is None and data is None:
            format = 'int'
            data = 0

        # Input is a list of edges
        if format is None and isinstance(data, list):

            # If we are given a list (we assume it is a list of
            # edges), we convert the problem to a dict_of_dicts or a
            # dict_of_lists

            edges = data

            # Along the process, we are assuming all edges have the
            # same length. If it is not true, a ValueError will occur
            try:

                # The list is empty
                if not data:
                    data = {}
                    format = 'dict_of_dicts'

                # The edges are not labelled
                elif len(data[0]) == 2:
                    data = {}
                    for u,v in edges:
                        if not u in data:
                            data[u] = []
                        if not v in data:
                            data[v] = []
                        data[u].append(v)

                    format = 'dict_of_lists'

                # The edges are labelled
                elif len(data[0]) == 3:
                    data = {}
                    for u,v,l in edges:

                        if not u in data:
                            data[u] = {}
                        if not v in data:
                            data[v] = {}

                        # Now the keys exists, and are dictionaries ...


                        # If we notice for the first time that there
                        # are multiple edges, we update the whole
                        # dictionary so that data[u][v] is a list

                        if (multiedges is None and (u in data[v])):
                            multiedges = True
                            for uu, dd in data.iteritems():
                                for vv, ddd in dd.iteritems():
                                    dd[vv] = [ddd]

                        # If multiedges is set to False while the same
                        # edge is present in the list with different
                        # values of its label
                        elif (multiedges is False and
                            (u in data[v] and data[v][u] != l)):
                                raise ValueError("MULTIEDGE")

                        # Now we are behaving as if multiedges == None
                        # means multiedges = False. If something bad
                        # happens later, the whole dictionary will be
                        # updated anyway

                        if multiedges is True:
                            if v not in data[u]:
                                data[u][v] = []
                                data[v][u] = []

                            data[u][v].append(l)

                            if u != v:
                                data[v][u].append(l)

                        else:
                            data[u][v] = l
                            data[v][u] = l

                    format = 'dict_of_dicts'

            except ValueError as ve:
                if str(ve) == "MULTIEDGE":
                    raise ValueError("Two different labels given for the same edge in a graph without multiple edges.")
                else:
                    raise ValueError("Edges input must all follow the same format.")

        if format is None:
            import networkx
            data = networkx.MultiGraph(data)
            format = 'NX'

        # At this point, format has been set.

        # adjust for empty dicts instead of None in NetworkX default edge labels
        if convert_empty_dict_labels_to_None is None:
            convert_empty_dict_labels_to_None = (format == 'NX')

        verts = None

        if format == 'graph6':
            if loops      is None: loops      = False
            if weighted   is None: weighted   = False
            if multiedges is None: multiedges = False
            if not isinstance(data, str):
                raise ValueError('If input format is graph6, then data must be a string.')
            n = data.find('\n')
            if n == -1:
                n = len(data)
            ss = data[:n]
            n, s = generic_graph_pyx.N_inverse(ss)
            m = generic_graph_pyx.R_inverse(s, n)
            expected = n*(n-1)/2 + (6 - n*(n-1)/2)%6
            if len(m) > expected:
                raise RuntimeError("The string (%s) seems corrupt: for n = %d, the string is too long."%(ss,n))
            elif len(m) < expected:
                raise RuntimeError("The string (%s) seems corrupt: for n = %d, the string is too short."%(ss,n))
            num_verts = n
        elif format == 'sparse6':
            if loops      is None: loops      = True
            if weighted   is None: weighted   = False
            if multiedges is None: multiedges = True
            from math import ceil, floor
            from sage.misc.functional import log
            n = data.find('\n')
            if n == -1:
                n = len(data)
            s = data[:n]
            n, s = generic_graph_pyx.N_inverse(s[1:])
            if n == 0:
                edges = []
            else:
                k = int(ceil(log(n,2)))
                ords = [ord(i) for i in s]
                if any(o > 126 or o < 63 for o in ords):
                    raise RuntimeError("The string seems corrupt: valid characters are \n" + ''.join([chr(i) for i in xrange(63,127)]))
                bits = ''.join([generic_graph_pyx.binary(o-63).zfill(6) for o in ords])
                b = []
                x = []
                for i in xrange(int(floor(len(bits)/(k+1)))):
                    b.append(int(bits[(k+1)*i:(k+1)*i+1],2))
                    x.append(int(bits[(k+1)*i+1:(k+1)*i+k+1],2))
                v = 0
                edges = []
                for i in xrange(len(b)):
                    if b[i] == 1:
                        v += 1
                    if x[i] > v:
                        v = x[i]
                    else:
                        if v < n:
                            edges.append((x[i],v))
            num_verts = n
        elif format in ['adjacency_matrix', 'incidence_matrix']:
            assert is_Matrix(data)
        if format == 'weighted_adjacency_matrix':
            if weighted is False:
                raise ValueError("Format was weighted_adjacency_matrix but weighted was False.")
            if weighted   is None: weighted   = True
            if multiedges is None: multiedges = False
            format = 'adjacency_matrix'
        if format == 'adjacency_matrix':
            entries = uniq(data.list())
            for e in entries:
                try:
                    e = int(e)
                    assert e >= 0
                except Exception:
                    if weighted is False:
                        raise ValueError("Non-weighted graph's"+
                        " adjacency matrix must have only nonnegative"+
                        " integer entries")
                    weighted = True
                    if multiedges is None: multiedges = False
                    break

            if weighted is None:
                weighted = False

            if multiedges is None:
                multiedges = ((not weighted) and sorted(entries) != [0,1])

            for i in xrange(data.nrows()):
                if data[i,i] != 0:
                    if loops is None: loops = True
                    elif not loops:
                        raise ValueError("Non-looped graph's adjacency"+
                        " matrix must have zeroes on the diagonal.")
                    break
            num_verts = data.nrows()
        elif format == 'incidence_matrix':
            try:
                positions = []
                for c in data.columns():
                    NZ = c.nonzero_positions()
                    if len(NZ) == 1:
                        if loops is None:
                            loops = True
                        elif not loops:
                            msg += "There must be two nonzero entries (-1 & 1) per column."
                            assert False
                        positions.append((NZ[0], NZ[0]))
                    elif len(NZ) != 2:
                        msg += "There must be two nonzero entries (-1 & 1) per column."
                        assert False
                    else:
                        positions.append(tuple(NZ))
                    L = sorted(uniq(c.list()))

                    if data.nrows() != (2 if len(NZ) == 2 else 1):
                        desirable = [-1, 0, 1] if len(NZ) == 2 else [0, 1]
                    else:
                        desirable = [-1, 1] if len(NZ) == 2 else [1]

                    if L != desirable:
                        msg += "Each column represents an edge: -1 goes to 1."
                        assert False
                if loops      is None: loops     = False
                if weighted   is None: weighted  = False
                if multiedges is None:
                    total = len(positions)
                    multiedges = (  len(uniq(positions)) < total  )
            except AssertionError:
                raise ValueError(msg)
            num_verts = data.nrows()
        elif format == 'Graph':
            if loops is None: loops = data.allows_loops()
            elif not loops and data.has_loops():
                raise ValueError("No loops but input graph has loops.")
            if multiedges is None: multiedges = data.allows_multiple_edges()
            elif not multiedges:
                e = data.edges(labels=False)
                e = [sorted(f) for f in e]
                if len(e) != len(uniq(e)):
                    raise ValueError("No multiple edges but input graph"+
                    " has multiple edges.")
            if weighted is None: weighted = data.weighted()
            num_verts = data.num_verts()
            verts = data.vertex_iterator()
            if data.get_pos() is not None:
                pos = data.get_pos().copy()

        elif format == 'rule':
            f = data[1]
            if loops is None: loops = any(f(v,v) for v in data[0])
            if multiedges is None: multiedges = False
            if weighted is None: weighted = False
            num_verts = len(data[0])
            verts = data[0]
        elif format == 'dict_of_dicts':
            if not all(isinstance(data[u], dict) for u in data):
                raise ValueError("Input dict must be a consistent format.")
            verts = set(data.keys())
            if loops is None or loops is False:
                for u in data:
                    if u in data[u]:
                        if loops is None: loops = True
                        elif loops is False:
                            raise ValueError("No loops but dict has loops.")
                        break
                if loops is None: loops = False
            if weighted is None: weighted = False
            for u in data:
                for v in data[u]:
                    if v not in verts: verts.add(v)
                    if hash(u) > hash(v):
                        if v in data and u in data[v]:
                            if data[u][v] != data[v][u]:
                                raise ValueError("Dict does not agree on edge (%s,%s)"%(u,v))
                            continue
                    if multiedges is not False and not isinstance(data[u][v], list):
                        if multiedges is None: multiedges = False
                        if multiedges:
                            raise ValueError("Dict of dicts for multigraph must be in the format {v : {u : list}}")
            if multiedges is None and len(data) > 0:
                multiedges = True
            num_verts = len(verts)
        elif format == 'dict_of_lists':
            if not all(isinstance(data[u], list) for u in data):
                raise ValueError("Input dict must be a consistent format.")
            verts = set(data.keys())
            if loops is None or loops is False:
                for u in data:
                    if u in data[u]:
                        if loops is None: loops = True
                        elif loops is False:
                            raise ValueError("No loops but dict has loops.")
                        break
                if loops is None: loops = False
            if weighted is None: weighted = False
            for u in data:
                verts=verts.union([v for v in data[u] if v not in verts])
                if len(uniq(data[u])) != len(data[u]):
                    if multiedges is False:
                        v = (v for v in data[u] if data[u].count(v) > 1).next()
                        raise ValueError("Non-multigraph got several edges (%s,%s)"%(u,v))
                    if multiedges is None: multiedges = True
            if multiedges is None: multiedges = False
            num_verts = len(verts)
        elif format == 'NX':
            if weighted is None:
                if isinstance(data, networkx.Graph):
                    weighted = False
                    if multiedges is None:
                        multiedges = False
                    if loops is None:
                        loops = False
                else:
                    weighted = True
                    if multiedges is None:
                        multiedges = True
                    if loops is None:
                        loops = True
            num_verts = data.order()
            verts = data.nodes()
            data = data.adj
            format = 'dict_of_dicts'
        elif format in ['int', 'elliptic_curve_congruence']:
            if weighted   is None: weighted   = False
            if multiedges is None: multiedges = False
            if loops      is None: loops      = False
            if format == 'int': num_verts = data
            else:
                num_verts = len(data)
                curves = data
                verts = [curve.cremona_label() for curve in data]

        # weighted, multiedges, loops, verts and num_verts should now be set
        #
        # From now on, we actually build the graph

        if implementation == 'networkx':
            import networkx
            from sage.graphs.base.graph_backends import NetworkXGraphBackend
            if format == 'Graph':
                self._backend = NetworkXGraphBackend(data.networkx_graph())
                self._weighted = weighted
                self.allow_loops(loops)
                self.allow_multiple_edges(multiedges)
            else:
                if multiedges:
                    self._backend = NetworkXGraphBackend(networkx.MultiGraph())
                else:
                    self._backend = NetworkXGraphBackend(networkx.Graph())
                self._weighted = weighted
                self.allow_loops(loops)
                self.allow_multiple_edges(multiedges)
                if verts is not None:
                    self.add_vertices(verts)
                else:
                    self.add_vertices(range(num_verts))
        elif implementation == 'c_graph':
            if multiedges or weighted:
                if data_structure == "dense":
                    raise RuntimeError("Multiedge and weighted c_graphs must be sparse.")

            if immutable:
                data_structure = 'static_sparse'

            # If the data structure is static_sparse, we first build a graph
            # using the sparse data structure, then reencode the resulting graph
            # as a static sparse graph.
            from sage.graphs.base.sparse_graph import SparseGraphBackend
            from sage.graphs.base.dense_graph import DenseGraphBackend
            if data_structure in ["sparse", "static_sparse"]:
                CGB = SparseGraphBackend
            elif data_structure == "dense":
                 CGB = DenseGraphBackend
            else:
                raise ValueError("data_structure must be equal to 'sparse', "
                                 "'static_sparse' or 'dense'")
            if format == 'Graph':
                self._backend = CGB(0, directed=False)
                self.add_vertices(verts)
                self._weighted = weighted
                self.allow_loops(loops, check=False)
                self.allow_multiple_edges(multiedges, check=False)
                for u,v,l in data.edge_iterator():
                    self._backend.add_edge(u,v,l,False)
            else:
                if verts is not None:
                    self._backend = CGB(0, directed=False)
                    self.add_vertices(verts)
                else:
                    self._backend = CGB(num_verts, directed=False)
                self._weighted = weighted
                self.allow_loops(loops, check=False)
                self.allow_multiple_edges(multiedges, check=False)
        else:
            raise NotImplementedError("Supported implementations: networkx, c_graph.")

        if format == 'graph6':
            k = 0
            for i in xrange(n):
                for j in xrange(i):
                    if m[k] == '1':
                        self._backend.add_edge(i, j, None, False)
                    k += 1

        elif format == 'sparse6':
            self.add_edges(edges)

        elif format == 'adjacency_matrix':
            e = []
            if weighted:
                for i,j in data.nonzero_positions():
                    if i <= j:
                        e.append((i,j,data[i][j]))
            elif multiedges:
                for i,j in data.nonzero_positions():
                    if i <= j:
                        e += [(i,j)]*int(data[i][j])
            else:
                for i,j in data.nonzero_positions():
                    if i <= j:
                        e.append((i,j))
            self.add_edges(e)

        elif format == 'incidence_matrix':
            self.add_edges(positions)

        elif format == 'Graph':
            self.name(data.name())

        elif format == 'rule':
            verts = list(verts)
            for u in xrange(num_verts):
                for v in xrange(u+1):
                    uu,vv = verts[u], verts[v]
                    if f(uu,vv):
                        self._backend.add_edge(uu,vv,None,False)

        elif format == 'dict_of_dicts':
            if convert_empty_dict_labels_to_None:
                for u in data:
                    for v in data[u]:
                        if hash(u) <= hash(v) or v not in data or u not in data[v]:
                            if multiedges:
                                for l in data[u][v]:
                                    self._backend.add_edge(u,v,l,False)
                            else:
                                self._backend.add_edge(u,v,data[u][v] if data[u][v] != {} else None,False)
            else:
                for u in data:
                    for v in data[u]:
                        if hash(u) <= hash(v) or v not in data or u not in data[v]:
                            if multiedges:
                                for l in data[u][v]:
                                    self._backend.add_edge(u,v,l,False)
                            else:
                                self._backend.add_edge(u,v,data[u][v],False)

        elif format == 'dict_of_lists':
            for u in data:
                for v in data[u]:
                    if (multiedges or hash(u) <= hash(v) or
                        v not in data or u not in data[v]):
                        self._backend.add_edge(u,v,None,False)

        elif format == 'elliptic_curve_congruence':
            from sage.rings.arith import lcm, prime_divisors
            from sage.rings.fast_arith import prime_range
            from sage.misc.misc import prod
            for i in xrange(self.order()):
                for j in xrange(i):
                    E = curves[i]
                    F = curves[j]
                    M = E.conductor()
                    N = F.conductor()
                    MN = lcm(M, N)
                    p_MN = prime_divisors(MN)
                    lim = prod([(j^(MN.ord(j)) + j^(MN.ord(j)-1)) for j in p_MN])
                    a_E = E.anlist(lim)
                    a_F = F.anlist(lim)
                    l_list = [p for p in prime_range(lim) if p not in p_MN ]
                    p_edges = l_list
                    for l in l_list:
                        n = a_E[l] - a_F[l]
                        if n != 0:
                            P = prime_divisors(n)
                            p_edges = [p for p in p_edges if p in P]
                    if len(p_edges) > 0:
                        self._backend.add_edge(E.cremona_label(), F.cremona_label(), str(p_edges)[1:-1], False)
        else:
            assert format == 'int'

        self._pos = pos
        self._boundary = boundary if boundary is not None else []
        if format != 'Graph' or name is not None:
            self.name(name)

        if data_structure == "static_sparse":
            from sage.graphs.base.static_sparse_backend import StaticSparseBackend
            ib = StaticSparseBackend(self, loops = loops, multiedges = multiedges)
            self._backend = ib
            self._immutable = True

    ### Formats
    def graph6_string(self):
        """
        Returns the graph6 representation of the graph as an ASCII string.
        Only valid for simple (no loops, multiple edges) graphs on 0 to
        262143 vertices.

        EXAMPLES::

            sage: G = graphs.KrackhardtKiteGraph()
            sage: G.graph6_string()
            'IvUqwK@?G'
        """
        n = self.order()
        if n > 262143:
            raise ValueError('graph6 format supports graphs on 0 to 262143 vertices only.')
        elif self.has_loops() or self.has_multiple_edges():
            raise ValueError('graph6 format supports only simple graphs (no loops, no multiple edges)')
        else:
            return generic_graph_pyx.N(n) + generic_graph_pyx.R(self._bit_vector())

    def sparse6_string(self):
        """
        Returns the sparse6 representation of the graph as an ASCII string.
        Only valid for undirected graphs on 0 to 262143 vertices, but loops
        and multiple edges are permitted.

        EXAMPLES::

            sage: G = graphs.BullGraph()
            sage: G.sparse6_string()
            ':Da@en'

        ::

            sage: G = Graph()
            sage: G.sparse6_string()
            ':?'

        ::

            sage: G = Graph(loops=True, multiedges=True,data_structure="sparse")
            sage: Graph(':?',data_structure="sparse") == G
            True
        """
        n = self.order()
        if n == 0:
            return ':?'
        if n > 262143:
            raise ValueError('sparse6 format supports graphs on 0 to 262143 vertices only.')
        else:
            vertices = self.vertices()
            n = len(vertices)
            edges = self.edges(labels=False)
            for i in xrange(len(edges)): # replace edge labels with natural numbers (by index in vertices)
                edges[i] = (vertices.index(edges[i][0]),vertices.index(edges[i][1]))
            # order edges 'reverse lexicographically', that is, for
            # edge (a,b) and edge (c,d) first compare b and d, then a and c;
            edges.sort(key=lambda e: (e[1],e[0]))

            # encode bit vector
            from math import ceil
            from sage.misc.functional import log
            k = int(ceil(log(n,2)))
            v = 0
            i = 0
            m = 0
            s = ''
            while m < len(edges):
                if edges[m][1] > v + 1:
                    sp = generic_graph_pyx.binary(edges[m][1])
                    sp = '0'*(k-len(sp)) + sp
                    s += '1' + sp
                    v = edges[m][1]
                elif edges[m][1] == v + 1:
                    sp = generic_graph_pyx.binary(edges[m][0])
                    sp = '0'*(k-len(sp)) + sp
                    s += '1' + sp
                    v += 1
                    m += 1
                else:
                    sp = generic_graph_pyx.binary(edges[m][0])
                    sp = '0'*(k-len(sp)) + sp
                    s += '0' + sp
                    m += 1

            # encode s as a 6-string, as in R(x), but padding with 1's
            # pad on the right to make a multiple of 6
            s = s + ( '1' * ((6 - len(s))%6) )

            # split into groups of 6, and convert numbers to decimal, adding 63
            six_bits = ''
            for i in range(len(s)//6):
                six_bits += chr( int( s[6*i:6*(i+1)], 2) + 63 )
            return ':' + generic_graph_pyx.N(n) + six_bits

    ### Attributes

    @combinatorial_map(name="partition of connected components")
    def to_partition(self):
        """
        Return the partition of connected components of ``self``.

        EXAMPLES::

            sage: for x in graphs(3):    print x.to_partition()
            [1, 1, 1]
            [2, 1]
            [3]
            [3]
        """
        from sage.combinat.partition import Partition
        return Partition(sorted([len(y) for y in self.connected_components()], reverse=True))

    def is_directed(self):
        """
        Since graph is undirected, returns False.

        EXAMPLES::

            sage: Graph().is_directed()
            False
        """
        return False

    def bridges(self):
        r"""
        Returns a list of the bridges (or cut edges).

        A bridge is an edge so that deleting it disconnects the graph.

        .. NOTE::

            This method assumes the graph is connected.

        EXAMPLES::

             sage: g = 2*graphs.PetersenGraph()
             sage: g.add_edge(1,10)
             sage: g.is_connected()
             True
             sage: g.bridges()
             [(1, 10, None)]
        """
        gs = self.strong_orientation()
        bridges = []
        for scc in gs.strongly_connected_components():
            bridges.extend(gs.edge_boundary(scc))
        return bridges

    def spanning_trees(self):
        """
        Returns a list of all spanning trees.

        If the graph is disconnected, returns the empty list.

        Uses the Read-Tarjan backtracking algorithm [RT75]_.

        EXAMPLES::

            sage: G = Graph([(1,2),(1,2),(1,3),(1,3),(2,3),(1,4)])
            sage: len(G.spanning_trees())
            8
            sage: G.spanning_trees_count()
            8
            sage: G = Graph([(1,2),(2,3),(3,1),(3,4),(4,5),(4,5),(4,6)])
            sage: len(G.spanning_trees())
            6
            sage: G.spanning_trees_count()
            6

        .. SEEALSO::

            :meth:`~sage.graphs.generic_graph.GenericGraph.spanning_trees_count`
            -- counts the number of spanning trees.

        REFERENCES:

        .. [RT75] Read, R. C. and Tarjan, R. E.
          Bounds on Backtrack Algoritms for Listing Cycles, Paths, and Spanning Trees
          Networks, Volume 5 (1975), numer 3, pages 237-252.
        """

        def _recursive_spanning_trees(G,forest):
            """
            Returns all the spanning trees of G containing forest
            """
            if not G.is_connected():
                return []

            if G.size() == forest.size():
                return [forest.copy()]
            else:
                # Pick an edge e from G-forest
                for e in G.edges():
                    if not forest.has_edge(e):
                        break

                # 1) Recursive call with e removed from G
                G.delete_edge(e)
                trees = _recursive_spanning_trees(G,forest)
                G.add_edge(e)

                # 2) Recursive call with e include in forest
                #
                # e=xy links the CC (connected component) of forest containing x
                # with the CC containing y. Any other edge which does that
                # cannot be added to forest anymore, and B is the list of them
                c1 = forest.connected_component_containing_vertex(e[0])
                c2 = forest.connected_component_containing_vertex(e[1])
                G.delete_edge(e)
                B = G.edge_boundary(c1,c2,sort=False)
                G.add_edge(e)

                # Actual call
                forest.add_edge(e)
                G.delete_edges(B)
                trees.extend(_recursive_spanning_trees(G,forest))
                G.add_edges(B)
                forest.delete_edge(e)

                return trees

        if self.is_connected():
            forest = Graph([])
            forest.add_vertices(self.vertices())
            forest.add_edges(self.bridges())
            return _recursive_spanning_trees(self,forest)
        else:
            return []

    ### Properties
    def is_tree(self, certificate=False, output='vertex'):
        """
        Tests if the graph is a tree

        INPUT:

        - ``certificate`` (boolean) -- whether to return a certificate. The
          method only returns boolean answers when ``certificate = False``
          (default). When it is set to ``True``, it either answers ``(True,
          None)`` when the graph is a tree and ``(False, cycle)`` when it
          contains a cycle. It returns ``(False, None)`` when the graph is not
          connected.

        - ``output`` (``'vertex'`` (default) or ``'edge'``) -- whether the
          certificate is given as a list of vertices or a list of
          edges.

        When the certificate cycle is given as a list of edges, the
        edges are given as `(v_i, v_{i+1}, l)` where `v_1, v_2, \dots,
        v_n` are the vertices of the cycles (in their cyclic order).

        EXAMPLES::

            sage: all(T.is_tree() for T in graphs.trees(15))
            True

        The empty graph is not considered to be a tree::

            sage: graphs.EmptyGraph().is_tree()
            False

        With certificates::

            sage: g = graphs.RandomTree(30)
            sage: g.is_tree(certificate=True)
            (True, None)
            sage: g.add_edge(10,-1)
            sage: g.add_edge(11,-1)
            sage: isit, cycle = g.is_tree(certificate=True)
            sage: isit
            False
            sage: -1 in cycle
            True

        One can also ask for the certificate as a list of edges::

            sage: g = graphs.CycleGraph(4)
            sage: g.is_tree(certificate=True, output='edge')
            (False, [(3, 2, None), (2, 1, None), (1, 0, None), (0, 3, None)])

        This is useful for graphs with multiple edges::

            sage: G = Graph([(1, 2, 'a'), (1, 2, 'b')])
            sage: G.is_tree(certificate=True)
            (False, [1, 2])
            sage: G.is_tree(certificate=True, output='edge')
            (False, [(1, 2, 'a'), (2, 1, 'b')])

        TESTS:

        :trac:`14434` is fixed::

            sage: g = Graph({0:[1,4,5],3:[4,8,9],4:[9],5:[7,8],7:[9]})
            sage: _,cycle = g.is_tree(certificate=True)
            sage: g.size()
            10
            sage: g.add_cycle(cycle)
            sage: g.size()
            10
        """
        if not output in ['vertex', 'edge']:
            raise ValueError('output must be either vertex or edge')

        if self.order() == 0:
            return False

        if not self.is_connected():
            return (False, None) if certificate else False

        if certificate:
            if self.num_verts() == self.num_edges() + 1:
                return (True, None)

            if self.has_multiple_edges():
                if output == 'vertex':
                    return (False, list(self.multiple_edges()[0][:2]))
                edge1, edge2 = self.multiple_edges()[:2]
                if edge1[0] != edge2[0]:
                    return (False, [edge1, edge2])
                return (False, [edge1, (edge2[1], edge2[0], edge2[2])])

            if output == 'edge':
                if self.allows_multiple_edges():
                    def vertices_to_edges(x):
                        return [(u[0], u[1], self.edge_label(u[0], u[1])[0])
                                for u in zip(x, x[1:] + [x[0]])]
                else:
                    def vertices_to_edges(x):
                        return [(u[0], u[1], self.edge_label(u[0], u[1]))
                                for u in zip(x, x[1:] + [x[0]])]

            # This code is a depth-first search that looks for a cycle in the
            # graph. We *know* it exists as there are too many edges around.
            n = self.order()
            seen = {}
            u = self.vertex_iterator().next()
            seen[u] = u
            stack = [(u, v) for v in self.neighbor_iterator(u)]
            while stack:
                u, v = stack.pop(-1)
                if v in seen:
                    continue
                for w in self.neighbors(v):
                    if u == w:
                        continue
                    elif w in seen:
                        cycle = [v, w]
                        while u != w:
                            cycle.insert(0, u)
                            u = seen[u]
                        if output == 'vertex':
                            return (False, cycle)
                        return (False, vertices_to_edges(cycle))
                    else:
                        stack.append((v, w))
                seen[v] = u

        else:
            return self.num_verts() == self.num_edges() + 1

    def is_forest(self, certificate=False, output='vertex'):
        """
        Tests if the graph is a forest, i.e. a disjoint union of trees.

        INPUT:

        - ``certificate`` (boolean) -- whether to return a certificate. The
          method only returns boolean answers when ``certificate = False``
          (default). When it is set to ``True``, it either answers ``(True,
          None)`` when the graph is a forest and ``(False, cycle)`` when it
          contains a cycle.

        - ``output`` (``'vertex'`` (default) or ``'edge'``) -- whether the
          certificate is given as a list of vertices or a list of
          edges.

        EXAMPLES::

            sage: seven_acre_wood = sum(graphs.trees(7), Graph())
            sage: seven_acre_wood.is_forest()
            True

        With certificates::

            sage: g = graphs.RandomTree(30)
            sage: g.is_forest(certificate=True)
            (True, None)
            sage: (2*g + graphs.PetersenGraph() + g).is_forest(certificate=True)
            (False, [63, 62, 61, 60, 64])
        """
        number_of_connected_components = len(self.connected_components())
        isit = (self.num_verts() ==
                self.num_edges() + number_of_connected_components)

        if not certificate:
            return isit
        else:
            if isit:
                return (True, None)
            # The graph contains a cycle, and the user wants to see it.

            # No need to copy the graph
            if number_of_connected_components == 1:
                return self.is_tree(certificate=True, output=output)

            # We try to find a cycle in each connected component
            for gg in self.connected_components_subgraphs():
                isit, cycle = gg.is_tree(certificate=True, output=output)
                if not isit:
                    return (False, cycle)

    def is_overfull(self):
        r"""
        Tests whether the current graph is overfull.

        A graph `G` on `n` vertices and `m` edges is said to
        be overfull if:

        - `n` is odd

        - It satisfies `2m > (n-1)\Delta(G)`, where
          `\Delta(G)` denotes the maximum degree
          among all vertices in `G`.

        An overfull graph must have a chromatic index of `\Delta(G)+1`.

        EXAMPLES:

        A complete graph of order `n > 1` is overfull if and only if `n` is
        odd::

            sage: graphs.CompleteGraph(6).is_overfull()
            False
            sage: graphs.CompleteGraph(7).is_overfull()
            True
            sage: graphs.CompleteGraph(1).is_overfull()
            False

        The claw graph is not overfull::

            sage: from sage.graphs.graph_coloring import edge_coloring
            sage: g = graphs.ClawGraph()
            sage: g
            Claw graph: Graph on 4 vertices
            sage: edge_coloring(g, value_only=True)
            3
            sage: g.is_overfull()
            False

        The Holt graph is an example of a overfull graph::

            sage: G = graphs.HoltGraph()
            sage: G.is_overfull()
            True

        Checking that all complete graphs `K_n` for even `0 \leq n \leq 100`
        are not overfull::

            sage: def check_overfull_Kn_even(n):
            ...       i = 0
            ...       while i <= n:
            ...           if graphs.CompleteGraph(i).is_overfull():
            ...               print "A complete graph of even order cannot be overfull."
            ...               return
            ...           i += 2
            ...       print "Complete graphs of even order up to %s are not overfull." % n
            ...
            sage: check_overfull_Kn_even(100)  # long time
            Complete graphs of even order up to 100 are not overfull.

        The null graph, i.e. the graph with no vertices, is not overfull::

            sage: Graph().is_overfull()
            False
            sage: graphs.CompleteGraph(0).is_overfull()
            False

        Checking that all complete graphs `K_n` for odd `1 < n \leq 100`
        are overfull::

            sage: def check_overfull_Kn_odd(n):
            ...       i = 3
            ...       while i <= n:
            ...           if not graphs.CompleteGraph(i).is_overfull():
            ...               print "A complete graph of odd order > 1 must be overfull."
            ...               return
            ...           i += 2
            ...       print "Complete graphs of odd order > 1 up to %s are overfull." % n
            ...
            sage: check_overfull_Kn_odd(100)  # long time
            Complete graphs of odd order > 1 up to 100 are overfull.

        The Petersen Graph, though, is not overfull while
        its chromatic index is `\Delta+1`::

            sage: g = graphs.PetersenGraph()
            sage: g.is_overfull()
            False
            sage: from sage.graphs.graph_coloring import edge_coloring
            sage: max(g.degree()) + 1 ==  edge_coloring(g, value_only=True)
            True
        """
        # # A possible optimized version. But the gain in speed is very little.
        # return bool(self._backend.num_verts() & 1) and (  # odd order n
        #     2 * self._backend.num_edges(self._directed) > #2m > \Delta(G)*(n-1)
        #     max(self.degree()) * (self._backend.num_verts() - 1))
        # unoptimized version
        return (self.order() % 2 == 1) and (
            2 * self.size() > max(self.degree()) * (self.order() - 1))

    def is_even_hole_free(self, certificate = False):
        r"""
        Tests whether ``self`` contains an induced even hole.

        A Hole is a cycle of length at least 4 (included). It is said
        to be even (resp. odd) if its length is even (resp. odd).

        Even-hole-free graphs always contain a bisimplicial vertex,
        which ensures that their chromatic number is at most twice
        their clique number [ABCHRS08]_.

        INPUT:

        - ``certificate`` (boolean) -- When ``certificate = False``,
          this method only returns ``True`` or ``False``. If
          ``certificate = True``, the subgraph found is returned
          instead of ``False``.

        EXAMPLE:

        Is the Petersen Graph even-hole-free ::

            sage: g = graphs.PetersenGraph()
            sage: g.is_even_hole_free()
            False

        As any chordal graph is hole-free, interval graphs behave the
        same way::

            sage: g = graphs.RandomIntervalGraph(20)
            sage: g.is_even_hole_free()
            True

        It is clear, though, that a random Bipartite Graph which is
        not a forest has an even hole::

            sage: g = graphs.RandomBipartite(10, 10, .5)
            sage: g.is_even_hole_free() and not g.is_forest()
            False

        We can check the certificate returned is indeed an even
        cycle::

            sage: if not g.is_forest():
            ...      cycle = g.is_even_hole_free(certificate = True)
            ...      if cycle.order() % 2 == 1:
            ...          print "Error !"
            ...      if not cycle.is_isomorphic(
            ...             graphs.CycleGraph(cycle.order())):
            ...          print "Error !"
            ...
            sage: print "Everything is Fine !"
            Everything is Fine !

        TESTS:

        Bug reported in :trac:`9925`, and fixed by :trac:`9420`::

            sage: g = Graph(':SiBFGaCEF_@CE`DEGH`CEFGaCDGaCDEHaDEF`CEH`ABCDEF', loops=False, multiedges=False)
            sage: g.is_even_hole_free()
            False
            sage: g.is_even_hole_free(certificate = True)
            Subgraph of (): Graph on 4 vertices

        Making sure there are no other counter-examples around ::

            sage: t = lambda x : (Graph(x).is_forest() or
            ...         isinstance(Graph(x).is_even_hole_free(certificate = True),Graph))
            sage: all( t(graphs.RandomBipartite(10,10,.5)) for i in range(100) )
            True

        REFERENCE:

        .. [ABCHRS08] L. Addario-Berry, M. Chudnovsky, F. Havet, B. Reed, P. Seymour
          Bisimplicial vertices in even-hole-free graphs
          Journal of Combinatorial Theory, Series B
          vol 98, n.6 pp 1119-1164, 2008
        """
        from sage.graphs.graph_generators import GraphGenerators

        girth = self.girth()

        if girth > self.order():
            start = 4

        elif girth % 2 == 0:
            if not certificate:
                return False
            start = girth

        else:
            start = girth + 1

        while start <= self.order():


            subgraph = self.subgraph_search(GraphGenerators().CycleGraph(start), induced = True)

            if not subgraph is None:
                if certificate:
                    return subgraph
                else:
                    return False

            start = start + 2

        return True

    def is_odd_hole_free(self, certificate = False):
        r"""
        Tests whether ``self`` contains an induced odd hole.

        A Hole is a cycle of length at least 4 (included). It is said
        to be even (resp. odd) if its length is even (resp. odd).

        It is interesting to notice that while it is polynomial to
        check whether a graph has an odd hole or an odd antihole [CRST06]_, it is
        not known whether testing for one of these two cases
        independently is polynomial too.

        INPUT:

        - ``certificate`` (boolean) -- When ``certificate = False``,
          this method only returns ``True`` or ``False``. If
          ``certificate = True``, the subgraph found is returned
          instead of ``False``.

        EXAMPLE:

        Is the Petersen Graph odd-hole-free ::

            sage: g = graphs.PetersenGraph()
            sage: g.is_odd_hole_free()
            False

        Which was to be expected, as its girth is 5 ::

            sage: g.girth()
            5

        We can check the certificate returned is indeed a 5-cycle::

            sage: cycle = g.is_odd_hole_free(certificate = True)
            sage: cycle.is_isomorphic(graphs.CycleGraph(5))
            True

        As any chordal graph is hole-free, no interval graph has an odd hole::

            sage: g = graphs.RandomIntervalGraph(20)
            sage: g.is_odd_hole_free()
            True

        REFERENCES:

        .. [CRST06] M. Chudnovsky, G. Cornuejols, X. Liu, P. Seymour, K. Vuskovic
          Recognizing berge graphs
          Combinatorica vol 25, n 2, pages 143--186
          2005
        """
        from sage.graphs.graph_generators import GraphGenerators

        girth = self.odd_girth()

        if girth > self.order():
            return True
        if girth == 3:
            start = 5

        else:
            if not certificate:
                return False
            start = girth

        while start <= self.order():

            subgraph = self.subgraph_search(GraphGenerators().CycleGraph(start), induced = True)

            if not subgraph is None:
                if certificate:
                    return subgraph
                else:
                    return False

            start += 2

        return True

    def is_bipartite(self, certificate = False):
        """
        Returns ``True`` if graph `G` is bipartite, ``False`` if not.

        Traverse the graph G with breadth-first-search and color nodes.

        INPUT:

        - ``certificate`` -- whether to return a certificate (``False`` by
          default). If set to ``True``, the certificate returned in a proper
          2-coloring when `G` is bipartite, and an odd cycle otherwise.

        EXAMPLES::

            sage: graphs.CycleGraph(4).is_bipartite()
            True
            sage: graphs.CycleGraph(5).is_bipartite()
            False
            sage: graphs.RandomBipartite(100,100,0.7).is_bipartite()
            True

        A random graph is very rarely bipartite::

            sage: g = graphs.PetersenGraph()
            sage: g.is_bipartite()
            False
            sage: false, oddcycle = g.is_bipartite(certificate = True)
            sage: len(oddcycle) % 2
            1
        """
        color = {}

        # For any uncolored vertex in the graph (to ensure we do the right job
        # when the graph is not connected !)
        for u in self:
            if u in color:
                continue

            # Let us run a BFS starting from u
            queue = [u]
            color[u] = 1
            while queue:
                v = queue.pop(0)
                c = 1-color[v]
                for w in self.neighbor_iterator(v):

                    # If the vertex has already been colored
                    if w in color:

                        # The graph is not bipartite !
                        if color[w] == color[v]:

                            # Should we return an odd cycle ?
                            if certificate:

                                # We build the first half of the cycle, i.e. a
                                # u-w path
                                cycle = self.shortest_path(u,w)

                                # The second half is a v-u path, but there may
                                # be common vertices in the two paths. But we
                                # can avoid that !

                                for v in self.shortest_path(v,u):
                                    if v in cycle:
                                        return False, cycle[cycle.index(v):]
                                    else:
                                        cycle.append(v)
                            else:
                                return False

                    # We color a new vertex
                    else:
                        color[w] = c
                        queue.append(w)
        if certificate:
            return True, color
        else:
            return True

    def is_triangle_free(self, algorithm='bitset'):
        r"""
        Returns whether ``self`` is triangle-free

        INPUT:

        - ``algorithm`` -- (default: ``'bitset'``) specifies the algorithm to
          use among:

            - ``'matrix'`` -- tests if the trace of the adjacency matrix is
              positive.

            - ``'bitset'`` -- encodes adjacencies into bitsets and uses fast
              bitset operations to test if the input graph contains a
              triangle. This method is generaly faster than stantard matrix
              multiplication.

        EXAMPLE:

        The Petersen Graph is triangle-free::

            sage: g = graphs.PetersenGraph()
            sage: g.is_triangle_free()
            True

        or a complete Bipartite Graph::

            sage: G = graphs.CompleteBipartiteGraph(5,6)
            sage: G.is_triangle_free(algorithm='matrix')
            True
            sage: G.is_triangle_free(algorithm='bitset')
            True

        a tripartite graph, though, contains many triangles::

            sage: G = (3 * graphs.CompleteGraph(5)).complement()
            sage: G.is_triangle_free(algorithm='matrix')
            False
            sage: G.is_triangle_free(algorithm='bitset')
            False

        TESTS:

        Comparison of algorithms::

            sage: for i in xrange(10): # long test
            ...       G = graphs.RandomBarabasiAlbert(50,2)
            ...       bm = G.is_triangle_free(algorithm='matrix')
            ...       bb = G.is_triangle_free(algorithm='bitset')
            ...       if bm != bb:
            ...          print "That's not good!"

        Asking for an unknown algorithm::
            sage: g.is_triangle_free(algorithm='tip top')
            Traceback (most recent call last):
            ...
            ValueError: Algorithm 'tip top' not yet implemented. Please contribute.
        """
        if algorithm=='bitset':
            from sage.misc.bitset import Bitset
            N = self.num_verts()
            map = {}
            i = 0
            B = {}
            for u in self.vertex_iterator():
                map[u] = i
                i += 1
                B[u] = Bitset(capacity=N)
            # map adjacency to bitsets
            for u,v in self.edge_iterator(labels=None):
                B[u].add(map[v])
                B[v].add(map[u])
            # map lengths 2 paths to bitsets
            BB = Bitset(capacity=N)
            for u in self.vertex_iterator():
                BB.clear()
                for v in self.vertex_iterator():
                    if B[u]&B[v]:
                        BB.add(map[v])
                # search for triangles
                if B[u]&BB:
                    return False
            return True

        elif algorithm=='matrix':
            return (self.adjacency_matrix()**3).trace() == 0

        else:
            raise ValueError("Algorithm '%s' not yet implemented. Please contribute." %(algorithm))

    def is_split(self):
        r"""
        Returns ``True`` if the graph is a Split graph, ``False`` otherwise.

        A Graph `G` is said to be a split graph if its vertices `V(G)`
        can be partitioned into two sets `K` and `I` such that the
        vertices of `K` induce a complete graph, and those of `I` are
        an independent set.

        There is a simple test to check whether a graph is a split
        graph (see, for instance, the book "Graph Classes, a survey"
        [GraphClasses]_ page 203) :

        Given the degree sequence `d_1 \geq ... \geq d_n` of `G`, a graph
        is a split graph if and only if :

        .. MATH::

            \sum_{i=1}^\omega d_i = \omega (\omega - 1) + \sum_{i=\omega + 1}^nd_i

        where `\omega = max \{i:d_i\geq i-1\}`.


        EXAMPLES:

        Split graphs are, in particular, chordal graphs. Hence, The Petersen graph
        can not be split::

            sage: graphs.PetersenGraph().is_split()
            False

        We can easily build some "random" split graph by creating a
        complete graph, and adding vertices only connected
        to some random vertices of the clique::

            sage: g = graphs.CompleteGraph(10)
            sage: sets = Subsets(Set(range(10)))
            sage: for i in range(10, 25):
            ...      g.add_edges([(i,k) for k in sets.random_element()])
            sage: g.is_split()
            True

        Another caracterisation of split graph states that a graph is a split graph
        if and only if does not contain the 4-cycle, 5-cycle or 2K_2 as an induced
        subgraph. Hence for the above graph we have::

            sage: sum([g.subgraph_search_count(H,induced=True) for H in [graphs.CycleGraph(4),graphs.CycleGraph(5), 2*graphs.CompleteGraph(2)]])
            0


        REFERENCES:

        .. [GraphClasses] A. Brandstadt, VB Le and JP Spinrad
          Graph classes: a survey
          SIAM Monographs on Discrete Mathematics and Applications},
          1999
        """
        self._scream_if_not_simple()
        # our degree sequence is numbered from 0 to n-1, so to avoid
        # any mistake, let's fix it :-)
        degree_sequence = [0] + sorted(self.degree(), reverse = True)

        for (i, d) in enumerate(degree_sequence):
            if d >= i - 1:
                omega = i
            else:
                break

        left = sum(degree_sequence[:omega + 1])
        right = omega * (omega - 1) + sum(degree_sequence[omega + 1:])

        return left == right

    def treewidth(self,k=None,certificate=False):
        r"""
        Computes the tree-width of `G` (and provides a decomposition)

        INPUT:

        - ``k`` (integer) -- the width to be considered. When ``k`` is an
          integer, the method checks that the graph has treewidth `\leq k`. If
          ``k`` is ``None`` (default), the method computes the optimal
          tree-width.

        - ``certificate`` -- whether to return the tree-decomposition itself.

        OUTPUT:

            ``g.treewidth()`` returns the treewidth of ``g``. When ``k`` is
             specified, it returns ``False`` when no tree-decomposition of width
             `\leq k` exists or ``True`` otherwise. When ``certificate=True``,
             the tree-decomposition is also returned.

        ALGORITHM:

            This function virtually explores the graph of all pairs
            ``(vertex_cut,cc)``, where ``vertex_cut`` is a vertex cut of the
            graph of cardinality `\leq k+1`, and ``connected_component`` is a
            connected component of the graph induced by ``G-vertex_cut``.

            We deduce that the pair ``(vertex_cut,cc)`` is feasible with
            tree-width `k` if ``cc`` is empty, or if a vertex ``v`` from
            ``vertex_cut`` can be replaced with a vertex from ``cc``, such that
            the pair ``(vertex_cut+v,cc-v)`` is feasible.

        .. NOTE::

            The implementation would be much faster if ``cc``, the argument of the
            recursive function, was a bitset. It would also be very nice to not copy
            the graph in order to compute connected components, for this is really a
            waste of time.

        .. SEEALSO::

            :meth:`~sage.graphs.graph_decompositions.vertex_separation.path_decomposition`
            computes the pathwidth of a graph. See also the
            :mod:`~sage.graphs.graph_decompositions.vertex_separation` module.

        EXAMPLES:

        The PetersenGraph has treewidth 4::

            sage: graphs.PetersenGraph().treewidth()
            4
            sage: graphs.PetersenGraph().treewidth(certificate=True)
            Graph on 7 vertices

        The treewidth of a 2d grid is its smallest side::

            sage: graphs.Grid2dGraph(2,5).treewidth()
            2
            sage: graphs.Grid2dGraph(3,5).treewidth()
            3

        TESTS::

            sage: g = graphs.PathGraph(3)
            sage: g.treewidth()
            1
            sage: g = 2*graphs.PathGraph(3)
            sage: g.treewidth()
            1
            sage: g.treewidth(certificate=True)
            Graph on 6 vertices
            sage: g.treewidth(2)
            True
            sage: g.treewidth(1)
            True
            sage: Graph(1).treewidth()
            1
            sage: Graph(0).treewidth()
            0
            sage: graphs.PetersenGraph().treewidth(k=2)
            False
            sage: graphs.PetersenGraph().treewidth(k=6)
            True
            sage: graphs.PetersenGraph().treewidth(certificate=True).is_tree()
            True
            sage: graphs.PetersenGraph().treewidth(k=3,certificate=True)
            False
            sage: graphs.PetersenGraph().treewidth(k=4,certificate=True)
            Graph on 7 vertices
        """
        from sage.misc.cachefunc import cached_function
        from sage.sets.set import Set
        g = self

        # Stupid cases
        if g.order() == 0:
            if certificate: return Graph()
            elif k is None: return 0
            else:           return True

        # Disconnected cases
        if not g.is_connected():
            if certificate is False:
                if k is None:
                    return max(cc.treewidth() for cc in g.connected_components_subgraphs())
                else:
                    return all(cc.treewidth(k) for cc in g.connected_components_subgraphs())
            else:
                return Graph(sum([cc.treewidth(certificate=True).edges(labels=False)
                                  for cc in g.connected_components_subgraphs()],[]))

        # Forcing k to be defined
        if k is None:
            for i in range(max(1,g.clique_number()-1,min(g.degree())),
                           g.order()+1):
                ans = g.treewidth(k=i, certificate=certificate)
                if ans:
                    return ans if certificate else i

        # This is the recursion described in the method's documentation. All
        # computations are cached, and depends on the pair ``cut,
        # connected_component`` only.
        #
        # It returns either a boolean or the corresponding tree-decomposition, as a
        # list of edges between vertex cuts (as it is done for the complete
        # tree-decomposition at the end of the main function.
        @cached_function
        def rec(cut,cc):
            # Easy cases
            if len(cut) > k:
                return False
            if len(cc)+len(cut) <= k+1:
                return [(cut,cut.union(cc))] if certificate else True

            # The list of potential vertices that could be added to the current cut
            extensions = {v for u in cut for v in g.neighbors(u) if v in cc}
            for v in extensions:

                # New cuts and connected components, with v respectively added and
                # removed
                cutv = cut.union([v])
                ccv = cc.difference([v])

                # The values returned by the recursive calls.
                sons = []

                # Removing v may have disconnected cc. We iterate on its connected
                # components
                for cci in g.subgraph(ccv).connected_components():

                    # The recursive subcalls. We remove on-the-fly the vertices from
                    # the cut which play no role in separating the connected
                    # component from the rest of the graph.
                    reduced_cut = frozenset([x for x in cutv if any(xx in cci for xx in g.neighbors(x))])
                    son = rec(reduced_cut,frozenset(cci))
                    if son is False:
                        break

                    if certificate:
                        sons.extend(son)
                        sons.append((cut,reduced_cut))

                # Weird Python syntax which is useful once in a lifetime : if break
                # was never called in the loop above, we return "sons".
                else:
                    return sons if certificate else True

            return False

        # Main call to rec function, i.e. rec({v},V-{v})
        V = g.vertices()
        v = frozenset([V.pop(0)])
        TD = rec(v,frozenset(V))

        if TD is False:
            return False

        if not certificate:
            return True

        # Building the Tree-Decomposition graph. Its vertices are cuts of the
        # decomposition, and there is an edge from a cut C1 to a cut C2 if C2 is an
        # immediate subcall of C1
        G = Graph()
        G.add_edges([(Set(x),Set(y)) for x,y in TD])

        # The Tree-Decomposition contains a lot of useless nodes that we now remove.
        prune_list = G.vertices()

        for v in prune_list:
            # We remove any vertex of degree 1 whose corresponding set is contained
            # in the set represented by its unique neighbor.
            if G.degree(v)==1:
                v1 = G.neighbors(v)[0]
                if v.issubset(v1):
                    G.delete_vertex(v)
                    prune_list.append(v1)

            # We remove a vertex v with two neighbors v1,v2 if v1 is a subset of v
            # and v is a subset of v2
            elif G.degree(v) == 2:
                v1,v2 = G.neighbors(v)
                if ((v1.issubset(v)   and v.issubset(v2)) or
                    (v1.issuperset(v) and v.issuperset(v2))):
                    G.add_edge(v1,v2)
                    G.delete_vertex(v)

        return G

    def is_perfect(self, certificate = False):
        r"""
        Tests whether the graph is perfect.

        A graph `G` is said to be perfect if `\chi(H)=\omega(H)` hold
        for any induced subgraph `H\subseteq_i G` (and so for `G`
        itself, too), where `\chi(H)` represents the chromatic number
        of `H`, and `\omega(H)` its clique number. The Strong Perfect
        Graph Theorem [SPGT]_ gives another characterization of
        perfect graphs:

        A graph is perfect if and only if it contains no odd hole
        (cycle on an odd number `k` of vertices, `k>3`) nor any odd
        antihole (complement of a hole) as an induced subgraph.

        INPUT:

        - ``certificate`` (boolean) -- whether to return
          a certificate (default : ``False``)

        OUTPUT:

        When ``certificate = False``, this function returns
        a boolean value. When ``certificate = True``, it returns
        a subgraph of ``self`` isomorphic to an odd hole or an odd
        antihole if any, and ``None`` otherwise.

        EXAMPLE:

        A Bipartite Graph is always perfect ::

            sage: g = graphs.RandomBipartite(8,4,.5)
            sage: g.is_perfect()
            True

        So is the line graph of a bipartite graph::

            sage: g = graphs.RandomBipartite(4,3,0.7)
            sage: g.line_graph().is_perfect() # long time
            True

        As well as the Cartesian product of two complete graphs::

            sage: g = graphs.CompleteGraph(3).cartesian_product(graphs.CompleteGraph(3))
            sage: g.is_perfect()
            True

        Interval Graphs, which are chordal graphs, too ::

            sage: g =  graphs.RandomIntervalGraph(7)
            sage: g.is_perfect()
            True

        The PetersenGraph, which is triangle-free and
        has chromatic number 3 is obviously not perfect::

            sage: g = graphs.PetersenGraph()
            sage: g.is_perfect()
            False

        We can obtain an induced 5-cycle as a certificate::

            sage: g.is_perfect(certificate = True)
            Subgraph of (Petersen graph): Graph on 5 vertices

        TEST:

        Check that :trac:`13546` has been fixed::

            sage: Graph(':FgGE@I@GxGs', loops=False, multiedges=False).is_perfect()
            False
            sage: g = Graph({0: [2, 3, 4, 5],
            ...              1: [3, 4, 5, 6],
            ...              2: [0, 4, 5, 6],
            ...              3: [0, 1, 5, 6],
            ...              4: [0, 1, 2, 6],
            ...              5: [0, 1, 2, 3],
            ...              6: [1, 2, 3, 4]})
            sage: g.is_perfect()
            False

        REFERENCES:

        .. [SPGT] M. Chudnovsky, N. Robertson, P. Seymour, R. Thomas.
          The strong perfect graph theorem
          Annals of Mathematics
          vol 164, number 1, pages 51--230
          2006

        TESTS::

            sage: Graph(':Ab').is_perfect()
            Traceback (most recent call last):
            ...
            ValueError: This method is only defined for simple graphs, and yours is not one of them !
            sage: g = Graph()
            sage: g.allow_loops(True)
            sage: g.add_edge(0,0)
            sage: g.edges()
            [(0, 0, None)]
            sage: g.is_perfect()
            Traceback (most recent call last):
            ...
            ValueError: This method is only defined for simple graphs, and yours is not one of them !

        """

        if self.has_multiple_edges() or self.has_loops():
            raise ValueError("This method is only defined for simple graphs,"
                             " and yours is not one of them !")
        if self.is_bipartite():

            return True if not certificate else None

        self_complement = self.complement()

        self_complement.remove_loops()
        self_complement.remove_multiple_edges()

        if self_complement.is_bipartite():
            return True if not certificate else None

        answer = self.is_odd_hole_free(certificate = certificate)
        if not (answer is True):
            return answer

        return self_complement.is_odd_hole_free(certificate = certificate)

    def odd_girth(self):
        r"""
        Returns the odd girth of self.

        The odd girth of a graph is defined as the smallest cycle of odd length.

        OUTPUT:

        The odd girth of ``self``.

        EXAMPLES:

        The McGee graph has girth 7 and therefore its odd girth is 7 as well. ::

            sage: G = graphs.McGeeGraph()
            sage: G.odd_girth()
            7

        Any complete graph on more than 2 vertices contains a triangle and has
        thus odd girth 3. ::

            sage: G = graphs.CompleteGraph(10)
            sage: G.odd_girth()
            3

        Every bipartite graph has no odd cycles and consequently odd girth of
        infinity. ::

            sage: G = graphs.CompleteBipartiteGraph(100,100)
            sage: G.odd_girth()
            +Infinity

        .. SEEALSO::

            * :meth:`~sage.graphs.generic_graph.GenericGraph.girth` -- computes
              the girth of a graph.

        REFERENCES:

        The property relating the odd girth to the coefficients of the
        characteristic polynomial is an old result from algebraic graph theory
        see

        .. [Har62] Harary, F (1962). The determinant of the adjacency matrix of
          a graph, SIAM Review 4, 202-210

        .. [Biggs93] Biggs, N. L. Algebraic Graph Theory, 2nd ed. Cambridge,
          England: Cambridge University Press, pp. 45, 1993.

        TESTS::

            sage: graphs.CycleGraph(5).odd_girth()
            5
            sage: graphs.CycleGraph(11).odd_girth()
            11
        """
        ch = ((self.am()).charpoly()).coeffs()
        n = self.order()

        for i in xrange(n-1,-1,-2):
            if ch[i] != 0:
                return n-i

        from sage.rings.infinity import Infinity

        return Infinity

    def is_edge_transitive(self):
        """
        Returns true if self is an edge transitive graph.

        A graph is edge-transitive if its automorphism group acts transitively
        on its edge set.

        Equivalently, if there exists for any pair of edges `uv,u'v'\in E(G)` an
        automorphism `\phi` of `G` such that `\phi(uv)=u'v'` (note this does not
        necessarily mean that `\phi(u)=u'` and `\phi(v)=v'`).

        See :wikipedia:`the wikipedia article on edge-transitive graphs
        <Edge-transitive_graph>` for more information.

        .. SEEALSO::

          - :meth:`~Graph.is_arc_transitive`
          - :meth:`~Graph.is_half_transitive`
          - :meth:`~Graph.is_semi_symmetric`

        EXAMPLES::

            sage: P = graphs.PetersenGraph()
            sage: P.is_edge_transitive()
            True
            sage: C = graphs.CubeGraph(3)
            sage: C.is_edge_transitive()
            True
            sage: G = graphs.GrayGraph()
            sage: G.is_edge_transitive()
            True
            sage: P = graphs.PathGraph(4)
            sage: P.is_edge_transitive()
            False
        """
        from sage.interfaces.gap import gap

        if self.size() == 0:
            return True

        A = self.automorphism_group()
        e = self.edge_iterator(labels=False).next()
        e = [A._domain_to_gap[e[0]], A._domain_to_gap[e[1]]]

        return gap("OrbitLength("+str(A._gap_())+",Set(" + str(e) + "),OnSets);") == self.size()

    def is_arc_transitive(self):
        """
        Returns true if self is an arc-transitive graph

        A graph is arc-transitive if its automorphism group acts transitively on
        its pairs of adjacent vertices.

        Equivalently, if there exists for any pair of edges `uv,u'v'\in E(G)` an
        automorphism `\phi_1` of `G` such that `\phi_1(u)=u'` and
        `\phi_1(v)=v'`, as well as another automorphism `\phi_2` of `G` such
        that `\phi_2(u)=v'` and `\phi_2(v)=u'`

        See :wikipedia:`the wikipedia article on arc-transitive graphs
        <arc-transitive_graph>` for more information.

        .. SEEALSO::

          - :meth:`~Graph.is_edge_transitive`
          - :meth:`~Graph.is_half_transitive`
          - :meth:`~Graph.is_semi_symmetric`

        EXAMPLES::

            sage: P = graphs.PetersenGraph()
            sage: P.is_arc_transitive()
            True
            sage: G = graphs.GrayGraph()
            sage: G.is_arc_transitive()
            False
        """

        from sage.interfaces.gap import gap

        if self.size() == 0:
            return True

        A = self.automorphism_group()
        e = self.edge_iterator(labels=False).next()
        e = [A._domain_to_gap[e[0]], A._domain_to_gap[e[1]]]

        return gap("OrbitLength("+str(A._gap_())+",Set(" + str(e) + "),OnTuples);") == 2*self.size()

    def is_half_transitive(self):
        """
        Returns true if self is a half-transitive graph.

        A graph is is half-transitive if it is both vertex and edge transitive
        but not arc-transitive.

        See :wikipedia:`the wikipedia article on half-transitive graphs
        <half-transitive_graph>` for more information.

        .. SEEALSO::

          - :meth:`~Graph.is_edge_transitive`
          - :meth:`~Graph.is_arc_transitive`
          - :meth:`~Graph.is_semi_symmetric`

        EXAMPLES:

        The Petersen Graph is not half-transitive::

            sage: P = graphs.PetersenGraph()
            sage: P.is_half_transitive()
            False

        The smallest half-transitive graph is the Holt Graph::

            sage: H = graphs.HoltGraph()
            sage: H.is_half_transitive()
            True
        """

        # A half-transitive graph always has only vertices of even degree
        if not all(d%2 == 0 for d in self.degree_iterator()):
            return False

        return (self.is_edge_transitive() and
                self.is_vertex_transitive() and
                not self.is_arc_transitive())

    def is_semi_symmetric(self):
        """
        Returns true if self is semi-symmetric.

        A graph is semi-symmetric if it is regular, edge-transitve but not
        vertex-transitive.

        See :wikipedia:`the wikipedia article on semi-symmetric graphs
        <Semi-symmetric_graph>` for more information.

        .. SEEALSO::

          - :meth:`~Graph.is_edge_transitive`
          - :meth:`~Graph.is_arc_transitive`
          - :meth:`~Graph.is_half_transitive`

        EXAMPLES:

        The Petersen graph is not semi-symmetric::

            sage: P = graphs.PetersenGraph()
            sage: P.is_semi_symmetric()
            False

        The Gray graph is the smallest possible semi-symmetric graph::

            sage: G = graphs.GrayGraph()
            sage: G.is_semi_symmetric()
            True

        Another well known semi-symmetric graph is the Ljubljana graph::

            sage: L = graphs.LjubljanaGraph()
            sage: L.is_semi_symmetric()
            True
        """
        # A semi-symmetric graph is always bipartite
        if  not self.is_bipartite() :
            return False

        return (self.is_regular() and
                self.is_edge_transitive() and not
                self.is_vertex_transitive())

    def degree_constrained_subgraph(self, bounds=None, solver=None, verbose=0):
        r"""
        Returns a degree-constrained subgraph.

        Given a graph `G` and two functions `f, g:V(G)\rightarrow \mathbb Z`
        such that `f \leq g`, a degree-constrained subgraph in `G` is
        a subgraph `G' \subseteq G` such that for any vertex `v \in G`,
        `f(v) \leq d_{G'}(v) \leq g(v)`.

        INPUT:

        - ``bounds`` -- (default: ``None``) Two possibilities:

          - A dictionary whose keys are the vertices, and values a pair of
            real values ``(min,max)`` corresponding to the values
            `(f(v),g(v))`.

          - A function associating to each vertex a pair of
            real values ``(min,max)`` corresponding to the values
            `(f(v),g(v))`.


        - ``solver`` -- (default: ``None``) Specify a Linear Program (LP)
          solver to be used. If set to ``None``, the default one is used. For
          more information on LP solvers and which default solver is used, see
          the method
          :meth:`solve <sage.numerical.mip.MixedIntegerLinearProgram.solve>`
          of the class
          :class:`MixedIntegerLinearProgram <sage.numerical.mip.MixedIntegerLinearProgram>`.

        - ``verbose`` -- integer (default: ``0``). Sets the level of
          verbosity. Set to 0 by default, which means quiet.

        OUTPUT:

        - When a solution exists, this method outputs the degree-constained
          subgraph as a Graph object.

        - When no solution exists, returns ``False``.

        .. NOTE::

            - This algorithm computes the degree-constrained subgraph of minimum weight.
            - If the graph's edges are weighted, these are taken into account.
            - This problem can be solved in polynomial time.

        EXAMPLES:

        Is there a perfect matching in an even cycle? ::

            sage: g = graphs.CycleGraph(6)
            sage: bounds = lambda x: [1,1]
            sage: m = g.degree_constrained_subgraph(bounds=bounds)
            sage: m.size()
            3
        """
        self._scream_if_not_simple()
        from sage.numerical.mip import MixedIntegerLinearProgram, MIPSolverException

        p = MixedIntegerLinearProgram(maximization=False, solver=solver)
        b = p.new_variable(binary=True)

        reorder = lambda x,y: (x,y) if x<y else (y,x)

        if bounds is None:
            raise ValueError("The `bounds` keyword can not be equal to None")
        elif isinstance(bounds,dict):
            f_bounds = lambda x: bounds[x]
        else:
            f_bounds = bounds


        if self.weighted():
            from sage.rings.real_mpfr import RR
            weight = lambda x: x if x in RR else 1
        else:
            weight = lambda x: 1

        for v in self:
            minimum,maximum = f_bounds(v)
            p.add_constraint(p.sum([ b[reorder(x,y)]*weight(l) for x,y,l in self.edges_incident(v)]), min=minimum, max=maximum)

        p.set_objective(p.sum([ b[reorder(x,y)]*weight(l) for x,y,l in self.edge_iterator()]))

        try:
            p.solve(log=verbose)
            g = self.copy()
            b = p.get_values(b)
            g.delete_edges([(x,y) for x,y,_ in g.edge_iterator() if b[reorder(x,y)] < 0.5])
            return g


        except MIPSolverException:
            return False


    ### Orientations

    def strong_orientation(self):
        r"""
        Returns a strongly connected orientation of the current graph. See
        also the :wikipedia:`Strongly_connected_component`.

        An orientation of an undirected graph is a digraph obtained by
        giving an unique direction to each of its edges. An orientation
        is said to be strong if there is a directed path between each
        pair of vertices.

        If the graph is 2-edge-connected, a strongly connected orientation
        can be found in linear time. If the given graph is not 2-connected,
        the orientation returned will ensure that each 2-connected component
        has a strongly connected orientation.

        OUTPUT:

        A digraph representing an orientation of the current graph.

        .. NOTE::

            - This method assumes the graph is connected.
            - This algorithm works in O(m).

        EXAMPLE:

        For a 2-regular graph, a strong orientation gives to each vertex
        an out-degree equal to 1::

            sage: g = graphs.CycleGraph(5)
            sage: g.strong_orientation().out_degree()
            [1, 1, 1, 1, 1]

        The Petersen Graph is 2-edge connected. It then has a strongly
        connected orientation::

            sage: g = graphs.PetersenGraph()
            sage: o = g.strong_orientation()
            sage: len(o.strongly_connected_components())
            1

        The same goes for the CubeGraph in any dimension ::

            sage: all(len(graphs.CubeGraph(i).strong_orientation().strongly_connected_components()) == 1 for i in xrange(2,6))
            True

        A multigraph also has a strong orientation ::

            sage: g = Graph([(1,2),(1,2)])
            sage: g.strong_orientation()
            Multi-digraph on 2 vertices

        """
        from sage.graphs.all import DiGraph
        d = DiGraph(multiedges=self.allows_multiple_edges())

        id = {}
        i = 0

        # The algorithm works through a depth-first search. Any edge
        # used in the depth-first search is oriented in the direction
        # in which it has been used. All the other edges are oriented
        # backward

        v = self.vertex_iterator().next()
        seen = {}
        i=1

        # Time at which the vertices have been discovered
        seen[v] = i

        # indicates the stack of edges to explore
        next = self.edges_incident(v)

        while next:
            e = next.pop(-1)
            # We assume e[0] to be a `seen` vertex
            e = e if seen.get(e[0],False) != False else (e[1],e[0],e[2])

            # If we discovered a new vertex
            if seen.get(e[1],False) == False:
                d.add_edge(e)
                next.extend([ee for ee in self.edges_incident(e[1]) if (((e[0],e[1]) != (ee[0],ee[1])) and ((e[0],e[1]) != (ee[1],ee[0])))])
                i+=1
                seen[e[1]]=i

            # Else, we orient the edges backward
            else:
                if seen[e[0]] < seen[e[1]]:
                    d.add_edge((e[1],e[0],e[2]))
                else:
                    d.add_edge(e)

        # Case of multiple edges. If another edge has already been inserted, we add the new one
        # in the opposite direction.
        tmp = None
        for e in self.multiple_edges():
            if tmp == (e[0],e[1]):
                if d.has_edge(e[0],e[1]):
                    d.add_edge(e[1],e[0],e[2])
                else:
                    d.add_edge(e)
            tmp = (e[0],e[1])

        return d

    def minimum_outdegree_orientation(self, use_edge_labels=False, solver=None, verbose=0):
        r"""
        Returns an orientation of ``self`` with the smallest possible maximum
        outdegree.

        Given a Graph `G`, is is polynomial to compute an orientation
        `D` of the edges of `G` such that the maximum out-degree in
        `D` is minimized. This problem, though, is NP-complete in the
        weighted case [AMOZ06]_.

        INPUT:

        - ``use_edge_labels`` -- boolean (default: ``False``)

          - When set to ``True``, uses edge labels as weights to
            compute the orientation and assumes a weight of `1`
            when there is no value available for a given edge.

          - When set to ``False`` (default), gives a weight of 1
            to all the edges.

        - ``solver`` -- (default: ``None``) Specify a Linear Program (LP)
          solver to be used. If set to ``None``, the default one is used. For
          more information on LP solvers and which default solver is used, see
          the method
          :meth:`solve <sage.numerical.mip.MixedIntegerLinearProgram.solve>`
          of the class
          :class:`MixedIntegerLinearProgram <sage.numerical.mip.MixedIntegerLinearProgram>`.

        - ``verbose`` -- integer (default: ``0``). Sets the level of
          verbosity. Set to 0 by default, which means quiet.

        EXAMPLE:

        Given a complete bipartite graph `K_{n,m}`, the maximum out-degree
        of an optimal orientation is `\left\lceil \frac {nm} {n+m}\right\rceil`::

            sage: g = graphs.CompleteBipartiteGraph(3,4)
            sage: o = g.minimum_outdegree_orientation()
            sage: max(o.out_degree()) == ceil((4*3)/(3+4))
            True

        REFERENCES:

        .. [AMOZ06] Asahiro, Y. and Miyano, E. and Ono, H. and Zenmyo, K.
          Graph orientation algorithms to minimize the maximum outdegree
          Proceedings of the 12th Computing: The Australasian Theory Symposium
          Volume 51, page 20
          Australian Computer Society, Inc. 2006
        """
        self._scream_if_not_simple()
        if self.is_directed():
            raise ValueError("Cannot compute an orientation of a DiGraph. "+\
                                 "Please convert it to a Graph if you really mean it.")

        if use_edge_labels:
            from sage.rings.real_mpfr import RR
            weight = lambda u,v : self.edge_label(u,v) if self.edge_label(u,v) in RR else 1
        else:
            weight = lambda u,v : 1

        from sage.numerical.mip import MixedIntegerLinearProgram

        p = MixedIntegerLinearProgram(maximization=False, solver=solver)

        # The orientation of an edge is boolean
        # and indicates whether the edge uv
        # with u<v goes from u to v ( equal to 0 )
        # or from v to u ( equal to 1)
        orientation = p.new_variable(binary=True)

        degree = p.new_variable(nonnegative=True)

        # Whether an edge adjacent to a vertex u counts
        # positively or negatively
        outgoing = lambda u,v,variable : (1-variable) if u>v else variable

        for u in self:
            p.add_constraint(p.sum([weight(u,v)*outgoing(u,v,orientation[min(u,v),max(u,v)]) for v in self.neighbors(u)])-degree['max'],max=0)

        p.set_objective(degree['max'])

        p.solve(log=verbose)

        orientation = p.get_values(orientation)

        # All the edges from self are doubled in O
        # ( one in each direction )
        from sage.graphs.digraph import DiGraph
        O = DiGraph(self)

        # Builds the list of edges that should be removed
        edges=[]

        for u,v in self.edge_iterator(labels=None):
            # assumes u<v
            if u>v:
                u,v=v,u

            if orientation[min(u,v),max(u,v)] == 1:
                edges.append((max(u,v),min(u,v)))
            else:
                edges.append((min(u,v),max(u,v)))

        O.delete_edges(edges)

        return O

    def bounded_outdegree_orientation(self, bound):
        r"""
        Computes an orientation of ``self`` such that every vertex `v`
        has out-degree less than `b(v)`

        INPUT:

        - ``bound`` -- Maximum bound on the out-degree. Can be of
          three different types :

             * An integer `k`. In this case, computes an orientation
               whose maximum out-degree is less than `k`.

             * A dictionary associating to each vertex its associated
               maximum out-degree.

             * A function associating to each vertex its associated
               maximum out-degree.

        OUTPUT:

        A DiGraph representing the orientation if it exists. A
        ``ValueError`` exception is raised otherwise.

        ALGORITHM:

        The problem is solved through a maximum flow :

        Given a graph `G`, we create a ``DiGraph`` `D` defined on
        `E(G)\cup V(G)\cup \{s,t\}`. We then link `s` to all of `V(G)`
        (these edges having a capacity equal to the bound associated
        to each element of `V(G)`), and all the elements of `E(G)` to
        `t` . We then link each `v \in V(G)` to each of its incident
        edges in `G`. A maximum integer flow of value `|E(G)|`
        corresponds to an admissible orientation of `G`. Otherwise,
        none exists.

        EXAMPLES:

        There is always an orientation of a graph `G` such that a
        vertex `v` has out-degree at most `\lceil \frac {d(v)} 2
        \rceil`::

            sage: g = graphs.RandomGNP(40, .4)
            sage: b = lambda v : ceil(g.degree(v)/2)
            sage: D = g.bounded_outdegree_orientation(b)
            sage: all( D.out_degree(v) <= b(v) for v in g )
            True


        Chvatal's graph, being 4-regular, can be oriented in such a
        way that its maximum out-degree is 2::

            sage: g = graphs.ChvatalGraph()
            sage: D = g.bounded_outdegree_orientation(2)
            sage: max(D.out_degree())
            2

        For any graph `G`, it is possible to compute an orientation
        such that the maximum out-degree is at most the maximum
        average degree of `G` divided by 2. Anything less, though, is
        impossible.

            sage: g = graphs.RandomGNP(40, .4)
            sage: mad = g.maximum_average_degree()

        Hence this is possible ::

            sage: d = g.bounded_outdegree_orientation(ceil(mad/2))

        While this is not::

            sage: try:
            ...      g.bounded_outdegree_orientation(ceil(mad/2-1))
            ...      print "Error"
            ... except ValueError:
            ...       pass

        TESTS:

        As previously for random graphs, but more intensively::

            sage: for i in xrange(30):      # long time (up to 6s on sage.math, 2012)
            ...       g = graphs.RandomGNP(40, .4)
            ...       b = lambda v : ceil(g.degree(v)/2)
            ...       D = g.bounded_outdegree_orientation(b)
            ...       if not (
            ...            all( D.out_degree(v) <= b(v) for v in g ) or
            ...            D.size() != g.size()):
            ...           print "Something wrong happened"

        """
        self._scream_if_not_simple()
        from sage.graphs.all import DiGraph
        n = self.order()

        if n == 0:
            return DiGraph()

        vertices = self.vertices()
        vertices_id = dict([(x_y[1], x_y[0]) for x_y in list(enumerate(vertices))])

        b = {}


        # Checking the input type. We make a dictionay out of it
        if isinstance(bound, dict):
            b = bound
        else:
            try:
                b = dict(zip(vertices,list(map(bound, vertices))))

            except TypeError:
                b = dict(zip(vertices, [bound]*n))

        d = DiGraph()

        # Adding the edges (s,v) and ((u,v),t)
        d.add_edges( ('s', vertices_id[v], b[v]) for v in vertices)

        d.add_edges( ((vertices_id[u], vertices_id[v]), 't', 1)
                     for (u,v) in self.edges(labels=None) )

        # each v is linked to its incident edges

        for u,v in self.edges(labels = None):
            u,v = vertices_id[u], vertices_id[v]
            d.add_edge(u, (u,v), 1)
            d.add_edge(v, (u,v), 1)

        # Solving the maximum flow
        value, flow = d.flow('s','t', value_only = False, integer = True, use_edge_labels = True)

        if value != self.size():
            raise ValueError("No orientation exists for the given bound")

        D = DiGraph()
        D.add_vertices(vertices)

        # The flow graph may not contain all the vertices, if they are
        # not part of the flow...

        for u in [x for x in range(n) if x in flow]:

            for (uu,vv) in flow.neighbors_out(u):
                v = vv if vv != u else uu
                D.add_edge(vertices[u], vertices[v])

        # I do not like when a method destroys the embedding ;-)

        D.set_pos(self.get_pos())

        return D


    ### Coloring

    def bipartite_color(self):
        """
        Returns a dictionary with vertices as the keys and the color class
        as the values. Fails with an error if the graph is not bipartite.

        EXAMPLES::

            sage: graphs.CycleGraph(4).bipartite_color()
            {0: 1, 1: 0, 2: 1, 3: 0}
            sage: graphs.CycleGraph(5).bipartite_color()
            Traceback (most recent call last):
            ...
            RuntimeError: Graph is not bipartite.
        """
        isit, certificate = self.is_bipartite(certificate = True)

        if isit:
            return certificate
        else:
            raise RuntimeError("Graph is not bipartite.")

    def bipartite_sets(self):
        """
        Returns `(X,Y)` where `X` and `Y` are the nodes in each bipartite set of
        graph `G`. Fails with an error if graph is not bipartite.

        EXAMPLES::

            sage: graphs.CycleGraph(4).bipartite_sets()
            ({0, 2}, {1, 3})
            sage: graphs.CycleGraph(5).bipartite_sets()
            Traceback (most recent call last):
            ...
            RuntimeError: Graph is not bipartite.
        """
        color = self.bipartite_color()
        left = set([])
        right = set([])

        for u,s in color.iteritems():
            if s:
                left.add(u)
            else:
                right.add(u)

        return left, right

    def chromatic_number(self, algorithm="DLX", verbose = 0):
        r"""
        Returns the minimal number of colors needed to color the vertices
        of the graph `G`.

        INPUT:

        - ``algorithm`` -- Select an algorithm from the following supported
          algorithms:

          - If ``algorithm="DLX"`` (default), the chromatic number is
            computed using the dancing link algorithm. It is
            inefficient speedwise to compute the chromatic number through
            the dancing link algorithm because this algorithm computes
            *all* the possible colorings to check that one exists.

          - If ``algorithm="CP"``, the chromatic number is computed
            using the coefficients of the chromatic polynomial. Again, this
            method is inefficient in terms of speed and it only useful for
            small graphs.

          - If ``algorithm="MILP"``, the chromatic number is computed using a
            mixed integer linear program. The performance of this implementation
            is affected by whether optional MILP solvers have been installed
            (see the :mod:`MILP module <sage.numerical.mip>`, or Sage's tutorial
            on Linear Programming).

        - ``verbose`` -- integer (default: ``0``). Sets the level of verbosity
          for the MILP algorithm. Its default value is 0, which means *quiet*.

        .. SEEALSO::

            For more functions related to graph coloring, see the
            module :mod:`sage.graphs.graph_coloring`.

        EXAMPLES::

            sage: G = Graph({0: [1, 2, 3], 1: [2]})
            sage: G.chromatic_number(algorithm="DLX")
            3
            sage: G.chromatic_number(algorithm="MILP")
            3
            sage: G.chromatic_number(algorithm="CP")
            3

        A bipartite graph has (by definition) chromatic number 2::

            sage: graphs.RandomBipartite(50,50,0.7).chromatic_number()
            2

        A complete multipartite graph with k parts has chromatic number k::

            sage: all(graphs.CompleteMultipartiteGraph([5]*i).chromatic_number() == i for i in xrange(2,5))
            True

        The complete graph has the largest chromatic number from all the graphs
        of order n. Namely its chromatic number is n::

            sage: all(graphs.CompleteGraph(i).chromatic_number() == i for i in xrange(10))
            True

        The Kneser graph with parameters (n,2) for n > 3 has chromatic number n-2::

            sage: all(graphs.KneserGraph(i,2).chromatic_number() == i-2 for i in xrange(4,6))
            True

        A snark has chromatic index 4 hence its line graph has chromatic number 4::

            sage: graphs.FlowerSnark().line_graph().chromatic_number()
            4

        TESTS::

            sage: G = Graph({0: [1, 2, 3], 1: [2]})
            sage: G.chromatic_number(algorithm="foo")
            Traceback (most recent call last):
            ...
            ValueError: The 'algorithm' keyword must be set to either 'DLX', 'MILP' or 'CP'.
        """
        self._scream_if_not_simple(allow_multiple_edges=True)
        # default built-in algorithm; bad performance
        if algorithm == "DLX":
            from sage.graphs.graph_coloring import chromatic_number
            return chromatic_number(self)
        # Algorithm with good performance, but requires an optional
        # package: choose any of GLPK or CBC.
        elif algorithm == "MILP":
            from sage.graphs.graph_coloring import vertex_coloring
            return vertex_coloring(self, value_only=True, verbose = verbose)
        # another algorithm with bad performance; only good for small graphs
        elif algorithm == "CP":
            f = self.chromatic_polynomial()
            i = 0
            while f(i) == 0:
                i += 1
            return i
        else:
            raise ValueError("The 'algorithm' keyword must be set to either 'DLX', 'MILP' or 'CP'.")

    def coloring(self, algorithm="DLX", hex_colors=False, verbose = 0):
        r"""
        Returns the first (optimal) proper vertex-coloring found.

        INPUT:

        - ``algorithm`` -- Select an algorithm from the following supported
          algorithms:

          - If ``algorithm="DLX"`` (default), the coloring is computed using the
            dancing link algorithm.

          - If ``algorithm="MILP"``, the coloring is computed using a mixed
            integer linear program. The performance of this implementation is
            affected by whether optional MILP solvers have been installed (see
            the :mod:`MILP module <sage.numerical.mip>`).

        - ``hex_colors`` -- (default: ``False``) if ``True``, return a
          dictionary which can easily be used for plotting.

        - ``verbose`` -- integer (default: ``0``). Sets the level of verbosity
          for the MILP algorithm. Its default value is 0, which means *quiet*.

        .. SEEALSO::

            For more functions related to graph coloring, see the
            module :mod:`sage.graphs.graph_coloring`.

        EXAMPLES::

            sage: G = Graph("Fooba")
            sage: P = G.coloring(algorithm="MILP"); P
            [[2, 1, 3], [0, 6, 5], [4]]
            sage: P = G.coloring(algorithm="DLX"); P
            [[1, 2, 3], [0, 5, 6], [4]]
            sage: G.plot(partition=P)
            Graphics object consisting of 16 graphics primitives
            sage: H = G.coloring(hex_colors=True, algorithm="MILP")
            sage: for c in sorted(H.keys()):
            ...       print c, H[c]
            #0000ff [4]
            #00ff00 [0, 6, 5]
            #ff0000 [2, 1, 3]
            sage: H = G.coloring(hex_colors=True, algorithm="DLX")
            sage: for c in sorted(H.keys()):
            ...       print c, H[c]
            #0000ff [4]
            #00ff00 [1, 2, 3]
            #ff0000 [0, 5, 6]
            sage: G.plot(vertex_colors=H)
            Graphics object consisting of 16 graphics primitives

        TESTS::

            sage: G.coloring(algorithm="foo")
            Traceback (most recent call last):
            ...
            ValueError: The 'algorithm' keyword must be set to either 'DLX' or 'MILP'.
        """
        self._scream_if_not_simple(allow_multiple_edges=True)
        if algorithm == "MILP":
            from sage.graphs.graph_coloring import vertex_coloring
            return vertex_coloring(self, hex_colors=hex_colors, verbose = verbose)
        elif algorithm == "DLX":
            from sage.graphs.graph_coloring import first_coloring
            return first_coloring(self, hex_colors=hex_colors)
        else:
            raise ValueError("The 'algorithm' keyword must be set to either 'DLX' or 'MILP'.")

    def matching(self, value_only=False, algorithm="Edmonds", use_edge_labels=True, solver=None, verbose=0):
        r"""
        Returns a maximum weighted matching of the graph
        represented by the list of its edges. For more information, see the
        `Wikipedia article on matchings
        <http://en.wikipedia.org/wiki/Matching_%28graph_theory%29>`_.

        Given a graph `G` such that each edge `e` has a weight `w_e`,
        a maximum matching is a subset `S` of the edges of `G` of
        maximum weight such that no two edges of `S` are incident
        with each other.

        As an optimization problem, it can be expressed as:

        .. math::

            \mbox{Maximize : }&\sum_{e\in G.edges()} w_e b_e\\
            \mbox{Such that : }&\forall v \in G, \sum_{(u,v)\in G.edges()} b_{(u,v)}\leq 1\\
            &\forall x\in G, b_x\mbox{ is a binary variable}

        INPUT:

        - ``value_only`` -- boolean (default: ``False``). When set to
          ``True``, only the cardinal (or the weight) of the matching is
          returned.

        - ``algorithm`` -- string (default: ``"Edmonds"``)

          - ``"Edmonds"`` selects Edmonds' algorithm as implemented in NetworkX

          - ``"LP"`` uses a Linear Program formulation of the matching problem

        - ``use_edge_labels`` -- boolean (default: ``False``)

          - When set to ``True``, computes a weighted matching where each edge
            is weighted by its label. (If an edge has no label, `1` is assumed.)

          - When set to ``False``, each edge has weight `1`.

        - ``solver`` -- (default: ``None``) Specify a Linear Program (LP)
          solver to be used. If set to ``None``, the default one is used. For
          more information on LP solvers and which default solver is used, see
          the method
          :meth:`solve <sage.numerical.mip.MixedIntegerLinearProgram.solve>`
          of the class
          :class:`MixedIntegerLinearProgram <sage.numerical.mip.MixedIntegerLinearProgram>`.

        - ``verbose`` -- integer (default: ``0``). Sets the level of
          verbosity. Set to 0 by default, which means quiet.
          Only useful when ``algorithm == "LP"``.

        ALGORITHM:

        The problem is solved using Edmond's algorithm implemented in
        NetworkX, or using Linear Programming depending on the value of
        ``algorithm``.

        EXAMPLES:

        Maximum matching in a Pappus Graph::

           sage: g = graphs.PappusGraph()
           sage: g.matching(value_only=True)
           9.0

        Same test with the Linear Program formulation::

           sage: g = graphs.PappusGraph()
           sage: g.matching(algorithm="LP", value_only=True)
           9.0

        TESTS:

        If ``algorithm`` is set to anything different from ``"Edmonds"`` or
        ``"LP"``, an exception is raised::

           sage: g = graphs.PappusGraph()
           sage: g.matching(algorithm="somethingdifferent")
           Traceback (most recent call last):
           ...
           ValueError: algorithm must be set to either "Edmonds" or "LP"
        """
        self._scream_if_not_simple(allow_loops=True)
        from sage.rings.real_mpfr import RR
        weight = lambda x: x if x in RR else 1

        if algorithm == "Edmonds":
            import networkx
            if use_edge_labels:
                g = networkx.Graph()
                for u, v, l in self.edges():
                    g.add_edge(u, v, attr_dict={"weight": weight(l)})
            else:
                g = self.networkx_graph(copy=False)
            d = networkx.max_weight_matching(g)
            if value_only:
                if use_edge_labels:
                    return sum([weight(self.edge_label(u, v))
                                for u, v in d.iteritems()]) * 0.5
                else:
                    return Integer(len(d)/2)
            else:
                return [(u, v, self.edge_label(u, v))
                        for u, v in d.iteritems() if u < v]

        elif algorithm == "LP":
            from sage.numerical.mip import MixedIntegerLinearProgram
            g = self
            # returns the weight of an edge considering it may not be
            # weighted ...
            p = MixedIntegerLinearProgram(maximization=True, solver=solver)
            b = p.new_variable(binary = True)
            p.set_objective(
                p.sum([weight(w) * b[min(u, v),max(u, v)]
                     for u, v, w in g.edges()]))
            # for any vertex v, there is at most one edge incident to v in
            # the maximum matching
            for v in g.vertex_iterator():
                p.add_constraint(
                    p.sum([b[min(u, v),max(u, v)]
                         for u in g.neighbors(v)]), max=1)
            if value_only:
                if use_edge_labels:
                    return p.solve(objective_only=True, log=verbose)
                else:
                    return Integer(round(p.solve(objective_only=True, log=verbose)))
            else:
                p.solve(log=verbose)
                b = p.get_values(b)
                return [(u, v, w) for u, v, w in g.edges()
                        if b[min(u, v),max(u, v)] == 1]

        else:
            raise ValueError('algorithm must be set to either "Edmonds" or "LP"')

    def has_homomorphism_to(self, H, core = False, solver = None, verbose = 0):
        r"""
        Checks whether there is a homomorphism between two graphs.

        A homomorphism from a graph `G` to a graph `H` is a function
        `\phi:V(G)\mapsto V(H)` such that for any edge `uv \in E(G)` the pair
        `\phi(u)\phi(v)` is an edge of `H`.

        Saying that a graph can be `k`-colored is equivalent to saying that it
        has a homomorphism to `K_k`, the complete graph on `k` elements.

        For more information, see the `Wikipedia article on graph homomorphisms
        <Graph_homomorphism>`_.

        INPUT:

        - ``H`` -- the graph to which ``self`` should be sent.

        - ``core`` (boolean) -- whether to minimize the size of the mapping's
          image (see note below). This is set to ``False`` by default.

        - ``solver`` -- (default: ``None``) Specify a Linear Program (LP)
          solver to be used. If set to ``None``, the default one is used. For
          more information on LP solvers and which default solver is used, see
          the method
          :meth:`solve <sage.numerical.mip.MixedIntegerLinearProgram.solve>`
          of the class
          :class:`MixedIntegerLinearProgram <sage.numerical.mip.MixedIntegerLinearProgram>`.

        - ``verbose`` -- integer (default: ``0``). Sets the level of
          verbosity. Set to 0 by default, which means quiet.

        .. NOTE::

           One can compute the core of a graph (with respect to homomorphism)
           with this method ::

               sage: g = graphs.CycleGraph(10)
               sage: mapping = g.has_homomorphism_to(g, core = True)
               sage: print "The size of the core is",len(set(mapping.values()))
               The size of the core is 2

        OUTPUT:

        This method returns ``False`` when the homomorphism does not exist, and
        returns the homomorphism otherwise as a dictionnary associating a vertex
        of `H` to a vertex of `G`.

        EXAMPLE:

        Is Petersen's graph 3-colorable::

            sage: P = graphs.PetersenGraph()
            sage: P.has_homomorphism_to(graphs.CompleteGraph(3)) is not False
            True

        An odd cycle admits a homomorphism to a smaller odd cycle, but not to an
        even cycle::

            sage: g = graphs.CycleGraph(9)
            sage: g.has_homomorphism_to(graphs.CycleGraph(5)) is not False
            True
            sage: g.has_homomorphism_to(graphs.CycleGraph(7)) is not False
            True
            sage: g.has_homomorphism_to(graphs.CycleGraph(4)) is not False
            False
        """
        self._scream_if_not_simple()
        from sage.numerical.mip import MixedIntegerLinearProgram, MIPSolverException
        p = MixedIntegerLinearProgram(solver=solver, maximization = False)
        b = p.new_variable(binary = True)

        # Each vertex has an image
        for ug in self:
            p.add_constraint(p.sum([b[ug,uh] for uh in H]) == 1)

        nonedges = H.complement().edges(labels = False)
        for ug,vg in self.edges(labels = False):
            # Two adjacent vertices cannot be mapped to the same element
            for uh in H:
                p.add_constraint(b[ug,uh] + b[vg,uh] <= 1)

            # Two adjacent vertices cannot be mapped to no adjacent vertices
            for uh,vh in nonedges:
                p.add_constraint(b[ug,uh] + b[vg,vh] <= 1)
                p.add_constraint(b[ug,vh] + b[vg,uh] <= 1)

        # Minimize the mapping's size
        if core:

            # the value of m is one if the corresponding vertex of h is used.
            m = p.new_variable(nonnegative=True)
            for uh in H:
                for ug in self:
                    p.add_constraint(b[ug,uh] <= m[uh])

            p.set_objective(p.sum([m[vh] for vh in H]))

        try:
            p.solve(log = verbose)
            b = p.get_values(b)
<<<<<<< HEAD
            mapping = dict([y[0] for y in filter(lambda x:x[1], b.items())])
=======
            mapping = dict(x[0] for x in b.items() if x[1])
>>>>>>> 6996fd88
            return mapping

        except MIPSolverException:
            return False

    def fractional_chromatic_index(self, solver = None, verbose_constraints = 0, verbose = 0):
        r"""
        Computes the fractional chromatic index of ``self``

        The fractional chromatic index is a relaxed version of edge-coloring. An
        edge coloring of a graph being actually a covering of its edges into the
        smallest possible number of matchings, the fractional chromatic index of
        a graph `G` is the smallest real value `\chi_f(G)` such that there
        exists a list of matchings `M_1, ..., M_k` of `G` and coefficients
        `\alpha_1, ..., \alpha_k` with the property that each edge is covered by
        the matchings in the following relaxed way

        .. MATH::

            \forall e \in E(G), \sum_{e \in M_i} \alpha_i \geq 1

        For more information, see the `Wikipedia article on fractional coloring
        <http://en.wikipedia.org/wiki/Fractional_coloring>`_.

        ALGORITHM:

        The fractional chromatic index is computed through Linear Programming
        through its dual. The LP solved by sage is actually:

        .. MATH::

            \mbox{Maximize : }&\sum_{e\in E(G)} r_{e}\\
            \mbox{Such that : }&\\
            &\forall M\text{ matching }\subseteq G, \sum_{e\in M}r_{v}\leq 1\\

        INPUT:

        - ``solver`` -- (default: ``None``) Specify a Linear Program (LP)
          solver to be used. If set to ``None``, the default one is used. For
          more information on LP solvers and which default solver is used, see
          the method
          :meth:`solve <sage.numerical.mip.MixedIntegerLinearProgram.solve>`
          of the class
          :class:`MixedIntegerLinearProgram <sage.numerical.mip.MixedIntegerLinearProgram>`.

          .. NOTE::

              If you want exact results, i.e. a rational number, use
              ``solver="PPL"``. This may be slower, though.

        - ``verbose_constraints`` -- whether to display which constraints are
          being generated.

        - ``verbose`` -- level of verbosity required from the LP solver

        .. NOTE::

            This implementation can be improved by computing matchings through a
            LP formulation, and not using the Python implementation of Edmonds'
            algorithm (which requires to copy the graph, etc). It may be more
            efficient to write the matching problem as a LP, as we would then
            just have to update the weights on the edges between each call to
            ``solve`` (and so avoiding the generation of all the constraints).

        EXAMPLE:

        The fractional chromatic index of a `C_5` is `5/2`::

            sage: g = graphs.CycleGraph(5)
            sage: g.fractional_chromatic_index()
            2.5

        With PPL::

            sage: g.fractional_chromatic_index(solver="PPL")
            5/2
        """
        self._scream_if_not_simple()
        from sage.numerical.mip import MixedIntegerLinearProgram

        g = self.copy()
        p = MixedIntegerLinearProgram(solver=solver, constraint_generation = True)

        # One variable per edge
        r = p.new_variable(nonnegative=True)
        R = lambda x,y : r[x,y] if x<y else r[y,x]

        # We want to maximize the sum of weights on the edges
        p.set_objective( p.sum( R(u,v) for u,v in g.edges(labels = False)))

        # Each edge being by itself a matching, its weight can not be more than
        # 1

        for u,v in g.edges(labels = False):
            p.add_constraint( R(u,v), max = 1)

        obj = p.solve(log = verbose)

        while True:

            # Updating the value on the edges of g
            for u,v in g.edges(labels = False):
                g.set_edge_label(u,v,p.get_values(R(u,v)))

            # Computing a matching of maximum weight...

            matching = g.matching()

            # If the maximum matching has weight at most 1, we are done !
            if sum([x[2] for x in matching]) <= 1:
                break

            # Otherwise, we add a new constraint

            if verbose_constraints:
                print "Adding a constraint on matching : ",matching

            p.add_constraint( p.sum( R(u,v) for u,v,_ in matching), max = 1)

            # And solve again
            obj = p.solve(log = verbose)

        # Accomplished !
        return obj

    def maximum_average_degree(self, value_only=True, solver = None, verbose = 0):
        r"""
        Returns the Maximum Average Degree (MAD) of the current graph.

        The Maximum Average Degree (MAD) of a graph is defined as
        the average degree of its densest subgraph. More formally,
        ``Mad(G) = \max_{H\subseteq G} Ad(H)``, where `Ad(G)` denotes
        the average degree of `G`.

        This can be computed in polynomial time.

        INPUT:

        - ``value_only`` (boolean) -- ``True`` by default

            - If ``value_only=True``, only the numerical
              value of the `MAD` is returned.

            - Else, the subgraph of `G` realizing the `MAD`
              is returned.

        - ``solver`` -- (default: ``None``) Specify a Linear Program (LP)
          solver to be used. If set to ``None``, the default one is used. For
          more information on LP solvers and which default solver is used, see
          the method
          :meth:`solve <sage.numerical.mip.MixedIntegerLinearProgram.solve>`
          of the class
          :class:`MixedIntegerLinearProgram <sage.numerical.mip.MixedIntegerLinearProgram>`.

        - ``verbose`` -- integer (default: ``0``). Sets the level of
          verbosity. Set to 0 by default, which means quiet.

        EXAMPLES:

        In any graph, the `Mad` is always larger than the average
        degree::

            sage: g = graphs.RandomGNP(20,.3)
            sage: mad_g = g.maximum_average_degree()
            sage: g.average_degree() <= mad_g
            True

        Unlike the average degree, the `Mad` of the disjoint
        union of two graphs is the maximum of the `Mad` of each
        graphs::

            sage: h = graphs.RandomGNP(20,.3)
            sage: mad_h = h.maximum_average_degree()
            sage: (g+h).maximum_average_degree() == max(mad_g, mad_h)
            True

        The subgraph of a regular graph realizing the maximum
        average degree is always the whole graph ::

            sage: g = graphs.CompleteGraph(5)
            sage: mad_g = g.maximum_average_degree(value_only=False)
            sage: g.is_isomorphic(mad_g)
            True

        This also works for complete bipartite graphs ::

            sage: g = graphs.CompleteBipartiteGraph(3,4)
            sage: mad_g = g.maximum_average_degree(value_only=False)
            sage: g.is_isomorphic(mad_g)
            True
        """
        self._scream_if_not_simple()
        g = self
        from sage.numerical.mip import MixedIntegerLinearProgram

        p = MixedIntegerLinearProgram(maximization=True, solver = solver)

        d = p.new_variable(nonnegative=True)
        one = p.new_variable(nonnegative=True)

        # Reorders u and v so that uv and vu are not considered
        # to be different edges
        reorder = lambda u,v : (min(u,v),max(u,v))

        for u,v in g.edge_iterator(labels=False):
            p.add_constraint( one[ reorder(u,v) ] - 2*d[u] , max = 0 )
            p.add_constraint( one[ reorder(u,v) ] - 2*d[v] , max = 0 )

        p.add_constraint( p.sum([d[v] for v in g]), max = 1)

        p.set_objective( p.sum([ one[reorder(u,v)] for u,v in g.edge_iterator(labels=False)]) )

        obj = p.solve(log = verbose)

        # Paying attention to numerical error :
        # The zero values could be something like 0.000000000001
        # so I can not write l > 0
        # And the non-zero, though they should be equal to
        # 1/(order of the optimal subgraph) may be a bit lower

        # setting the minimum to 1/(10 * size of the whole graph )
        # should be safe :-)
        m = 1/(10 *Integer(g.order()))
        g_mad = g.subgraph([v for v,l in p.get_values(d).iteritems() if l>m ])

        if value_only:
            return g_mad.average_degree()
        else:
            return g_mad

    def independent_set_of_representatives(self, family, solver=None, verbose=0):
        r"""
        Returns an independent set of representatives.

        Given a graph `G` and and a family `F=\{F_i:i\in [1,...,k]\}` of
        subsets of ``g.vertices()``, an Independent Set of Representatives
        (ISR) is an assignation of a vertex `v_i\in F_i` to each set `F_i`
        such that `v_i != v_j` if `i<j` (they are representatives) and the
        set `\cup_{i}v_i` is an independent set in `G`.

        It generalizes, for example, graph coloring and graph list coloring.

        (See [AhaBerZiv07]_ for more information.)

        INPUT:

        - ``family`` -- A list of lists defining the family `F`
          (actually, a Family of subsets of ``G.vertices()``).

        - ``solver`` -- (default: ``None``) Specify a Linear Program (LP)
          solver to be used. If set to ``None``, the default one is used. For
          more information on LP solvers and which default solver is used, see
          the method
          :meth:`solve <sage.numerical.mip.MixedIntegerLinearProgram.solve>`
          of the class
          :class:`MixedIntegerLinearProgram <sage.numerical.mip.MixedIntegerLinearProgram>`.

        - ``verbose`` -- integer (default: ``0``). Sets the level of
          verbosity. Set to 0 by default, which means quiet.

        OUTPUT:

        - A list whose `i^{\mbox{th}}` element is the representative of the
          `i^{\mbox{th}}` element of the ``family`` list. If there is no ISR,
          ``None`` is returned.

        EXAMPLES:

        For a bipartite graph missing one edge, the solution is as expected::

           sage: g = graphs.CompleteBipartiteGraph(3,3)
           sage: g.delete_edge(1,4)
           sage: g.independent_set_of_representatives([[0,1,2],[3,4,5]])
           [1, 4]

        The Petersen Graph is 3-colorable, which can be expressed as an
        independent set of representatives problem : take 3 disjoint copies
        of the Petersen Graph, each one representing one color. Then take
        as a partition of the set of vertices the family defined by the three
        copies of each vertex. The ISR of such a family
        defines a 3-coloring::

            sage: g = 3 * graphs.PetersenGraph()
            sage: n = g.order()/3
            sage: f = [[i,i+n,i+2*n] for i in xrange(n)]
            sage: isr = g.independent_set_of_representatives(f)
            sage: c = [floor(i/n) for i in isr]
            sage: color_classes = [[],[],[]]
            sage: for v,i in enumerate(c):
            ...     color_classes[i].append(v)
            sage: for classs in color_classes:
            ...     g.subgraph(classs).size() == 0
            True
            True
            True

        REFERENCE:

        .. [AhaBerZiv07] R. Aharoni and E. Berger and R. Ziv
          Independent systems of representatives in weighted graphs
          Combinatorica vol 27, num 3, p253--267
          2007

        """

        from sage.numerical.mip import MixedIntegerLinearProgram
        p=MixedIntegerLinearProgram(solver=solver)

        # Boolean variable indicating whether the vertex
        # is the representative of some set
        vertex_taken=p.new_variable(binary=True)

        # Boolean variable in two dimension whose first
        # element is a vertex and whose second element
        # is one of the sets given as arguments.
        # When true, indicated that the vertex is the representant
        # of the corresponding set

        classss=p.new_variable(binary = True)

        # Associates to the vertices the classes
        # to which they belong

        lists=dict([(v,[]) for v in self.vertex_iterator()])
        for i,f in enumerate(family):
            [lists[v].append(i) for v in f]

            # a classss has exactly one representant
            p.add_constraint(p.sum([classss[v,i] for v in f]),max=1,min=1)

        # A vertex represents at most one classss (vertex_taken is binary), and
        # vertex_taken[v]==1 if v is the representative of some classss

        [p.add_constraint(p.sum([classss[v,i] for i in lists[v]])-vertex_taken[v],max=0) for v in self.vertex_iterator()]

        # Two adjacent vertices can not both be representants of a set

        for (u,v) in self.edges(labels=None):
            p.add_constraint(vertex_taken[u]+vertex_taken[v],max=1)

        p.set_objective(None)

        try:
            p.solve(log=verbose)
        except Exception:
            return None

        classss=p.get_values(classss)

        repr=[]
        for i,f in enumerate(family):
            for v in f:
                if classss[v,i]==1:
                    repr.append(v)
                    break

        return repr

    def minor(self, H, solver=None, verbose=0):
        r"""
        Returns the vertices of a minor isomorphic to `H` in the current graph.

        We say that a graph `G` has a `H`-minor (or that it has
        a graph isomorphic to `H` as a minor), if for all `h\in H`,
        there exist disjoint sets `S_h \subseteq V(G)` such that
        once the vertices of each `S_h` have been merged to create
        a new graph `G'`, this new graph contains `H` as a subgraph.

        For more information, see the
        `Wikipedia article on graph minor <http://en.wikipedia.org/wiki/Minor_%28graph_theory%29>`_.

        INPUT:

        - ``H`` -- The minor to find for in the current graph.

        - ``solver`` -- (default: ``None``) Specify a Linear Program (LP)
          solver to be used. If set to ``None``, the default one is used. For
          more information on LP solvers and which default solver is used, see
          the method
          :meth:`solve <sage.numerical.mip.MixedIntegerLinearProgram.solve>`
          of the class
          :class:`MixedIntegerLinearProgram <sage.numerical.mip.MixedIntegerLinearProgram>`.

        - ``verbose`` -- integer (default: ``0``). Sets the level of
          verbosity. Set to 0 by default, which means quiet.

        OUTPUT:

        A dictionary associating to each vertex of `H` the set of vertices
        in the current graph representing it.

        ALGORITHM:

        Mixed Integer Linear Programming

        COMPLEXITY:

        Theoretically, when `H` is fixed, testing for the existence of
        a `H`-minor is polynomial. The known algorithms are highly
        exponential in `H`, though.

        .. NOTE::

            This function can be expected to be *very* slow, especially
            where the minor does not exist.

        EXAMPLES:

        Trying to find a minor isomorphic to `K_4` in
        the `4\times 4` grid::

            sage: g = graphs.GridGraph([4,4])
            sage: h = graphs.CompleteGraph(4)
            sage: L = g.minor(h)
            sage: gg = g.subgraph(flatten(L.values(), max_level = 1))
            sage: _ = [gg.merge_vertices(l) for l in L.values() if len(l)>1]
            sage: gg.is_isomorphic(h)
            True

        We can also try to prove this way that the Petersen graph
        is not planar, as it has a `K_5` minor::

            sage: g = graphs.PetersenGraph()
            sage: K5_minor = g.minor(graphs.CompleteGraph(5))                    # long time

        And even a `K_{3,3}` minor::

            sage: K33_minor = g.minor(graphs.CompleteBipartiteGraph(3,3))        # long time

        (It is much faster to use the linear-time test of
        planarity in this situation, though.)

        As there is no cycle in a tree, looking for a `K_3` minor is useless.
        This function will raise an exception in this case::

            sage: g = graphs.RandomGNP(20,.5)
            sage: g = g.subgraph(edges = g.min_spanning_tree())
            sage: g.is_tree()
            True
            sage: L = g.minor(graphs.CompleteGraph(3))
            Traceback (most recent call last):
            ...
            ValueError: This graph has no minor isomorphic to H !
        """
        self._scream_if_not_simple()
        H._scream_if_not_simple()
        from sage.numerical.mip import MixedIntegerLinearProgram, MIPSolverException
        p = MixedIntegerLinearProgram(solver=solver)

        # sorts an edge
        S = lambda x_y: x_y if x_y[0] < x_y[1] else (x_y[1], x_y[0])

        # rs = Representative set of a vertex
        # for h in H, v in G is such that rs[h,v] == 1 if and only if v
        # is a representant of h in self
        rs = p.new_variable(binary = True)

        for v in self:
            p.add_constraint(p.sum([rs[h,v] for h in H]), max = 1)

        # We ensure that the set of representatives of a
        # vertex h contains a tree, and thus is connected

        # edges represents the edges of the tree
        edges = p.new_variable(binary = True)

        # there can be a edge for h between two vertices
        # only if those vertices represent h
        for u,v in self.edges(labels=None):
            for h in H:
                p.add_constraint(edges[h,S((u,v))] - rs[h,u], max = 0 )
                p.add_constraint(edges[h,S((u,v))] - rs[h,v], max = 0 )

        # The number of edges of the tree in h is exactly the cardinal
        # of its representative set minus 1

        for h in H:
            p.add_constraint(p.sum([edges[h,S(e)] for e in self.edges(labels=None)])-p.sum([rs[h,v] for v in self]), min=-1, max=-1)

        # a tree  has no cycle
        epsilon = 1/(5*Integer(self.order()))
        r_edges = p.new_variable(nonnegative=True)

        for h in H:
            for u,v in self.edges(labels=None):
                p.add_constraint(r_edges[h,(u,v)] + r_edges[h,(v,u)] - edges[h,S((u,v))], min = 0)

            for v in self:
                p.add_constraint(p.sum([r_edges[h,(u,v)] for u in self.neighbors(v)]), max = 1-epsilon)

        # Once the representative sets are described, we must ensure
        # there are arcs corresponding to those of H between them
        h_edges = p.new_variable(nonnegative=True)

        for h1, h2 in H.edges(labels=None):

            for v1, v2 in self.edges(labels=None):

                p.add_constraint(h_edges[(h1,h2),S((v1,v2))] - rs[h2,v2], max = 0)
                p.add_constraint(h_edges[(h1,h2),S((v1,v2))] - rs[h1,v1], max = 0)

                p.add_constraint(h_edges[(h2,h1),S((v1,v2))] - rs[h1,v2], max = 0)
                p.add_constraint(h_edges[(h2,h1),S((v1,v2))] - rs[h2,v1], max = 0)

            p.add_constraint(p.sum([h_edges[(h1,h2),S(e)] + h_edges[(h2,h1),S(e)] for e in self.edges(labels=None) ]), min = 1)

        p.set_objective(None)

        try:
            p.solve(log=verbose)
        except MIPSolverException:
            raise ValueError("This graph has no minor isomorphic to H !")

        rs = p.get_values(rs)

        rs_dict = {}
        for h in H:
            rs_dict[h] = [v for v in self if rs[h,v]==1]

        return rs_dict

    ### Convexity

    def convexity_properties(self):
        r"""
        Returns a ``ConvexityProperties`` object corresponding to ``self``.

        This object contains the methods related to convexity in graphs (convex
        hull, hull number) and caches useful information so that it becomes
        comparatively cheaper to compute the convex hull of many different sets
        of the same graph.

        .. SEEALSO::

            In order to know what can be done through this object, please refer
            to module :mod:`sage.graphs.convexity_properties`.

        .. NOTE::

            If you want to compute many convex hulls, keep this object in memory
            ! When it is created, it builds a table of useful information to
            compute convex hulls. As a result ::

                sage: g = graphs.PetersenGraph()
                sage: g.convexity_properties().hull([1, 3])
                [1, 2, 3]
                sage: g.convexity_properties().hull([3, 7])
                [2, 3, 7]

            Is a terrible waste of computations, while ::

                sage: g = graphs.PetersenGraph()
                sage: CP = g.convexity_properties()
                sage: CP.hull([1, 3])
                [1, 2, 3]
                sage: CP.hull([3, 7])
                [2, 3, 7]

            Makes perfect sense.
        """
        from sage.graphs.convexity_properties import ConvexityProperties
        return ConvexityProperties(self)

    ### Centrality

    def centrality_betweenness(self, k=None, normalized=True, weight=None,
            endpoints=False, seed=None):
        r"""
        Returns the betweenness centrality (fraction of number of
        shortest paths that go through each vertex) as a dictionary
        keyed by vertices. The betweenness is normalized by default to
        be in range (0,1). This wraps NetworkX's implementation of the
        algorithm described in [Brandes2003]_.

        Measures of the centrality of a vertex within a graph determine
        the relative importance of that vertex to its graph. Vertices
        that occur on more shortest paths between other vertices have
        higher betweenness than vertices that occur on less.

        INPUT:


        -  ``normalized`` - boolean (default True) - if set to False,
           result is not normalized.

        - ``k`` - integer or None (default None) - if set to an integer,
          use ``k`` node samples to estimate betweenness. Higher values
          give better approximations.

        - ``weight`` - None or string. If set to a string, use that
          attribute of the nodes as weight. ``weight = True`` is
          equivalent to ``weight = "weight"``

        - ``endpoints`` - Boolean. If set to True it includes the
          endpoints in the shortest paths count

        REFERENCE:

        .. [Brandes2003] Ulrik Brandes. (2003). Faster Evaluation of
           Shortest-Path Based Centrality Indices. [Online] Available:
           http://citeseer.ist.psu.edu/viewdoc/summary?doi=10.1.1.43.1504

        EXAMPLES::

            sage: (graphs.ChvatalGraph()).centrality_betweenness()
            {0: 0.06969696969696969, 1: 0.06969696969696969,
             2: 0.0606060606060606, 3: 0.0606060606060606,
             4: 0.06969696969696969, 5: 0.06969696969696969,
             6: 0.0606060606060606, 7: 0.0606060606060606,
             8: 0.0606060606060606, 9: 0.0606060606060606,
             10: 0.0606060606060606, 11: 0.0606060606060606}
            sage: (graphs.ChvatalGraph()).centrality_betweenness(
            ...     normalized=False)
            {0: 3.833333333333333, 1: 3.833333333333333, 2: 3.333333333333333,
             3: 3.333333333333333, 4: 3.833333333333333, 5: 3.833333333333333,
             6: 3.333333333333333, 7: 3.333333333333333, 8: 3.333333333333333,
             9: 3.333333333333333, 10: 3.333333333333333,
             11: 3.333333333333333}
            sage: D = DiGraph({0:[1,2,3], 1:[2], 3:[0,1]})
            sage: D.show(figsize=[2,2])
            sage: D = D.to_undirected()
            sage: D.show(figsize=[2,2])
            sage: D.centrality_betweenness()
            {0: 0.16666666666666666, 1: 0.16666666666666666, 2: 0.0, 3: 0.0}
        """
        import networkx
        return networkx.betweenness_centrality(self.networkx_graph(copy=False),
                k=k, normalized=normalized, weight=weight, endpoints=endpoints,
                seed=seed)

    def centrality_degree(self, v=None):
        r"""
        Returns the degree centrality (fraction of vertices connected to)
        as a dictionary of values keyed by vertex. The degree centrality is
        normalized to be in range (0,1).

        Measures of the centrality of a vertex within a graph determine the
        relative importance of that vertex to its graph. Degree centrality
        measures the number of links incident upon a vertex.

        INPUT:


        -  ``v`` - a vertex label (to find degree centrality of
           only one vertex)


        EXAMPLES::

            sage: (graphs.ChvatalGraph()).centrality_degree()
            {0: 0.36363636363636365, 1: 0.36363636363636365, 2: 0.36363636363636365, 3: 0.36363636363636365, 4: 0.36363636363636365, 5: 0.36363636363636365, 6: 0.36363636363636365, 7: 0.36363636363636365, 8: 0.36363636363636365, 9: 0.36363636363636365, 10: 0.36363636363636365, 11: 0.36363636363636365}
            sage: D = DiGraph({0:[1,2,3], 1:[2], 3:[0,1]})
            sage: D.show(figsize=[2,2])
            sage: D = D.to_undirected()
            sage: D.show(figsize=[2,2])
            sage: D.centrality_degree()
            {0: 1.0, 1: 1.0, 2: 0.6666666666666666, 3: 0.6666666666666666}
            sage: D.centrality_degree(v=1)
            1.0
        """
        import networkx
        if v is None:
            return networkx.degree_centrality(self.networkx_graph(copy=False))
        else:
            return networkx.degree_centrality(self.networkx_graph(copy=False))[v]

    def centrality_closeness(self, v=None):
        r"""
        Returns the closeness centrality (1/average distance to all
        vertices) as a dictionary of values keyed by vertex. The degree
        centrality is normalized to be in range (0,1).

        Measures of the centrality of a vertex within a graph determine the
        relative importance of that vertex to its graph. 'Closeness
        centrality may be defined as the total graph-theoretic distance of
        a given vertex from all other vertices... Closeness is an inverse
        measure of centrality in that a larger value indicates a less
        central actor while a smaller value indicates a more central
        actor,' [Borgatti95]_.

        INPUT:


        -  ``v`` - a vertex label (to find degree centrality of
           only one vertex)


        REFERENCE:

        .. [Borgatti95] Stephen P Borgatti. (1995). Centrality and AIDS.
          [Online] Available:
          http://www.analytictech.com/networks/centaids.htm

        EXAMPLES::

            sage: (graphs.ChvatalGraph()).centrality_closeness()
            {0: 0.61111111111111..., 1: 0.61111111111111..., 2: 0.61111111111111..., 3: 0.61111111111111..., 4: 0.61111111111111..., 5: 0.61111111111111..., 6: 0.61111111111111..., 7: 0.61111111111111..., 8: 0.61111111111111..., 9: 0.61111111111111..., 10: 0.61111111111111..., 11: 0.61111111111111...}
            sage: D = DiGraph({0:[1,2,3], 1:[2], 3:[0,1]})
            sage: D.show(figsize=[2,2])
            sage: D = D.to_undirected()
            sage: D.show(figsize=[2,2])
            sage: D.centrality_closeness()
            {0: 1.0, 1: 1.0, 2: 0.75, 3: 0.75}
            sage: D.centrality_closeness(v=1)
            1.0
        """
        import networkx
        return networkx.closeness_centrality(self.networkx_graph(copy=False), v)

    ### Constructors

    def to_directed(self, implementation='c_graph', data_structure=None,
                    sparse=None):
        """
        Returns a directed version of the graph. A single edge becomes two
        edges, one in each direction.

        INPUT:

         - ``implementation`` - string (default: 'networkx') the
           implementation goes here.  Current options are only
           'networkx' or 'c_graph'.

         - ``data_structure`` -- one of ``"sparse"``, ``"static_sparse"``, or
           ``"dense"``. See the documentation of :class:`Graph` or
           :class:`DiGraph`.

         - ``sparse`` (boolean) -- ``sparse=True`` is an alias for
           ``data_structure="sparse"``, and ``sparse=False`` is an alias for
           ``data_structure="dense"``.

        EXAMPLES::

            sage: graphs.PetersenGraph().to_directed()
            Petersen graph: Digraph on 10 vertices
        """
        if sparse is not None:
            if data_structure is not None:
                raise ValueError("The 'sparse' argument is an alias for "
                                 "'data_structure'. Please do not define both.")
            data_structure = "sparse" if sparse else "dense"

        if data_structure is None:
            from sage.graphs.base.dense_graph import DenseGraphBackend
            from sage.graphs.base.sparse_graph import SparseGraphBackend
            if isinstance(self._backend, DenseGraphBackend):
                data_structure = "dense"
            elif isinstance(self._backend, SparseGraphBackend):
                data_structure = "sparse"
            else:
                data_structure = "static_sparse"
        from sage.graphs.all import DiGraph
        D = DiGraph(name=self.name(), pos=self._pos, boundary=self._boundary,
                    multiedges=self.allows_multiple_edges(),
                    implementation=implementation, data_structure=data_structure)
        D.name(self.name())
        D.add_vertices(self.vertex_iterator())
        for u,v,l in self.edge_iterator():
            D.add_edge(u,v,l)
            D.add_edge(v,u,l)
        if hasattr(self, '_embedding'):
            from copy import copy
            D._embedding = copy(self._embedding)
        D._weighted = self._weighted
        return D

    def to_undirected(self):
        """
        Since the graph is already undirected, simply returns a copy of
        itself.

        EXAMPLES::

            sage: graphs.PetersenGraph().to_undirected()
            Petersen graph: Graph on 10 vertices
        """
        from copy import copy
        return copy(self)

    def join(self, other, verbose_relabel=True):
        """
        Returns the join of self and other.

        INPUT:

        - ``verbose_relabel`` - (defaults to True) If True, each vertex `v` in
          the first graph will be named '0,v' and each vertex u in the second
          graph will be named'1,u' in the final graph. If False, the vertices
          of the first graph and the second graph will be relabeled with
          consecutive integers.

        .. SEEALSO::

            * :meth:`~sage.graphs.generic_graph.GenericGraph.union`

            * :meth:`~sage.graphs.generic_graph.GenericGraph.disjoint_union`

        EXAMPLES::

            sage: G = graphs.CycleGraph(3)
            sage: H = Graph(2)
            sage: J = G.join(H); J
            Cycle graph join : Graph on 5 vertices
            sage: J.vertices()
            [(0, 0), (0, 1), (0, 2), (1, 0), (1, 1)]
            sage: J = G.join(H, verbose_relabel=False); J
            Cycle graph join : Graph on 5 vertices
            sage: J.vertices()
            [0, 1, 2, 3, 4]
            sage: J.edges()
            [(0, 1, None), (0, 2, None), (0, 3, None), (0, 4, None), (1, 2, None), (1, 3, None), (1, 4, None), (2, 3, None), (2, 4, None)]

        ::

            sage: G = Graph(3)
            sage: G.name("Graph on 3 vertices")
            sage: H = Graph(2)
            sage: H.name("Graph on 2 vertices")
            sage: J = G.join(H); J
            Graph on 3 vertices join Graph on 2 vertices: Graph on 5 vertices
            sage: J.vertices()
            [(0, 0), (0, 1), (0, 2), (1, 0), (1, 1)]
            sage: J = G.join(H, verbose_relabel=False); J
            Graph on 3 vertices join Graph on 2 vertices: Graph on 5 vertices
            sage: J.edges()
            [(0, 3, None), (0, 4, None), (1, 3, None), (1, 4, None), (2, 3, None), (2, 4, None)]
        """
        G = self.disjoint_union(other, verbose_relabel)
        if not verbose_relabel:
            G.add_edges((u,v) for u in range(self.order())
                        for v in range(self.order(), self.order()+other.order()))
        else:
            G.add_edges(((0,u), (1,v)) for u in self.vertices()
                        for v in other.vertices())

        G.name('%s join %s'%(self.name(), other.name()))
        return G

    ### Visualization

    def write_to_eps(self, filename, **options):
        r"""
        Writes a plot of the graph to ``filename`` in ``eps`` format.

        INPUT:

         - ``filename`` -- a string
         - ``**options`` -- same layout options as :meth:`.layout`

        EXAMPLES::

            sage: P = graphs.PetersenGraph()
            sage: P.write_to_eps(tmp_filename(ext='.eps'))

        It is relatively simple to include this file in a LaTeX
        document.  ``\usepackagegraphics`` must appear in the
        preamble, and ``\includegraphics{filename.eps}`` will include
        the file. To compile the document to ``pdf`` with ``pdflatex``
        the file needs first to be converted to ``pdf``, for example
        with ``ps2pdf filename.eps filename.pdf``.
        """
        from sage.graphs.print_graphs import print_graph_eps
        pos = self.layout(**options)
        [xmin, xmax, ymin, ymax] = self._layout_bounding_box(pos)
        for v in pos:
            pos[v] = (1.8*(pos[v][0] - xmin)/(xmax - xmin) - 0.9, 1.8*(pos[v][1] - ymin)/(ymax - ymin) - 0.9)
        if filename[-4:] != '.eps':
            filename += '.eps'
        f = open(filename, 'w')
        f.write( print_graph_eps(self.vertices(), self.edge_iterator(), pos) )
        f.close()

    def topological_minor(self, H, vertices = False, paths = False, solver=None, verbose=0):
        r"""
        Returns a topological `H`-minor from ``self`` if one exists.

        We say that a graph `G` has a topological `H`-minor (or that
        it has a graph isomorphic to `H` as a topological minor), if
        `G` contains a subdivision of a graph isomorphic to `H` (=
        obtained from `H` through arbitrary subdivision of its edges)
        as a subgraph.

        For more information, see the `Wikipedia article on graph minor
        :wikipedia:`Minor_(graph_theory)`.

        INPUT:

        - ``H`` -- The topological minor to find in the current graph.

        - ``solver`` -- (default: ``None``) Specify a Linear Program (LP)
          solver to be used. If set to ``None``, the default one is used. For
          more information on LP solvers and which default solver is used, see
          the method
          :meth:`solve <sage.numerical.mip.MixedIntegerLinearProgram.solve>`
          of the class
          :class:`MixedIntegerLinearProgram <sage.numerical.mip.MixedIntegerLinearProgram>`.

        - ``verbose`` -- integer (default: ``0``). Sets the level of
          verbosity. Set to 0 by default, which means quiet.

        OUTPUT:

        The topological `H`-minor found is returned as a subgraph `M`
        of ``self``, such that the vertex `v` of `M` that represents a
        vertex `h\in H` has ``h`` as a label (see
        :meth:`get_vertex <sage.graphs.generic_graph.GenericGraph.get_vertex>`
        and
        :meth:`set_vertex <sage.graphs.generic_graph.GenericGraph.set_vertex>`),
        and such that every edge of `M` has as a label the edge of `H`
        it (partially) represents.

        If no topological minor is found, this method returns
        ``False``.

        ALGORITHM:

        Mixed Integer Linear Programming.

        COMPLEXITY:

        Theoretically, when `H` is fixed, testing for the existence of
        a topological `H`-minor is polynomial. The known algorithms
        are highly exponential in `H`, though.

        .. NOTE::

            This function can be expected to be *very* slow, especially where
            the topological minor does not exist.

            (CPLEX seems to be *much* more efficient than GLPK on this kind of
            problem)

        EXAMPLES:

        Petersen's graph has a topological `K_4`-minor::

            sage: g = graphs.PetersenGraph()
            sage: g.topological_minor(graphs.CompleteGraph(4))
            Subgraph of (Petersen graph): Graph on ...

        And a topological `K_{3,3}`-minor::

            sage: g.topological_minor(graphs.CompleteBipartiteGraph(3,3))
            Subgraph of (Petersen graph): Graph on ...

        And of course, a tree has no topological `C_3`-minor::

            sage: g = graphs.RandomGNP(15,.3)
            sage: g = g.subgraph(edges = g.min_spanning_tree())
            sage: g.topological_minor(graphs.CycleGraph(3))
            False
        """
        self._scream_if_not_simple()
        H._scream_if_not_simple()
        # Useful alias ...
        G = self

        from sage.numerical.mip import MixedIntegerLinearProgram, MIPSolverException
        p = MixedIntegerLinearProgram(solver=solver)

        # This is an existence problem
        p.set_objective(None)

        #######################
        # Vertex representant #
        #######################
        #
        # v_repr[h,g] = 1 if vertex h from H is represented by vertex
        # g from G, 0 otherwise

        v_repr = p.new_variable(binary = True)

        # Exactly one representant per vertex of H
        for h in H:
            p.add_constraint( p.sum( v_repr[h,g] for g in G), min = 1, max = 1)

        # A vertex of G can only represent one vertex of H
        for g in G:
            p.add_constraint( p.sum( v_repr[h,g] for h in H), max = 1)

        ###################
        # Is representent #
        ###################
        #
        # is_repr[v] = 1 if v represents some vertex of H

        is_repr = p.new_variable(binary = True)

        for g in G:
            for h in H:
                p.add_constraint( v_repr[h,g] - is_repr[g], max = 0)

        ###################################
        # paths between the representents #
        ###################################
        #
        # For any edge (h1,h2) in H, we have a corresponding path in G
        # between the representants of h1 and h2. Which means there is
        # a flow of intensity 1 from one to the other.
        # We are then writing a flow problem for each edge of H.
        #
        # The variable flow[(h1,h2),(g1,g2)] indicates the amount of
        # flow on the edge (g1,g2) representing the edge (h1,h2).

        flow = p.new_variable(binary = True)

        # This lambda function returns the balance of flow
        # corresponding to commodity C at vertex v v

        flow_in = lambda C, v : p.sum( flow[C,(v,u)] for u in G.neighbors(v) )
        flow_out = lambda C, v : p.sum( flow[C,(u,v)] for u in G.neighbors(v) )

        flow_balance = lambda C, v : flow_in(C,v) - flow_out(C,v)

        for h1,h2 in H.edges(labels = False):

            for v in G:

                # The flow balance depends on whether the vertex v is
                # a representant of h1 or h2 in G, or a reprensentant
                # of none

                p.add_constraint( flow_balance((h1,h2),v) == v_repr[h1,v] - v_repr[h2,v] )

        #############################
        # Internal vertex of a path #
        #############################
        #
        # is_internal[C][g] = 1 if a vertex v from G is located on the
        # path representing the edge (=commodity) C

        is_internal = p.new_variable(binary = True)

        # When is a vertex internal for a commodity ?
        for C in H.edges(labels = False):
            for g in G:
                p.add_constraint( flow_in(C,g) + flow_out(C,g) - is_internal[C,g], max = 1)

        ############################
        # Two paths do not cross ! #
        ############################

        # A vertex can only be internal for one commodity, and zero if
        # the vertex is a representent

        for g in G:
            p.add_constraint( p.sum( is_internal[C,g] for C in H.edges(labels = False))
                              + is_repr[g], max = 1 )

        # (The following inequalities are not necessary, but they seem
        # to be of help (the solvers find the answer quicker when they
        # are added)

        # The flow on one edge can go in only one direction. Besides,
        # it can belong to at most one commodity and has a maximum
        # intensity of 1.

        for g1,g2 in G.edges(labels = None):

            p.add_constraint(   p.sum( flow[C,(g1,g2)] for C in H.edges(labels = False) )
                              + p.sum( flow[C,(g2,g1)] for C in H.edges(labels = False) ),
                                max = 1)


        # Now we can solve the problem itself !

        try:
            p.solve(log = verbose)

        except MIPSolverException:
            return False


        minor = G.subgraph()

        is_repr = p.get_values(is_repr)
        v_repr = p.get_values(v_repr)
        flow = p.get_values(flow)

        for u,v in minor.edges(labels = False):
            used = False
            for C in H.edges(labels = False):

                if flow[C,(u,v)] + flow[C,(v,u)] > .5:
                    used = True
                    minor.set_edge_label(u,v,C)
                    break
            if not used:
                minor.delete_edge(u,v)

        minor.delete_vertices( [v for v in minor
                                if minor.degree(v) == 0 ] )

        for g in minor:
            if is_repr[g] > .5:
                for h in H:
                    if v_repr[h,v] > .5:
                        minor.set_vertex(g,h)
                        break

        return minor

    ### Cliques

    def cliques_maximal(self, algorithm = "native"):
        """
        Returns the list of all maximal cliques, with each clique represented
        by a list of vertices. A clique is an induced complete subgraph, and a
        maximal clique is one not contained in a larger one.

        INPUT:

        - ``algorithm`` -- can be set to ``"native"`` (default) to use Sage's
          own implementation, or to ``"NetworkX"`` to use NetworkX'
          implementation of the Bron and Kerbosch Algorithm [BroKer1973]_.


        .. NOTE::

            This method sorts its output before returning it. If you prefer to
            save the extra time, you can call
            :class:`sage.graphs.independent_sets.IndependentSets` directly.

        .. NOTE::

            Sage's implementation of the enumeration of *maximal* independent
            sets is not much faster than NetworkX' (expect a 2x speedup), which
            is surprising as it is written in Cython. This being said, the
            algorithm from NetworkX appears to be sligthly different from this
            one, and that would be a good thing to explore if one wants to
            improve the implementation.

        ALGORITHM:

        This function is based on NetworkX's implementation of the Bron and
        Kerbosch Algorithm [BroKer1973]_.

        REFERENCE:

        .. [BroKer1973] Coen Bron and Joep Kerbosch. (1973). Algorithm 457:
          Finding All Cliques of an Undirected Graph. Commun. ACM. v
          16. n 9.  pages 575-577. ACM Press. [Online] Available:
          http://www.ram.org/computing/rambin/rambin.html

        EXAMPLES::

            sage: graphs.ChvatalGraph().cliques_maximal()
            [[0, 1], [0, 4], [0, 6], [0, 9], [1, 2], [1, 5], [1, 7], [2, 3],
             [2, 6], [2, 8], [3, 4], [3, 7], [3, 9], [4, 5], [4, 8], [5, 10],
             [5, 11], [6, 10], [6, 11], [7, 8], [7, 11], [8, 10], [9, 10], [9, 11]]
            sage: G = Graph({0:[1,2,3], 1:[2], 3:[0,1]})
            sage: G.show(figsize=[2,2])
            sage: G.cliques_maximal()
            [[0, 1, 2], [0, 1, 3]]
            sage: C=graphs.PetersenGraph()
            sage: C.cliques_maximal()
            [[0, 1], [0, 4], [0, 5], [1, 2], [1, 6], [2, 3], [2, 7], [3, 4],
             [3, 8], [4, 9], [5, 7], [5, 8], [6, 8], [6, 9], [7, 9]]
            sage: C = Graph('DJ{')
            sage: C.cliques_maximal()
            [[0, 4], [1, 2, 3, 4]]

        Comparing the two implementations::

            sage: g = graphs.RandomGNP(20,.7)
            sage: s1 = Set(map(Set, g.cliques_maximal(algorithm="NetworkX")))
            sage: s2 = Set(map(Set, g.cliques_maximal(algorithm="native")))
            sage: s1 == s2
            True
        """
        if algorithm == "native":
            from sage.graphs.independent_sets import IndependentSets
            return sorted(IndependentSets(self, maximal = True, complement = True))
        elif algorithm == "NetworkX":
            import networkx
            return sorted(networkx.find_cliques(self.networkx_graph(copy=False)))
        else:
            raise ValueError("Algorithm must be equal to 'native' or to 'NetworkX'.")

    cliques = deprecated_function_alias(5739, cliques_maximal)

    def clique_maximum(self,  algorithm="Cliquer"):
        """
        Returns the vertex set of a maximal order complete subgraph.

        INPUT:

        - ``algorithm`` -- the algorithm to be used :

           - If ``algorithm = "Cliquer"`` (default) - This wraps the C program
             Cliquer [NisOst2003]_.

           - If ``algorithm = "MILP"``, the problem is solved through a Mixed
             Integer Linear Program.

             (see :class:`~sage.numerical.mip.MixedIntegerLinearProgram`)

           - If ``algorithm = "mcqd"`` - Uses the MCQD solver
             (`<http://www.sicmm.org/~konc/maxclique/>`_). Note that the MCQD
             package must be installed.

        .. NOTE::

            Currently only implemented for undirected graphs. Use to_undirected
            to convert a digraph to an undirected graph.

        ALGORITHM:

        This function is based on Cliquer [NisOst2003]_.

        EXAMPLES:

        Using Cliquer (default)::

            sage: C=graphs.PetersenGraph()
            sage: C.clique_maximum()
            [7, 9]
            sage: C = Graph('DJ{')
            sage: C.clique_maximum()
            [1, 2, 3, 4]

        Through a Linear Program::

            sage: len(C.clique_maximum(algorithm = "MILP"))
            4

        TESTS:

        Wrong algorithm::

            sage: C.clique_maximum(algorithm = "BFS")
            Traceback (most recent call last):
            ...
            NotImplementedError: Only 'MILP', 'Cliquer' and 'mcqd' are supported.

        """
        self._scream_if_not_simple(allow_multiple_edges=True)
        if algorithm=="Cliquer":
            from sage.graphs.cliquer import max_clique
            return max_clique(self)
        elif algorithm == "MILP":
            return self.complement().independent_set(algorithm = algorithm)
        elif algorithm == "mcqd":
            try:
                from sage.graphs.mcqd import mcqd
            except ImportError:
                raise ImportError("Please install the mcqd package")
            return mcqd(self)
        else:
            raise NotImplementedError("Only 'MILP', 'Cliquer' and 'mcqd' are supported.")

    def clique_number(self, algorithm="Cliquer", cliques=None):
        r"""
        Returns the order of the largest clique of the graph (the clique
        number).

        .. NOTE::

            Currently only implemented for undirected graphs. Use ``to_undirected``
            to convert a digraph to an undirected graph.

        INPUT:

        - ``algorithm`` -- the algorithm to be used :

           - If ``algorithm = "Cliquer"`` - This wraps the C program Cliquer
             [NisOst2003]_.

           - If ``algorithm = "networkx"`` - This function is based on
             NetworkX's implementation of the Bron and Kerbosch Algorithm
             [BroKer1973]_.

           - If ``algorithm = "MILP"``, the problem is solved through a Mixed
             Integer Linear Program.

             (see :class:`~sage.numerical.mip.MixedIntegerLinearProgram`)

           - If ``algorithm = "mcqd"`` - Uses the MCQD solver
             (`<http://www.sicmm.org/~konc/maxclique/>`_). Note that the MCQD
             package must be installed.

        - ``cliques`` - an optional list of cliques that can be input if
          already computed. Ignored unless ``algorithm=="networkx"``.

        ALGORITHM:

        This function is based on Cliquer [NisOst2003]_ and [BroKer1973]_.

        EXAMPLES::

            sage: C = Graph('DJ{')
            sage: C.clique_number()
            4
            sage: G = Graph({0:[1,2,3], 1:[2], 3:[0,1]})
            sage: G.show(figsize=[2,2])
            sage: G.clique_number()
            3

        By definition the clique number of a complete graph is its order::

            sage: all(graphs.CompleteGraph(i).clique_number() == i for i in xrange(1,15))
            True

        A non-empty graph without edges has a clique number of 1::

            sage: all((i*graphs.CompleteGraph(1)).clique_number() == 1 for i in xrange(1,15))
            True

        A complete multipartite graph with k parts has clique number k::

            sage: all((i*graphs.CompleteMultipartiteGraph(i*[5])).clique_number() == i for i in xrange(1,6))
            True

        TESTS::

            sage: g = graphs.PetersenGraph()
            sage: g.clique_number(algorithm="MILP")
            2
            sage: for i in range(10):                                            # optional - mcqd
            ...       g = graphs.RandomGNP(15,.5)                                # optional - mcqd
            ...       if g.clique_number() != g.clique_number(algorithm="mcqd"): # optional - mcqd
            ...           print "This is dead wrong !"                           # optional - mcqd
        """
        self._scream_if_not_simple(allow_loops=False)
        if algorithm=="Cliquer":
            from sage.graphs.cliquer import clique_number
            return clique_number(self)
        elif algorithm=="networkx":
            import networkx
            return networkx.graph_clique_number(self.networkx_graph(copy=False),cliques)
        elif algorithm == "MILP":
            return len(self.complement().independent_set(algorithm = algorithm))
        elif algorithm == "mcqd":
            try:
                from sage.graphs.mcqd import mcqd
            except ImportError:
                raise ImportError("Please install the mcqd package")
            return len(mcqd(self))
        else:
            raise NotImplementedError("Only 'networkx' 'MILP' 'Cliquer' and 'mcqd' are supported.")

    def cliques_number_of(self, vertices=None, cliques=None):
        """
        Returns a dictionary of the number of maximal cliques containing each
        vertex, keyed by vertex. (Returns a single value if
        only one input vertex).

        .. NOTE::

            Currently only implemented for undirected graphs. Use to_undirected
            to convert a digraph to an undirected graph.

        INPUT:

        -  ``vertices`` - the vertices to inspect (default is
           entire graph)

        -  ``cliques`` - list of cliques (if already
           computed)


        EXAMPLES::

            sage: C = Graph('DJ{')
            sage: C.cliques_number_of()
            {0: 1, 1: 1, 2: 1, 3: 1, 4: 2}
            sage: E = C.cliques_maximal()
            sage: E
            [[0, 4], [1, 2, 3, 4]]
            sage: C.cliques_number_of(cliques=E)
            {0: 1, 1: 1, 2: 1, 3: 1, 4: 2}
            sage: F = graphs.Grid2dGraph(2,3)
            sage: X = F.cliques_number_of()
            sage: for v in sorted(X.iterkeys()):
            ...    print v, X[v]
            (0, 0) 2
            (0, 1) 3
            (0, 2) 2
            (1, 0) 2
            (1, 1) 3
            (1, 2) 2
            sage: F.cliques_number_of(vertices=[(0, 1), (1, 2)])
            {(0, 1): 3, (1, 2): 2}
            sage: G = Graph({0:[1,2,3], 1:[2], 3:[0,1]})
            sage: G.show(figsize=[2,2])
            sage: G.cliques_number_of()
            {0: 2, 1: 2, 2: 1, 3: 1}
        """
        import networkx
        return networkx.number_of_cliques(self.networkx_graph(copy=False), vertices, cliques)

    def cliques_get_max_clique_graph(self, name=''):
        """
        Returns a graph constructed with maximal cliques as vertices, and
        edges between maximal cliques with common members in the original
        graph.

        For more information, see the :wikipedia:`Clique_graph`.

        .. NOTE::

            Currently only implemented for undirected graphs. Use to_undirected
            to convert a digraph to an undirected graph.

        INPUT:

        -  ``name`` - The name of the new graph.

        EXAMPLES::

            sage: (graphs.ChvatalGraph()).cliques_get_max_clique_graph()
            Graph on 24 vertices
            sage: ((graphs.ChvatalGraph()).cliques_get_max_clique_graph()).show(figsize=[2,2], vertex_size=20, vertex_labels=False)
            sage: G = Graph({0:[1,2,3], 1:[2], 3:[0,1]})
            sage: G.show(figsize=[2,2])
            sage: G.cliques_get_max_clique_graph()
            Graph on 2 vertices
            sage: (G.cliques_get_max_clique_graph()).show(figsize=[2,2])
        """
        import networkx
        return Graph(networkx.make_max_clique_graph(self.networkx_graph(copy=False), name=name, create_using=networkx.MultiGraph()))

    def cliques_get_clique_bipartite(self, **kwds):
        """
        Returns a bipartite graph constructed such that maximal cliques are the
        right vertices and the left vertices are retained from the given
        graph. Right and left vertices are connected if the bottom vertex
        belongs to the clique represented by a top vertex.

        .. NOTE::

            Currently only implemented for undirected graphs. Use to_undirected
            to convert a digraph to an undirected graph.

        EXAMPLES::

            sage: (graphs.ChvatalGraph()).cliques_get_clique_bipartite()
            Bipartite graph on 36 vertices
            sage: ((graphs.ChvatalGraph()).cliques_get_clique_bipartite()).show(figsize=[2,2], vertex_size=20, vertex_labels=False)
            sage: G = Graph({0:[1,2,3], 1:[2], 3:[0,1]})
            sage: G.show(figsize=[2,2])
            sage: G.cliques_get_clique_bipartite()
            Bipartite graph on 6 vertices
            sage: (G.cliques_get_clique_bipartite()).show(figsize=[2,2])
        """
        from bipartite_graph import BipartiteGraph
        import networkx
        return BipartiteGraph(networkx.make_clique_bipartite(self.networkx_graph(copy=False), **kwds))

    def independent_set(self, algorithm = "Cliquer", value_only = False, reduction_rules = True, solver = None, verbosity = 0):
        r"""
        Returns a maximum independent set.

        An independent set of a graph is a set of pairwise non-adjacent
        vertices. A maximum independent set is an independent set of maximum
        cardinality.  It induces an empty subgraph.

        Equivalently, an independent set is defined as the complement of a
        vertex cover.

        For more information, see the
        :wikipedia:`Independent_set_(graph_theory)` and the
        :wikipedia:`Vertex_cover`.

        INPUT:

        - ``algorithm`` -- the algorithm to be used

            * If ``algorithm = "Cliquer"`` (default), the problem is solved
              using Cliquer [NisOst2003]_.

              (see the :mod:`Cliquer modules <sage.graphs.cliquer>`)

            * If ``algorithm = "MILP"``, the problem is solved through a Mixed
              Integer Linear Program.

              (see :class:`~sage.numerical.mip.MixedIntegerLinearProgram`)

           * If ``algorithm = "mcqd"`` - Uses the MCQD solver
             (`<http://www.sicmm.org/~konc/maxclique/>`_). Note that the MCQD
             package must be installed.

        - ``value_only`` -- boolean (default: ``False``). If set to ``True``,
          only the size of a maximum independent set is returned. Otherwise,
          a maximum independent set is returned as a list of vertices.

        - ``reduction_rules`` -- (default: ``True``) Specify if the reductions
          rules from kernelization must be applied as pre-processing or not.
          See [ACFLSS04]_ for more details. Note that depending on the
          instance, it might be faster to disable reduction rules.

        - ``solver`` -- (default: ``None``) Specify a Linear Program (LP)
          solver to be used. If set to ``None``, the default one is used. For
          more information on LP solvers and which default solver is used, see
          the method
          :meth:`~sage.numerical.mip.MixedIntegerLinearProgram.solve`
          of the class
          :class:`~sage.numerical.mip.MixedIntegerLinearProgram`.

        - ``verbosity`` -- non-negative integer (default: ``0``). Set the level
          of verbosity you want from the linear program solver. Since the
          problem of computing an independent set is `NP`-complete, its solving
          may take some time depending on the graph. A value of 0 means that
          there will be no message printed by the solver. This option is only
          useful if ``algorithm="MILP"``.

        .. NOTE::

            While Cliquer/MCAD are usually (and by far) the most efficient
            implementations, the MILP formulation sometimes proves faster on
            very "symmetrical" graphs.

        EXAMPLES:

        Using Cliquer::

            sage: C = graphs.PetersenGraph()
            sage: C.independent_set()
            [0, 3, 6, 7]

        As a linear program::

            sage: C = graphs.PetersenGraph()
            sage: len(C.independent_set(algorithm = "MILP"))
            4
        """
        my_cover = self.vertex_cover(algorithm=algorithm, value_only=value_only, reduction_rules=reduction_rules, solver=solver, verbosity=verbosity)
        if value_only:
            return self.order() - my_cover
        else:
            return [u for u in self.vertices() if not u in my_cover]


    def vertex_cover(self, algorithm = "Cliquer", value_only = False,
                     reduction_rules = True, solver = None, verbosity = 0):
        r"""
        Returns a minimum vertex cover of self represented by a set of vertices.

        A minimum vertex cover of a graph is a set `S` of vertices such that
        each edge is incident to at least one element of `S`, and such that `S`
        is of minimum cardinality. For more information, see the
        :wikipedia:`Wikipedia article on vertex cover <Vertex_cover>`.

        Equivalently, a vertex cover is defined as the complement of an
        independent set.

        As an optimization problem, it can be expressed as follows:

        .. MATH::

            \mbox{Minimize : }&\sum_{v\in G} b_v\\
            \mbox{Such that : }&\forall (u,v) \in G.edges(), b_u+b_v\geq 1\\
            &\forall x\in G, b_x\mbox{ is a binary variable}

        INPUT:

        - ``algorithm`` -- string (default: ``"Cliquer"``). Indicating
          which algorithm to use. It can be one of those two values.

          - ``"Cliquer"`` will compute a minimum vertex cover
            using the Cliquer package.

          - ``"MILP"`` will compute a minimum vertex cover through a mixed
            integer linear program.

          - If ``algorithm = "mcqd"`` - Uses the MCQD solver
            (`<http://www.sicmm.org/~konc/maxclique/>`_). Note that the MCQD
            package must be installed.

        - ``value_only`` -- boolean (default: ``False``). If set to ``True``,
          only the size of a minimum vertex cover is returned. Otherwise,
          a minimum vertex cover is returned as a list of vertices.

        - ``reduction_rules`` -- (default: ``True``) Specify if the reductions
          rules from kernelization must be applied as pre-processing or not.
          See [ACFLSS04]_ for more details. Note that depending on the
          instance, it might be faster to disable reduction rules.

        - ``solver`` -- (default: ``None``) Specify a Linear Program (LP)
          solver to be used. If set to ``None``, the default one is used. For
          more information on LP solvers and which default solver is used, see
          the method
          :meth:`solve <sage.numerical.mip.MixedIntegerLinearProgram.solve>`
          of the class
          :class:`MixedIntegerLinearProgram <sage.numerical.mip.MixedIntegerLinearProgram>`.

        - ``verbosity`` -- non-negative integer (default: ``0``). Set the level
          of verbosity you want from the linear program solver. Since the
          problem of computing a vertex cover is `NP`-complete, its solving may
          take some time depending on the graph. A value of 0 means that there
          will be no message printed by the solver. This option is only useful
          if ``algorithm="MILP"``.

        EXAMPLES:

        On the Pappus graph::

           sage: g = graphs.PappusGraph()
           sage: g.vertex_cover(value_only=True)
           9

        TESTS:

        The two algorithms should return the same result::

           sage: g = graphs.RandomGNP(10,.5)
           sage: vc1 = g.vertex_cover(algorithm="MILP")
           sage: vc2 = g.vertex_cover(algorithm="Cliquer")
           sage: len(vc1) == len(vc2)
           True

        The cardinality of the vertex cover is unchanged when reduction rules are used. First for trees::

           sage: for i in range(20):
           ...       g = graphs.RandomTree(20)
           ...       vc1_set = g.vertex_cover()
           ...       vc1 = len(vc1_set)
           ...       vc2 = g.vertex_cover(value_only = True, reduction_rules = False)
           ...       if vc1 != vc2:
           ...           print "Error :", vc1, vc2
           ...           print "With reduction rules :", vc1
           ...           print "Without reduction rules :", vc2
           ...           break
           ...       g.delete_vertices(vc1_set)
           ...       if g.size() != 0:
           ...           print "This thing is not a vertex cover !"

        Then for random GNP graphs::

           sage: for i in range(20):
           ...       g = graphs.RandomGNP(50,4/50)
           ...       vc1_set = g.vertex_cover()
           ...       vc1 = len(vc1_set)
           ...       vc2 = g.vertex_cover(value_only = True, reduction_rules = False)
           ...       if vc1 != vc2:
           ...           print "Error :", vc1, vc2
           ...           print "With reduction rules :", vc1
           ...           print "Without reduction rules :", vc2
           ...           break
           ...       g.delete_vertices(vc1_set)
           ...       if g.size() != 0:
           ...           print "This thing is not a vertex cover !"

        Testing mcqd::

            sage: graphs.PetersenGraph().vertex_cover(algorithm="mcqd",value_only=True) # optional - mcqd
            6

        Given a wrong algorithm::

            sage: graphs.PetersenGraph().vertex_cover(algorithm = "guess")
            Traceback (most recent call last):
            ...
            ValueError: The algorithm must be "Cliquer" "MILP" or "mcqd".

        REFERENCE:

        .. [ACFLSS04] F. N. Abu-Khzam, R. L. Collins, M. R. Fellows, M. A.
          Langston, W. H. Suters, and C. T. Symons: Kernelization Algorithm for
          the Vertex Cover Problem: Theory and Experiments. *SIAM ALENEX/ANALCO*
          2004: 62-69.
        """
        self._scream_if_not_simple(allow_multiple_edges=True)
        g = self

        ppset = []
        folded_vertices = []

        ###################
        # Reduction rules #
        ###################

        if reduction_rules:
            # We apply simple reduction rules allowing to identify vertices that
            # belongs to an optimal vertex cover

            # We first create manually a copy of the graph to prevent creating
            # multi-edges when merging vertices, if edges have labels (e.g., weights).
            g = self.copy()

            degree_at_most_two = set([u for u,du in g.degree(labels = True).items() if du <= 2])

            while degree_at_most_two:

                u = degree_at_most_two.pop()
                du = g.degree(u)

                if du == 0:
                    # RULE 1: isolated vertices are not part of the cover. We
                    # simply remove them from the graph. The degree of such
                    # vertices may have been reduced to 0 while applying other
                    # reduction rules
                    g.delete_vertex(u)

                elif du == 1:
                    # RULE 2: If a vertex u has degree 1, we select its neighbor
                    # v and remove both u and v from g.
                    v = g.neighbors(u)[0]
                    ppset.append(v)
                    g.delete_vertex(u)

                    for w in g.neighbors(v):
                        if g.degree(w) <= 3:
                            # The degree of w will be at most two after the
                            # deletion of v
                            degree_at_most_two.add(w)

                    g.delete_vertex(v)
                    degree_at_most_two.discard(v)

                elif du == 2:
                    v,w  = g.neighbors(u)

                    if g.has_edge(v,w):
                        # RULE 3: If the neighbors v and w of a degree 2 vertex
                        # u are incident, then we select both v and w and remove
                        # u, v, and w from g.
                        ppset.append(v)
                        ppset.append(w)
                        g.delete_vertex(u)
                        neigh = set(g.neighbors(v) + g.neighbors(w)).difference(set([v,w]))
                        g.delete_vertex(v)
                        g.delete_vertex(w)

                        for z in neigh:
                            if g.degree(z) <= 2:
                                degree_at_most_two.add(z)

                    else:
                        # RULE 4, folded vertices: If the neighbors v and w of a
                        # degree 2 vertex u are not incident, then we contract
                        # edges (u, v), (u,w). Then, if the solution contains u,
                        # we replace it with v and w. Otherwise, we let u in the
                        # solution.
                        neigh = set(g.neighbors(v) + g.neighbors(w)).difference(set([u,v,w]))
                        g.delete_vertex(v)
                        g.delete_vertex(w)
                        for z in neigh:
                            g.add_edge(u,z)

                        folded_vertices += [(u,v,w)]

                        if g.degree(u) <= 2:
                            degree_at_most_two.add(u)

                    degree_at_most_two.discard(v)
                    degree_at_most_two.discard(w)


                # RULE 5:
                # TODO: add extra reduction rules


        ##################
        # Main Algorithm #
        ##################

        if g.order() == 0:
            # Reduction rules were sufficients to get the solution
            size_cover_g = 0
            cover_g = []

        elif algorithm == "Cliquer" or algorithm == "mcqd":
            independent = g.complement().clique_maximum(algorithm=algorithm)
            if value_only:
                size_cover_g = g.order() - len(independent)
            else:
                cover_g = [u for u in g.vertices() if not u in independent]

        elif algorithm == "MILP":

            from sage.numerical.mip import MixedIntegerLinearProgram
            p = MixedIntegerLinearProgram(maximization=False, solver=solver)
            b = p.new_variable(binary=True)

            # minimizes the number of vertices in the set
            p.set_objective(p.sum([b[v] for v in g.vertices()]))

            # an edge contains at least one vertex of the minimum vertex cover
            for (u,v) in g.edges(labels=None):
                p.add_constraint(b[u] + b[v], min=1)

            if value_only:
                size_cover_g = p.solve(objective_only=True, log=verbosity)
            else:
                p.solve(log=verbosity)
                b = p.get_values(b)
                cover_g = [v for v in g.vertices() if b[v] == 1]
        else:
            raise ValueError("The algorithm must be \"Cliquer\" \"MILP\" or \"mcqd\".")

        #########################
        # Returning the results #
        #########################

        # We finally reconstruct the solution according the reduction rules
        if value_only:
            return len(ppset) + len(folded_vertices) + size_cover_g
        else:
            # RULES 2 and 3:
            cover_g.extend(ppset)
            # RULE 4:
            folded_vertices.reverse()
            for u,v,w in folded_vertices:
                if u in cover_g:
                    cover_g.remove(u)
                    cover_g += [v,w]
                else:
                    cover_g += [u]
            cover_g.sort()
            return cover_g

    def cliques_vertex_clique_number(self, algorithm="cliquer", vertices=None,
                                     cliques=None):
        """
        Returns a dictionary of sizes of the largest maximal cliques containing
        each vertex, keyed by vertex. (Returns a single value if only one
        input vertex).

        .. NOTE::

            Currently only implemented for undirected graphs. Use to_undirected
            to convert a digraph to an undirected graph.

        INPUT:

         - ``algorithm`` - either ``cliquer`` or ``networkx``

           - ``cliquer`` - This wraps the C program Cliquer [NisOst2003]_.

           - ``networkx`` - This function is based on NetworkX's implementation
                of the Bron and Kerbosch Algorithm [BroKer1973]_.

        -  ``vertices`` - the vertices to inspect (default is entire graph).
           Ignored unless ``algorithm=='networkx'``.

        -  ``cliques`` - list of cliques (if already computed).  Ignored unless
           ``algorithm=='networkx'``.

        EXAMPLES::

            sage: C = Graph('DJ{')
            sage: C.cliques_vertex_clique_number()
            {0: 2, 1: 4, 2: 4, 3: 4, 4: 4}
            sage: E = C.cliques_maximal()
            sage: E
            [[0, 4], [1, 2, 3, 4]]
            sage: C.cliques_vertex_clique_number(cliques=E,algorithm="networkx")
            {0: 2, 1: 4, 2: 4, 3: 4, 4: 4}
            sage: F = graphs.Grid2dGraph(2,3)
            sage: X = F.cliques_vertex_clique_number(algorithm="networkx")
            sage: for v in sorted(X.iterkeys()):
            ...    print v, X[v]
            (0, 0) 2
            (0, 1) 2
            (0, 2) 2
            (1, 0) 2
            (1, 1) 2
            (1, 2) 2
            sage: F.cliques_vertex_clique_number(vertices=[(0, 1), (1, 2)])
            {(0, 1): 2, (1, 2): 2}
            sage: G = Graph({0:[1,2,3], 1:[2], 3:[0,1]})
            sage: G.show(figsize=[2,2])
            sage: G.cliques_vertex_clique_number()
            {0: 3, 1: 3, 2: 3, 3: 3}

        """

        if algorithm=="cliquer":
            from sage.graphs.cliquer import clique_number
            if vertices is None:
                vertices=self
            value={}
            for v in vertices:
                value[v] = 1+clique_number(self.subgraph(self.neighbors(v)))
                self.subgraph(self.neighbors(v)).plot()
            return value
        elif algorithm=="networkx":
            import networkx
            return networkx.node_clique_number(self.networkx_graph(copy=False),vertices, cliques)
        else:
            raise NotImplementedError("Only 'networkx' and 'cliquer' are supported.")

    def cliques_containing_vertex(self, vertices=None, cliques=None):
        """
        Returns the cliques containing each vertex, represented as a dictionary
        of lists of lists, keyed by vertex. (Returns a single list if only one
        input vertex).

        .. NOTE::

            Currently only implemented for undirected graphs. Use to_undirected
            to convert a digraph to an undirected graph.

        INPUT:

        -  ``vertices`` - the vertices to inspect (default is
           entire graph)

        -  ``cliques`` - list of cliques (if already
           computed)

        EXAMPLES::

            sage: C = Graph('DJ{')
            sage: C.cliques_containing_vertex()
            {0: [[4, 0]], 1: [[4, 1, 2, 3]], 2: [[4, 1, 2, 3]], 3: [[4, 1, 2, 3]], 4: [[4, 0], [4, 1, 2, 3]]}
            sage: E = C.cliques_maximal()
            sage: E
            [[0, 4], [1, 2, 3, 4]]
            sage: C.cliques_containing_vertex(cliques=E)
            {0: [[0, 4]], 1: [[1, 2, 3, 4]], 2: [[1, 2, 3, 4]], 3: [[1, 2, 3, 4]], 4: [[0, 4], [1, 2, 3, 4]]}
            sage: F = graphs.Grid2dGraph(2,3)
            sage: X = F.cliques_containing_vertex()
            sage: for v in sorted(X.iterkeys()):
            ...    print v, X[v]
            (0, 0) [[(0, 1), (0, 0)], [(1, 0), (0, 0)]]
            (0, 1) [[(0, 1), (0, 0)], [(0, 1), (0, 2)], [(0, 1), (1, 1)]]
            (0, 2) [[(0, 1), (0, 2)], [(1, 2), (0, 2)]]
            (1, 0) [[(1, 0), (0, 0)], [(1, 0), (1, 1)]]
            (1, 1) [[(0, 1), (1, 1)], [(1, 2), (1, 1)], [(1, 0), (1, 1)]]
            (1, 2) [[(1, 2), (0, 2)], [(1, 2), (1, 1)]]
            sage: F.cliques_containing_vertex(vertices=[(0, 1), (1, 2)])
            {(0, 1): [[(0, 1), (0, 0)], [(0, 1), (0, 2)], [(0, 1), (1, 1)]], (1, 2): [[(1, 2), (0, 2)], [(1, 2), (1, 1)]]}
            sage: G = Graph({0:[1,2,3], 1:[2], 3:[0,1]})
            sage: G.show(figsize=[2,2])
            sage: G.cliques_containing_vertex()
            {0: [[0, 1, 2], [0, 1, 3]], 1: [[0, 1, 2], [0, 1, 3]], 2: [[0, 1, 2]], 3: [[0, 1, 3]]}

        """
        import networkx
        return networkx.cliques_containing_node(self.networkx_graph(copy=False),vertices, cliques)

    def clique_complex(self):
        """
        Returns the clique complex of self. This is the largest simplicial complex on
        the vertices of self whose 1-skeleton is self.

        This is only makes sense for undirected simple graphs.

        EXAMPLES::

            sage: g = Graph({0:[1,2],1:[2],4:[]})
            sage: g.clique_complex()
            Simplicial complex with vertex set (0, 1, 2, 4) and facets {(4,), (0, 1, 2)}

            sage: h = Graph({0:[1,2,3,4],1:[2,3,4],2:[3]})
            sage: x = h.clique_complex()
            sage: x
            Simplicial complex with vertex set (0, 1, 2, 3, 4) and facets {(0, 1, 4), (0, 1, 2, 3)}
            sage: i = x.graph()
            sage: i==h
            True
            sage: x==i.clique_complex()
            True

        """
        if self.is_directed() or self.has_loops() or self.has_multiple_edges():
            raise ValueError("Self must be an undirected simple graph to have a clique complex.")
        import sage.homology.simplicial_complex
        C = sage.homology.simplicial_complex.SimplicialComplex(self.cliques_maximal(), maximality_check=True)
        C._graph = self
        return C

    def clique_polynomial(self, t = None):
        """
        Returns the clique polynomial of self.

        This is the polynomial where the coefficient of `t^n` is the number of
        cliques in the graph with `n` vertices. The constant term of the
        clique polynomial is always taken to be one.

        EXAMPLES::

            sage: g = Graph()
            sage: g.clique_polynomial()
            1
            sage: g = Graph({0:[1]})
            sage: g.clique_polynomial()
            t^2 + 2*t + 1
            sage: g = graphs.CycleGraph(4)
            sage: g.clique_polynomial()
            4*t^2 + 4*t + 1

        """
        if t is None:
            R = PolynomialRing(ZZ, 't')
            t = R.gen()
        number_of = [0]*(self.order() + 1)
        for x in IndependentSets(self, complement = True):
            number_of[len(x)] += 1
        return sum([coeff*t**i for i,coeff in enumerate(number_of) if coeff])
    
    ### Miscellaneous

    def cores(self, k = None, with_labels=False):
        """
        Returns the core number for each vertex in an ordered list.

        (for homomorphisms cores, see the :meth:`Graph.has_homomorphism_to`
        method)

        **DEFINITIONS**

        * *K-cores* in graph theory were introduced by Seidman in 1983 and by
          Bollobas in 1984 as a method of (destructively) simplifying graph
          topology to aid in analysis and visualization. They have been more
          recently defined as the following by Batagelj et al:

          *Given a graph `G` with vertices set `V` and edges set `E`, the
          `k`-core of `G` is the graph obtained from `G` by recursively removing
          the vertices with degree less than `k`, for as long as there are any.*

          This operation can be useful to filter or to study some properties of
          the graphs. For instance, when you compute the 2-core of graph G, you
          are cutting all the vertices which are in a tree part of graph.  (A
          tree is a graph with no loops). [WPkcore]_

          [PSW1996]_ defines a `k`-core of `G` as the largest subgraph (it is
          unique) of `G` with minimum degree at least `k`.

        * Core number of a vertex

          The core number of a vertex `v` is the largest integer `k` such that
          `v` belongs to the `k`-core of `G`.

        * Degeneracy

          The *degeneracy* of a graph `G`, usually denoted `\delta^*(G)`, is the
          smallest integer `k` such that the graph `G` can be reduced to the
          empty graph by iteratively removing vertices of degree `\leq
          k`. Equivalently, `\delta^*(G)=k` if `k` is the smallest integer such
          that the `k`-core of `G` is empty.

        **IMPLEMENTATION**

        This implementation is based on the NetworkX implementation of
        the algorithm described in [BZ]_.

        **INPUT**

        - ``k`` (integer)

            * If ``k = None`` (default), returns the core number for each vertex.

            * If ``k`` is an integer, returns a pair ``(ordering, core)``, where
              ``core`` is the list of vertices in the `k`-core of ``self``, and
              ``ordering`` is an elimination order for the other vertices such
              that each vertex is of degree strictly less than `k` when it is to
              be eliminated from the graph.

        - ``with_labels`` (boolean)

           * When set to ``False``, and ``k = None``, the method returns a list
             whose `i` th element is the core number of the `i` th vertex. When
             set to ``True``, the method returns a dictionary whose keys are
             vertices, and whose values are the corresponding core numbers.

             By default, ``with_labels = False``.

        .. SEEALSO::

           * Graph cores is also a notion related to graph homomorphisms. For
             this second meaning, see :meth:`Graph.has_homomorphism_to`.

        REFERENCE:

        .. [WPkcore] K-core. Wikipedia. (2007). [Online] Available:
          :wikipedia:`K-core`

        .. [PSW1996] Boris Pittel, Joel Spencer and Nicholas Wormald. Sudden
          Emergence of a Giant k-Core in a Random
          Graph. (1996). J. Combinatorial Theory. Ser B 67. pages
          111-151. [Online] Available:
          http://cs.nyu.edu/cs/faculty/spencer/papers/k-core.pdf

        .. [BZ] Vladimir Batagelj and Matjaz Zaversnik. An `O(m)`
          Algorithm for Cores Decomposition of
          Networks. :arxiv:`cs/0310049v1`.

        EXAMPLES::

            sage: (graphs.FruchtGraph()).cores()
            [3, 3, 3, 3, 3, 3, 3, 3, 3, 3, 3, 3]
            sage: (graphs.FruchtGraph()).cores(with_labels=True)
            {0: 3, 1: 3, 2: 3, 3: 3, 4: 3, 5: 3, 6: 3, 7: 3, 8: 3, 9: 3, 10: 3, 11: 3}
            sage: a=random_matrix(ZZ,20,x=2,sparse=True, density=.1)
            sage: b=Graph(20)
            sage: b.add_edges(a.nonzero_positions())
            sage: cores=b.cores(with_labels=True); cores
            {0: 3, 1: 3, 2: 3, 3: 3, 4: 2, 5: 2, 6: 3, 7: 1, 8: 3, 9: 3, 10: 3, 11: 3, 12: 3, 13: 3, 14: 2, 15: 3, 16: 3, 17: 3, 18: 3, 19: 3}
            sage: [v for v,c in cores.items() if c>=2] # the vertices in the 2-core
            [0, 1, 2, 3, 4, 5, 6, 8, 9, 10, 11, 12, 13, 14, 15, 16, 17, 18, 19]

        Checking the 2-core of a random lobster is indeed the empty set::

            sage: g = graphs.RandomLobster(20,.5,.5)
            sage: ordering, core = g.cores(2)
            sage: len(core) == 0
            True
        """
        self._scream_if_not_simple()
        # compute the degrees of each vertex
        degrees=self.degree(labels=True)

        # sort vertices by degree.  Store in a list and keep track of
        # where a specific degree starts (effectively, the list is
        # sorted by bins).
        verts= sorted( degrees.keys(), key=lambda x: degrees[x])
        bin_boundaries=[0]
        curr_degree=0
        for i,v in enumerate(verts):
            if degrees[v]>curr_degree:
                bin_boundaries.extend([i]*(degrees[v]-curr_degree))
                curr_degree=degrees[v]
        vert_pos = dict((v,pos) for pos,v in enumerate(verts))
        # Set up initial guesses for core and lists of neighbors.
        core= degrees
        nbrs=dict((v,set(self.neighbors(v))) for v in self)
        # form vertex core building up from smallest
        for v in verts:

            # If all the vertices have a degree larger than k, we can
            # return our answer if k is not None
            if k is not None and core[v] >= k:
                return verts[:vert_pos[v]], verts[vert_pos[v]:]

            for u in nbrs[v]:
                if core[u] > core[v]:
                    nbrs[u].remove(v)

                    # cleverly move u to the end of the next smallest
                    # bin (i.e., subtract one from the degree of u).
                    # We do this by swapping u with the first vertex
                    # in the bin that contains u, then incrementing
                    # the bin boundary for the bin that contains u.
                    pos=vert_pos[u]
                    bin_start=bin_boundaries[core[u]]
                    vert_pos[u]=bin_start
                    vert_pos[verts[bin_start]]=pos
                    verts[bin_start],verts[pos]=verts[pos],verts[bin_start]
                    bin_boundaries[core[u]]+=1
                    core[u] -= 1

        if k is not None:
            return verts, []

        if with_labels:
            return core
        else:
            return core.values()

    def modular_decomposition(self):
        r"""
        Returns the modular decomposition of the current graph.

        Crash course on modular decomposition:

        A module `M` of a graph `G` is a proper subset of its vertices
        such that for all `u \in V(G)-M, v,w\in M` the relation `u
        \sim v \Leftrightarrow u \sim w` holds, where `\sim` denotes
        the adjacency relation in `G`. Equivalently, `M \subset V(G)`
        is a module if all its vertices have the same adjacency
        relations with each vertex outside of the module (vertex by
        vertex).

        Hence, for a set like a module, it is very easy to encode the
        information of the adjacencies between the vertices inside and
        outside the module -- we can actually add a new vertex `v_M`
        to our graph representing our module `M`, and let `v_M` be
        adjacent to `u\in V(G)-M` if and only if some `v\in M` (and
        hence all the vertices contained in the module) is adjacent to
        `u`. We can now independently (and recursively) study the
        structure of our module `M` and the new graph `G-M+\{v_M\}`,
        without any loss of information.

        Here are two very simple modules :

            * A connected component `C` (or the union of some --but
              not all-- of them) of a disconnected graph `G`, for
              instance, is a module, as no vertex of `C` has a
              neighbor outside of it.

            * An anticomponent `C` (or the union of some --but not
              all-- of them) of an non-anticonnected graph `G`, for
              the same reason (it is just the complement of the
              previous graph !).

        These modules being of special interest, the disjoint union of
        graphs is called a Parallel composition, and the complement of
        a disjoint union is called a Parallel composition. A graph
        whose only modules are singletons is called Prime.

        For more information on modular decomposition, in particular
        for an explanation of the terms "Parallel," "Prime" and
        "Serie," see the `Wikipedia article on modular decomposition
        <http://en.wikipedia.org/wiki/Modular_decomposition>`_.

        You may also be interested in the survey from Michel Habib and
        Christophe Paul entitled "A survey on Algorithmic aspects of
        modular decomposition" [HabPau10]_.

        OUTPUT:

        A pair of two values (recursively encoding the decomposition) :

            * The type of the current module :

                * ``"Parallel"``
                * ``"Prime"``
                * ``"Serie"``

            * The list of submodules (as list of pairs ``(type, list)``,
              recursively...) or the vertex's name if the module is a
              singleton.

        EXAMPLES:

        The Bull Graph is prime::

            sage: graphs.BullGraph().modular_decomposition()
            ('Prime', [3, 4, 0, 1, 2])

        The Petersen Graph too::

            sage: graphs.PetersenGraph().modular_decomposition()
            ('Prime', [2, 6, 3, 9, 7, 8, 0, 1, 5, 4])

        This a clique on 5 vertices with 2 pendant edges, though, has a more
        interesting decomposition ::

            sage: g = graphs.CompleteGraph(5)
            sage: g.add_edge(0,5)
            sage: g.add_edge(0,6)
            sage: g.modular_decomposition()
            ('Serie', [0, ('Parallel', [5, ('Serie', [1, 4, 3, 2]), 6])])

        ALGORITHM:

        This function uses a C implementation of a 2-step algorithm
        implemented by Fabien de Montgolfier [FMDec]_ :

            * Computation of a factorizing permutation [HabibViennot1999]_.

            * Computation of the tree itself [CapHabMont02]_.

        .. SEEALSO::

        - :meth:`is_prime` -- Tests whether a graph is prime.

        REFERENCE:

        .. [FMDec] Fabien de Montgolfier
          http://www.liafa.jussieu.fr/~fm/algos/index.html

        .. [HabibViennot1999] Michel Habib, Christiphe Paul, Laurent Viennot
          Partition refinement techniques: An interesting algorithmic tool kit
          International Journal of Foundations of Computer Science
          vol. 10 n2 pp.147--170, 1999

        .. [CapHabMont02] C. Capelle, M. Habib et F. de Montgolfier
          Graph decomposition and Factorising Permutations
          Discrete Mathematics and Theoretical Computer Sciences, vol 5 no. 1 , 2002.

        .. [HabPau10] Michel Habib and Christophe Paul
          A survey of the algorithmic aspects of modular decomposition
          Computer Science Review
          vol 4, number 1, pages 41--59, 2010
          http://www.lirmm.fr/~paul/md-survey.pdf
        """
        self._scream_if_not_simple()
        from sage.misc.stopgap import stopgap
        stopgap("Graph.modular_decomposition is known to return wrong results",13744)

        from sage.graphs.modular_decomposition.modular_decomposition import modular_decomposition

        D = modular_decomposition(self)

        id_label = dict(enumerate(self.vertices()))

        relabel = lambda x : (x[0], list(map(relabel,x[1]))) if isinstance(x,tuple) else id_label[x]

        return relabel(D)

    def is_prime(self):
        r"""
        Tests whether the current graph is prime. A graph is prime if
        all its modules are trivial (i.e. empty, all of the graph or
        singletons)-- see `self.modular_decomposition?`.

        EXAMPLE:

        The Petersen Graph and the Bull Graph are both prime ::

            sage: graphs.PetersenGraph().is_prime()
            True
            sage: graphs.BullGraph().is_prime()
            True

        Though quite obviously, the disjoint union of them is not::

            sage: (graphs.PetersenGraph() + graphs.BullGraph()).is_prime()
            False
        """

        D = self.modular_decomposition()

        return D[0] == "Prime" and len(D[1]) == self.order()

    def _gomory_hu_tree(self, vertices=None, method="FF"):
        r"""
        Returns a Gomory-Hu tree associated to self.

        This function is the private counterpart of ``gomory_hu_tree()``,
        with the difference that it has an optional argument
        needed for recursive computations, which the user is not
        interested in defining himself.

        See the documentation of ``gomory_hu_tree()`` for more information.

        INPUT:

        - ``vertices`` - a set of "real" vertices, as opposed to the
          fakes one introduced during the computations. This variable is
          useful for the algorithm and for recursion purposes.

        - ``method`` -- There are currently two different
          implementations of this method :

              * If ``method = "FF"`` (default), a Python
                implementation of the Ford-Fulkerson algorithm is
                used.

              * If ``method = "LP"``, the flow problem is solved using
                Linear Programming.

        EXAMPLE:

        This function is actually tested in ``gomory_hu_tree()``, this
        example is only present to have a doctest coverage of 100%.

            sage: g = graphs.PetersenGraph()
            sage: t = g._gomory_hu_tree()
        """
        self._scream_if_not_simple()
        from sage.sets.set import Set

        # The default capacity of an arc is 1
        from sage.rings.real_mpfr import RR
        capacity = lambda label: label if label in RR else 1

        # Keeping the graph's embedding
        pos = False

        # Small case, not really a problem ;-)
        if self.order() == 1:
            return self.copy()

        # This is a sign that this is the first call
        # to this recursive function
        if vertices is None:
            # Now is the time to care about positions
            pos = self.get_pos()

            # if the graph is not connected, returns the union
            # of the Gomory-Hu tree of each component
            if not self.is_connected():
                g = Graph()
                for cc in self.connected_components_subgraphs():
                    g = g.union(cc._gomory_hu_tree(method=method))
                g.set_pos(self.get_pos())
                return g
            # All the vertices is this graph are the "real ones"
            vertices = Set(self.vertices())

        # There may be many vertices, though only one which is "real"
        if len(vertices) == 1:
            g = Graph()
            g.add_vertex(vertices[0])
            return g

        # Take any two vertices
        u,v = vertices[0:2]

        # Recovers the following values
        # flow is the connectivity between u and v
        # edges of a min cut
        # sets1, sets2 are the two sides of the edge cut
        flow,edges,[set1,set2] = self.edge_cut(u, v, use_edge_labels=True, vertices=True, method=method)

        # One graph for each part of the previous one
        g1,g2 = self.subgraph(set1), self.subgraph(set2)

        # Adding the fake vertex to each part
        g1_v = Set(set2)
        g2_v = Set(set1)
        g1.add_vertex(g1_v)
        g1.add_vertex(g2_v)

        # Each part of the graph had many edges going to the other part
        # Now that we have a new fake vertex in each part
        # we just say that the edges which were in the cut and going
        # to the other side are now going to this fake vertex

        # We must preserve the labels. They sum.

        for e in edges:
            x,y = e[0],e[1]
            # Assumes x is in g1
            if x in g2:
                x,y = y,x
            # If the edge x-g1_v exists, adds to its label the capacity of arc xy
            if g1.has_edge(x, g1_v):
                g1.set_edge_label(x, g1_v, g1.edge_label(x, g1_v) + capacity(self.edge_label(x, y)))
            else:
                # Otherwise, creates it with the good label
                g1.add_edge(x, g1_v, capacity(self.edge_label(x, y)))
            # Same thing for g2
            if g2.has_edge(y, g2_v):
                g2.set_edge_label(y, g2_v, g2.edge_label(y, g2_v) + capacity(self.edge_label(x, y)))
            else:
                g2.add_edge(y, g2_v, capacity(self.edge_label(x, y)))

        # Recursion for the two new graphs... The new "real" vertices are the intersection with
        # with the previous set of "real" vertices
        g1_tree = g1._gomory_hu_tree(vertices=(vertices & Set(g1.vertices())), method=method)
        g2_tree = g2._gomory_hu_tree(vertices=(vertices & Set(g2.vertices())), method=method)

        # Union of the two partial trees ( it is disjoint, but
        # disjoint_union does not preserve the name of the vertices )
        g = g1_tree.union(g2_tree)

        # An edge to connect them, with the appropriate label
        g.add_edge(g1_tree.vertex_iterator().next(), g2_tree.vertex_iterator().next(), flow)

        if pos:
            g.set_pos(pos)

        return g

    def gomory_hu_tree(self, method="FF"):
        r"""
        Returns a Gomory-Hu tree of self.

        Given a tree `T` with labeled edges representing capacities, it is very
        easy to determine the maximal flow between any pair of vertices :
        it is the minimal label on the edges of the unique path between them.

        Given a graph `G`, a Gomory-Hu tree `T` of `G` is a tree
        with the same set of vertices, and such that the maximal flow
        between any two vertices is the same in `G` as in `T`. See the
        `Wikipedia article on Gomory-Hu tree <http://en.wikipedia.org/wiki/Gomory%E2%80%93Hu_tree>`_.
        Note that, in general, a graph admits more than one Gomory-Hu tree.

        INPUT:

        - ``method`` -- There are currently two different
          implementations of this method :

              * If ``method = "FF"`` (default), a Python
                implementation of the Ford-Fulkerson algorithm is
                used.

              * If ``method = "LP"``, the flow problems are solved
                using Linear Programming.

        OUTPUT:

        A graph with labeled edges

        EXAMPLE:

        Taking the Petersen graph::

            sage: g = graphs.PetersenGraph()
            sage: t = g.gomory_hu_tree()

        Obviously, this graph is a tree::

            sage: t.is_tree()
            True

        Note that if the original graph is not connected, then the
        Gomory-Hu tree is in fact a forest::

            sage: (2*g).gomory_hu_tree().is_forest()
            True
            sage: (2*g).gomory_hu_tree().is_connected()
            False

        On the other hand, such a tree has lost nothing of the initial
        graph connectedness::

            sage: all([ t.flow(u,v) == g.flow(u,v) for u,v in Subsets( g.vertices(), 2 ) ])
            True

        Just to make sure, we can check that the same is true for two vertices
        in a random graph::

            sage: g = graphs.RandomGNP(20,.3)
            sage: t = g.gomory_hu_tree()
            sage: g.flow(0,1) == t.flow(0,1)
            True

        And also the min cut::

            sage: g.edge_connectivity() == min(t.edge_labels())
            True
        """
        return self._gomory_hu_tree(method=method)

    def two_factor_petersen(self):
        r"""
        Returns a decomposition of the graph into 2-factors.

        Petersen's 2-factor decomposition theorem asserts that any
        `2r`-regular graph `G` can be decomposed into 2-factors.
        Equivalently, it means that the edges of any `2r`-regular
        graphs can be partitionned in `r` sets `C_1,\dots,C_r` such
        that for all `i`, the set `C_i` is a disjoint union of cycles
        ( a 2-regular graph ).

        As any graph of maximal degree `\Delta` can be completed into
        a regular graph of degree `2\lceil\frac\Delta 2\rceil`, this
        result also means that the edges of any graph of degree `\Delta`
        can be partitionned in `r=2\lceil\frac\Delta 2\rceil` sets
        `C_1,\dots,C_r` such that for all `i`, the set `C_i` is a
        graph of maximal degree `2` ( a disjoint union of paths
        and cycles ).

        EXAMPLE:

        The Complete Graph on `7` vertices is a `6`-regular graph, so it can
        be edge-partitionned into `2`-regular graphs::

            sage: g = graphs.CompleteGraph(7)
            sage: classes = g.two_factor_petersen()
            sage: for c in classes:
            ...     gg = Graph()
            ...     gg.add_edges(c)
            ...     print max(gg.degree())<=2
            True
            True
            True
            sage: Set(set(classes[0]) | set(classes[1]) | set(classes[2])).cardinality() == g.size()
            True

        ::

            sage: g = graphs.CirculantGraph(24, [7, 11])
            sage: cl = g.two_factor_petersen()
            sage: g.plot(edge_colors={'black':cl[0], 'red':cl[1]})
            Graphics object consisting of 73 graphics primitives

        """
        self._scream_if_not_simple()
        d = self.eulerian_orientation()

        # This new graph is bipartite, and built the following way :
        #
        # To each vertex v of the digraph are associated two vertices,
        # a sink (-1,v) and a source (1,v)
        # Any edge (u,v) in the digraph is then added as ((-1,u),(1,v))

        from sage.graphs.graph import Graph
        g = Graph()
        g.add_edges([((-1,u),(1,v)) for (u,v) in d.edge_iterator(labels=None)])

        # This new bipartite graph is now edge_colored
        from sage.graphs.graph_coloring import edge_coloring
        classes = edge_coloring(g)

        # The edges in the classes are of the form ((-1,u),(1,v))
        # and have to be translated back to (u,v)
        classes_b = []
        for c in classes:
            classes_b.append([(u,v) for ((uu,u),(vv,v)) in c])

        return classes_b

    def kirchhoff_symanzik_polynomial(self, name='t'):
        """
        Return the Kirchhoff-Symanzik polynomial of a graph.

        This is a polynomial in variables `t_e` (each of them representing an
        edge of the graph `G`) defined as a sum over all spanning trees:

        .. MATH::

            \Psi_G(t) = \sum_{T\subseteq V\\atop{\\text{a spanning tree}}} \prod_{e \\not\in E(T)} t_e

        This is also called the first Symanzik polynomial or the Kirchhoff
        polynomial.

        INPUT:

        - ``name``: name of the variables (default: ``'t'``)

        OUTPUT:

        - a polynomial with integer coefficients

        ALGORITHM:

            This is computed here using a determinant, as explained in Section
            3.1 of [Marcolli2009]_.

            As an intermediate step, one computes a cycle basis `\mathcal C` of
            `G` and a rectangular `|\mathcal C| \\times |E(G)|` matrix with
            entries in `\{-1,0,1\}`, which describes which edge belong to which
            cycle of `\mathcal C` and their respective orientations.

            More precisely, after fixing an arbitrary orientation for each edge
            `e\in E(G)` and each cycle `C\in\mathcal C`, one gets a sign for
            every incident pair (edge, cycle) which is `1` if the orientation
            coincide and `-1` otherwise.

        EXAMPLES:

        For the cycle of length 5::

            sage: G = graphs.CycleGraph(5)
            sage: G.kirchhoff_symanzik_polynomial()
            t0 + t1 + t2 + t3 + t4

        One can use another letter for variables::

            sage: G.kirchhoff_symanzik_polynomial(name='u')
            u0 + u1 + u2 + u3 + u4

        For the 'coffee bean' graph::

            sage: G = Graph([(0,1,'a'),(0,1,'b'),(0,1,'c')])
            sage: G.kirchhoff_symanzik_polynomial()
            t0*t1 + t0*t2 + t1*t2

        For the 'parachute' graph::

            sage: G = Graph([(0,2,'a'),(0,2,'b'),(0,1,'c'),(1,2,'d')])
            sage: G.kirchhoff_symanzik_polynomial()
            t0*t1 + t0*t2 + t1*t2 + t1*t3 + t2*t3

        For the complete graph with 4 vertices::

            sage: G = graphs.CompleteGraph(4)
            sage: G.kirchhoff_symanzik_polynomial()
            t0*t1*t3 + t0*t2*t3 + t1*t2*t3 + t0*t1*t4 + t0*t2*t4 + t1*t2*t4
            + t1*t3*t4 + t2*t3*t4 + t0*t1*t5 + t0*t2*t5 + t1*t2*t5 + t0*t3*t5
            + t2*t3*t5 + t0*t4*t5 + t1*t4*t5 + t3*t4*t5

        REFERENCES:

        .. [Marcolli2009] Matilde Marcolli, Feynman Motives, Chapter 3,
           Feynman integrals and algebraic varieties,
           http://www.its.caltech.edu/~matilde/LectureN3.pdf

        .. [Brown2011] Francis Brown, Multiple zeta values and periods: From
           moduli spaces to Feynman integrals, in Contemporary Mathematics vol
           539
        """
        from sage.matrix.constructor import matrix
        from sage.rings.integer_ring import ZZ
        from sage.rings.polynomial.polynomial_ring_constructor import PolynomialRing

        edges = self.edges()
        cycles = self.cycle_basis(output='edge')

        edge2int = {e: j for j, e in enumerate(edges)}
        circuit_mtrx = matrix(ZZ, self.size(), len(cycles))
        for i, cycle in enumerate(cycles):
            for edge in cycle:
                if edge in edges:
                    circuit_mtrx[edge2int[edge], i] = +1
                else:
                    circuit_mtrx[edge2int[(edge[1], edge[0], edge[2])], i] = -1

        D = matrix.diagonal(PolynomialRing(ZZ, name, self.size()).gens())
        return (circuit_mtrx.transpose() * D * circuit_mtrx).determinant()

    def ihara_zeta_function_inverse(self):
        """
        Compute the inverse of the Ihara zeta function of the graph

        This is a polynomial in one variable with integer coefficients. The
        Ihara zeta function itself is the inverse of this polynomial.

        See :wikipedia:`Ihara zeta function`

        ALGORITHM:

        This is computed here using the determinant of a square matrix
        of size twice the number of edges, related to the adjacency
        matrix of the line graph, see for example Proposition 9
        in [ScottStorm]_.

        EXAMPLES::

            sage: G = graphs.CompleteGraph(4)
            sage: factor(G.ihara_zeta_function_inverse())
            (2*t - 1) * (t + 1)^2 * (t - 1)^3 * (2*t^2 + t + 1)^3

            sage: G = graphs.CompleteGraph(5)
            sage: factor(G.ihara_zeta_function_inverse())
            (-1) * (3*t - 1) * (t + 1)^5 * (t - 1)^6 * (3*t^2 + t + 1)^4

            sage: G = graphs.PetersenGraph()
            sage: factor(G.ihara_zeta_function_inverse())
            (-1) * (2*t - 1) * (t + 1)^5 * (t - 1)^6 * (2*t^2 + 2*t + 1)^4
            * (2*t^2 - t + 1)^5

            sage: G = graphs.RandomTree(10)
            sage: G.ihara_zeta_function_inverse()
            1

        REFERENCES:

        .. [HST] Matthew D. Horton, H. M. Stark, and Audrey A. Terras,
           What are zeta functions of graphs and what are they good for?
           in Quantum graphs and their applications, 173-189,
           Contemp. Math., Vol. 415

        .. [Terras] Audrey Terras, Zeta functions of graphs: a stroll through
           the garden, Cambridge Studies in Advanced Mathematics, Vol. 128

        .. [ScottStorm] Geoffrey Scott and Christopher Storm, The coefficients
           of the Ihara zeta function, Involve (http://msp.org/involve/2008/1-2/involve-v1-n2-p08-p.pdf)
        """
        from sage.matrix.constructor import matrix
        from sage.rings.integer_ring import ZZ
        from sage.rings.polynomial.polynomial_ring_constructor import PolynomialRing

        ring = PolynomialRing(ZZ, 't')
        t = ring.gen()

        N = self.size()

        labeled_g = DiGraph()
        labeled_g.add_edges([(u, v, i) for i, (u, v) in
                             enumerate(self.edges(labels=False))])
        labeled_g.add_edges([(v, u, i + N) for i, (u, v) in
                             enumerate(self.edges(labels=False))])

        M = matrix(ring, 2 * N, 2 * N, ring.one())
        for u, v, i in labeled_g.edges():
            for vv, ww, j in labeled_g.outgoing_edges(v):
                M[i, j] += -t
            M[i, (i + N) % (2 * N)] += t  # fixing the 2-cycles

        return M.determinant()

# Aliases to functions defined in Cython modules
import types

import sage.graphs.weakly_chordal
Graph.is_long_hole_free = types.MethodType(sage.graphs.weakly_chordal.is_long_hole_free, None, Graph)
Graph.is_long_antihole_free = types.MethodType(sage.graphs.weakly_chordal.is_long_antihole_free, None, Graph)
Graph.is_weakly_chordal = types.MethodType(sage.graphs.weakly_chordal.is_weakly_chordal, None, Graph)

import sage.graphs.chrompoly
Graph.chromatic_polynomial = types.MethodType(sage.graphs.chrompoly.chromatic_polynomial, None, Graph)

import sage.graphs.graph_decompositions.rankwidth
Graph.rank_decomposition = types.MethodType(sage.graphs.graph_decompositions.rankwidth.rank_decomposition, None, Graph)

import sage.graphs.matchpoly
Graph.matching_polynomial = types.MethodType(sage.graphs.matchpoly.matching_polynomial, None, Graph)

import sage.graphs.cliquer
Graph.cliques_maximum = types.MethodType(sage.graphs.cliquer.all_max_clique, None, Graph)

import sage.graphs.graph_decompositions.graph_products
Graph.is_cartesian_product = types.MethodType(sage.graphs.graph_decompositions.graph_products.is_cartesian_product, None, Graph)

import sage.graphs.distances_all_pairs
Graph.is_distance_regular = types.MethodType(sage.graphs.distances_all_pairs.is_distance_regular, None, Graph)

import sage.graphs.base.static_dense_graph
Graph.is_strongly_regular = types.MethodType(sage.graphs.base.static_dense_graph.is_strongly_regular, None, Graph)

# From Python modules
import sage.graphs.line_graph
Graph.is_line_graph = sage.graphs.line_graph.is_line_graph

from sage.graphs.tutte_polynomial import tutte_polynomial
Graph.tutte_polynomial = tutte_polynomial


def compare_edges(x, y):
    """
    This function has been deprecated.

    Compare edge x to edge y, return -1 if x y, 1 if x y, else 0.

    TEST::

        sage: G = graphs.PetersenGraph()
        sage: E = G.edges()
        sage: from sage.graphs.graph import compare_edges
        sage: compare_edges(E[0], E[2])
        doctest:...: DeprecationWarning: compare_edges(x,y) is deprecated.  Use statement 'cmp(x[1],y[1]) or cmp(x[0],y[0])' instead.
        See http://trac.sagemath.org/13192 for details.
        -1
    """
    from sage.misc.superseded import deprecation
    deprecation(13192, "compare_edges(x,y) is deprecated.  Use statement 'cmp(x[1],y[1]) or cmp(x[0],y[0])' instead.")
    if x[1] < y[1]:
        return -1
    elif x[1] > y[1]:
        return 1
    elif x[1] == y[1]:
        if x[0] < y[0]:
            return -1
        if x[0] > y[0]:
            return 1
        else:
            return 0<|MERGE_RESOLUTION|>--- conflicted
+++ resolved
@@ -4105,11 +4105,7 @@
         try:
             p.solve(log = verbose)
             b = p.get_values(b)
-<<<<<<< HEAD
-            mapping = dict([y[0] for y in filter(lambda x:x[1], b.items())])
-=======
             mapping = dict(x[0] for x in b.items() if x[1])
->>>>>>> 6996fd88
             return mapping
 
         except MIPSolverException:
