--- conflicted
+++ resolved
@@ -104,11 +104,7 @@
                    algorithm='gp'):
         r"""
         Return interface to Tim Dokchitser's program for computing
-<<<<<<< HEAD
-        with the $L$-series of this elliptic curve; this provides a way
-=======
         with the `L`-series of this elliptic curve; this provides a way
->>>>>>> d990119b
         to compute Taylor expansions and higher derivatives of
         `L`-series.
 
