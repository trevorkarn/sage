r"""
Points on projective varieties

Scheme morphism for points on projective varieties



AUTHORS:

- David Kohel, William Stein

- William Stein (2006-02-11): fixed bug where P(0,0,0) was allowed as
  a projective point.

- Volker Braun (2011-08-08): Renamed classes, more documentation, misc
  cleanups.

- Ben Hutz (June 2012) added support for projective ring;
  (March 2013) iteration functionality and new directory structure
  for affine/projective, height functionality
"""

# ****************************************************************************
#       Copyright (C) 2011 Volker Braun <vbraun.name@gmail.com>
#       Copyright (C) 2006 David Kohel <kohel@maths.usyd.edu.au>
#       Copyright (C) 2006 William Stein <wstein@gmail.com>
#
# This program is free software: you can redistribute it and/or modify
# it under the terms of the GNU General Public License as published by
# the Free Software Foundation, either version 2 of the License, or
# (at your option) any later version.
#                  https://www.gnu.org/licenses/
# ****************************************************************************

from sage.categories.integral_domains import IntegralDomains
from sage.categories.number_fields import NumberFields
_NumberFields = NumberFields()
from sage.rings.fraction_field import FractionField
from sage.rings.number_field.order import is_NumberFieldOrder, Order as NumberFieldOrder
from sage.rings.qqbar import number_field_elements_from_algebraics
from sage.rings.quotient_ring import QuotientRing_generic
from sage.rings.rational_field import QQ
from sage.arith.misc import GCD as gcd
from sage.arith.functions import lcm
from sage.misc.misc_c import prod

from copy import copy
from sage.schemes.generic.morphism import (SchemeMorphism,
                                           is_SchemeMorphism,
                                           SchemeMorphism_point)
from sage.structure.element import AdditiveGroupElement
from sage.structure.sequence import Sequence
from sage.structure.richcmp import richcmp, op_EQ, op_NE

#*******************************************************************
# Projective varieties
#*******************************************************************
class SchemeMorphism_point_projective_ring(SchemeMorphism_point):
    """
    A rational point of projective space over a ring.

    INPUT:

    -  ``X`` -- a homset of a subscheme of an ambient projective space over a ring `K`.

    - ``v`` -- a list or tuple of coordinates in `K`.

    - ``check`` -- boolean (optional, default:``True``). Whether to check the input for consistency.

    EXAMPLES::

        sage: P = ProjectiveSpace(2, ZZ)
        sage: P(2,3,4)
        (2 : 3 : 4)

    """

    def __init__(self, X, v, check=True):
        """
        The Python constructor.

        EXAMPLES::

            sage: P = ProjectiveSpace(2, QQ)
            sage: P(2, 3/5, 4)
            (1/2 : 3/20 : 1)

        ::

            sage: P = ProjectiveSpace(1, ZZ)
            sage: P([0, 1])
            (0 : 1)

        ::

            sage: P = ProjectiveSpace(1, ZZ)
            sage: P([0, 0, 1])
            Traceback (most recent call last):
            ...
            TypeError: v (=[0, 0, 1]) must have 2 components

        ::

            sage: P = ProjectiveSpace(3, ZZ)
            sage: P(0,0,0,0)
            Traceback (most recent call last):
            ...
            ValueError: [0, 0, 0, 0] does not define a point in Projective Space of dimension 3
            over Integer Ring since all entries are zero

        ::

            sage: P = ProjectiveSpace(3, Zmod(15))
            sage: P(3,5,9,10)
            (3 : 5 : 9 : 10)

        ::

            sage: P = ProjectiveSpace(3, Zmod(15))
            sage: P(0,5,10,15)
            Traceback (most recent call last):
            ...
            ValueError: [0, 5, 10, 0] does not define a point in Projective Space of dimension 3
            over Ring of integers modulo 15 since it is a multiple of a zero divisor

        It is possible to avoid the possibly time-consuming checks, but be careful!! ::

            sage: P = ProjectiveSpace(3, QQ)
            sage: P.point([0,0,0,0], check=False)
            (0 : 0 : 0 : 0)

        ::

            sage: P.<x, y, z> = ProjectiveSpace(2, ZZ)
            sage: X = P.subscheme([x^2 - y*z])
            sage: X([2, 2, 2])
            (2 : 2 : 2)

        ::

            sage: R.<t> = PolynomialRing(ZZ)
            sage: P = ProjectiveSpace(1, R.quo(t^2 + 1))
            sage: P([2*t, 1])
            (2*tbar : 1)

        ::

            sage: P = ProjectiveSpace(ZZ, 1)
            sage: P.point(Infinity)
            (1 : 0)
            sage: P(infinity)
            (1 : 0)

        ::

            sage: P = ProjectiveSpace(ZZ, 2)
            sage: P(Infinity)
            Traceback (most recent call last):
            ...
            ValueError: +Infinity not well defined in dimension > 1
            sage: P.point(infinity)
            Traceback (most recent call last):
            ...
            ValueError: +Infinity not well defined in dimension > 1
        """
        SchemeMorphism.__init__(self, X)
        if check:
            from sage.schemes.elliptic_curves.ell_point import EllipticCurvePoint_field
            from sage.rings.ring import CommutativeRing
            d = X.codomain().ambient_space().ngens()
            if is_SchemeMorphism(v) or isinstance(v, EllipticCurvePoint_field):
                v = list(v)
            else:
                try:
                    if isinstance(v.parent(), CommutativeRing):
                        v = [v]
                except AttributeError:
                    pass
            if not isinstance(v, (list, tuple)):
                raise TypeError("argument v (= %s) must be a scheme point, list, or tuple"%str(v))
            if len(v) != d and len(v) != d-1:
                raise TypeError("v (=%s) must have %s components"%(v, d))

            R = X.value_ring()
            v = Sequence(v, R)
            if len(v) == d-1:     # very common special case
                v.append(R(1))

            if R in IntegralDomains():
                # Over integral domains, any tuple with at least one
                # non-zero coordinate is a valid projective point.
                if not any(v):
                    raise ValueError(f"{v} does not define a point "
                                     f"in {X.codomain()} "
                                     "since all entries are zero")
            else:
                # Over rings with zero divisors, a more careful check
                # is required: We test whether the coordinates of the
                # point generate the unit ideal. See #31576.
                if 1 not in R.ideal(v):
                    raise ValueError(f"{v} does not define a point "
                                     f"in {X.codomain()} "
                                     "since it is a multiple of a zero divisor")

            X.extended_codomain()._check_satisfies_equations(v)

        self._coords = tuple(v)

    def _richcmp_(self, right, op):
        """
        Test the projective equality of two points.

        INPUT:

        - ``right`` -- a point on projective space

        OUTPUT:

        Boolean

        EXAMPLES::

            sage: PS = ProjectiveSpace(ZZ, 1, 'x')
            sage: P = PS([1, 2])
            sage: Q = PS([2, 4])
            sage: P == Q
            True

        ::

            sage: PS = ProjectiveSpace(ZZ, 1, 'x')
            sage: P = PS([1, 2])
            sage: Q = PS([1, 0])
            sage: P == Q
            False

        ::

            sage: PS = ProjectiveSpace(Zp(5), 1, 'x')                                   # optional - sage.rings.padics
            sage: P = PS([0, 1])                                                        # optional - sage.rings.padics
            sage: P == PS(0)                                                            # optional - sage.rings.padics
            True

        ::

            sage: R.<t> = PolynomialRing(QQ)
            sage: PS = ProjectiveSpace(R, 1, 'x')
            sage: P = PS([t, 1 + t^2])
            sage: Q = PS([t^2, t + t^3])
            sage: P == Q
            True

        ::

            sage: PS = ProjectiveSpace(ZZ, 2, 'x')
            sage: P = PS([0, 1, 2])
            sage: P == PS([0, 0])
            False

        ::

            sage: PS = ProjectiveSpace(ZZ, 1, 'x')
            sage: P = PS([2, 1])
            sage: PS2 = ProjectiveSpace(Zp(7), 1, 'x')                                  # optional - sage.rings.padics
            sage: Q = PS2([2, 1])                                                       # optional - sage.rings.padics
            sage: P == Q                                                                # optional - sage.rings.padics
            True

        ::

            sage: PS = ProjectiveSpace(ZZ.quo(6), 2, 'x')
            sage: P = PS([2, 4, 1])
            sage: Q = PS([0, 1, 3])
            sage: P == Q
            False

        Check that :trac:`17433` is fixed::

            sage: P.<x,y> = ProjectiveSpace(Zmod(10), 1)
            sage: p1 = P(1/3, 1)
            sage: p2 = P.point([1, 3], False)
            sage: p1 == p2
            True

        ::

            sage: R.<z> = PolynomialRing(QQ)
            sage: K.<t> = NumberField(z^2 + 5)                                          # optional - sage.rings.number_field
            sage: OK = K.ring_of_integers()                                             # optional - sage.rings.number_field
            sage: t = OK.gen(1)                                                         # optional - sage.rings.number_field
            sage: PS.<x,y> = ProjectiveSpace(OK, 1)                                     # optional - sage.rings.number_field
            sage: P = PS(2, 1 + t)                                                      # optional - sage.rings.number_field
            sage: Q = PS(1 - t, 3)                                                      # optional - sage.rings.number_field
            sage: P == Q                                                                # optional - sage.rings.number_field
            True

        Check that :trac:`17429` is fixed::

            sage: R.<x> = PolynomialRing(QQ)
            sage: r = (x^2 - x - 3).polynomial(x).roots(ComplexIntervalField(), multiplicities=False)
            sage: P.<x,y> = ProjectiveSpace(ComplexIntervalField(), 1)
            sage: P1 = P(r[0], 1)
            sage: H = End(P)
            sage: f = H([x^2 - 3*y^2, y^2])
            sage: Q1 = f(P1)
            sage: Q1 == P1
            False

        For inequality::

            sage: PS = ProjectiveSpace(ZZ, 1, 'x')
            sage: P = PS([1, 2])
            sage: Q = PS([2, 4])
            sage: P != Q
            False

        ::

            sage: PS = ProjectiveSpace(ZZ, 1, 'x')
            sage: P = PS([1, 2])
            sage: Q = PS([1, 0])
            sage: P != Q
            True

        ::

            sage: PS = ProjectiveSpace(Zp(5), 1, 'x')                                   # optional - sage.rings.padics
            sage: P = PS([0, 1])                                                        # optional - sage.rings.padics
            sage: P != PS(0)                                                            # optional - sage.rings.padics
            False

        ::

            sage: R.<t> = PolynomialRing(QQ)
            sage: PS = ProjectiveSpace(R, 1, 'x')
            sage: P = PS([t, 1 + t^2])
            sage: Q = PS([t^2, t + t^3])
            sage: P != Q
            False

        ::

            sage: PS = ProjectiveSpace(ZZ, 2, 'x')
            sage: P = PS([0, 1, 2])
            sage: P != PS([0, 0])
            True

        ::

            sage: PS = ProjectiveSpace(ZZ, 1, 'x')
            sage: P = PS([2, 1])
            sage: PS2 = ProjectiveSpace(Zp(7), 1, 'x')                                  # optional - sage.rings.padics
            sage: Q = PS2([2, 1])                                                       # optional - sage.rings.padics
            sage: P != Q                                                                # optional - sage.rings.padics
            False

        ::

            sage: PS = ProjectiveSpace(ZZ.quo(6), 2, 'x')
            sage: P = PS([2, 4, 1])
            sage: Q = PS([0, 1, 3])
            sage: P != Q
            True
        """
        if not isinstance(right, SchemeMorphism_point):
            try:
                right = self.codomain()(right)
            except TypeError:
                return NotImplemented
        if self.codomain() != right.codomain():
            return op == op_NE

        n = len(self._coords)
        if op in [op_EQ, op_NE]:
            b = all(self[i] * right[j] == self[j] * right[i]
                    for i in range(n) for j in range(i + 1, n))
            return b == (op == op_EQ)
        return richcmp(self._coords, right._coords, op)

    def __hash__(self):
        """
        Compute the hash value of this point.

        If the base ring has a fraction field, normalize the point in
        the fraction field and then hash so that equal points have
        equal hash values. If the base ring is not an integral domain,
        return the hash of the parent.

        OUTPUT: Integer.

        EXAMPLES::

            sage: P.<x,y> = ProjectiveSpace(ZZ, 1)
            sage: hash(P([1, 1])) == hash(P.point([2, 2], False))
            True

        ::

            sage: R.<x> = PolynomialRing(QQ)
            sage: K.<w> = NumberField(x^2 + 3)                                          # optional - sage.rings.number_field
            sage: O = K.maximal_order()                                                 # optional - sage.rings.number_field
            sage: P.<x,y> = ProjectiveSpace(O, 1)                                       # optional - sage.rings.number_field
            sage: hash(P([1 + w, 2])) == hash(P([2, 1 - w]))                            # optional - sage.rings.number_field
            True

        TESTS::

            sage: P.<x,y> = ProjectiveSpace(Zmod(10), 1)
            sage: Q.<x,y> = ProjectiveSpace(Zmod(10), 1)
            sage: hash(P([2, 5])) == hash(Q([2, 5]))
            True
            sage: hash(P([2, 5])) == hash(P([2, 5]))
            True
            sage: hash(P([3, 7])) == hash(P([2, 5]))
            True
        """
        R = self.codomain().base_ring()
        #if there is a fraction field normalize the point so that
        #equal points have equal hash values
        if R in IntegralDomains():
            P = self.change_ring(FractionField(R))
            P.normalize_coordinates()
            return hash(tuple(P))
        #if there is no good way to normalize return
        #a constant value
        return hash(self.codomain())

    def _matrix_times_point_(self, mat, dom):
        r"""
        Multiplies the point by a matrix ``mat`` on the left.

        INPUT:

        - ``mat`` -- a matrix

        - ``dom`` -- point set of the resulting point

        OUTPUT: a scheme point given by ``mat*self``

        EXAMPLES::

            sage: P = ProjectiveSpace(QQ, 1)
            sage: Q = P(1,1)
            sage: m = matrix(QQ, 2, 2, [1,1, 0,1])
            sage: m*Q
            (2 : 1)

        ::

            sage: P.<x,y,z> = ProjectiveSpace(QQ, 2)
            sage: X = P.subscheme(x - y)
            sage: Q = X(1,1)
            sage: m = matrix(CC, 3, 3, [1,CC.0,0, CC.0,1,0, 1,1,1])
            sage: m*Q
            (0.333333333333333 + 0.333333333333333*I : 0.333333333333333
            + 0.333333333333333*I : 1.00000000000000)

        ::

            sage: P = ProjectiveSpace(QQbar, 1)                                         # optional - sage.rings.number_field
            sage: Q = P(QQbar(sqrt(2)),1)                                               # optional - sage.rings.number_field sage.symbolic
            sage: m = matrix(ZZ, 2, 2, [1,-1, 0,1])                                     # optional - sage.rings.number_field sage.symbolic
            sage: m*Q                                                                   # optional - sage.rings.number_field sage.symbolic
            (0.4142135623730951? : 1)

        ::

            sage: P = ProjectiveSpace(QQ, 1)
            sage: Q = P(1,1)
            sage: m = matrix(QQ, 3, 2, [1,1, 0,1, 1,1])
            sage: m*Q
            Traceback (most recent call last):
            ...
            ValueError: matrix must be square
        """
        from sage.modules.free_module_element import vector
        if not mat.is_square():
            raise ValueError("matrix must be square")
        if mat.ncols() != self.codomain().ngens():
            raise ValueError("matrix size is incompatible")
        X = mat * vector(list(self))
        return dom.codomain()(list(X))

    def scale_by(self,t):
        """
        Scale the coordinates of the point by ``t``.

        A ``TypeError`` occurs if the point is not in the
        base_ring of the codomain after scaling.

        INPUT:

        - ``t`` -- a ring element.

        OUTPUT: None.

        EXAMPLES::

            sage: R.<t> = PolynomialRing(QQ)
            sage: P = ProjectiveSpace(R, 2, 'x')
            sage: p = P([3/5*t^3, 6*t, t])
            sage: p.scale_by(1/t); p
            (3/5*t^2 : 6 : 1)

        ::

            sage: R.<t> = PolynomialRing(QQ)
            sage: S = R.quo(R.ideal(t^3))
            sage: P.<x,y,z> = ProjectiveSpace(S, 2)
            sage: Q = P(t, 1, 1)
            sage: Q.scale_by(t);Q
            (tbar^2 : tbar : tbar)

        ::

            sage: P.<x,y,z> = ProjectiveSpace(ZZ,2)
            sage: Q = P(2, 2, 2)
            sage: Q.scale_by(1/2);Q
            (1 : 1 : 1)
        """
        if t == 0:  #what if R(t) == 0 ?
            raise ValueError("Cannot scale by 0")
        R = self.codomain().base_ring()
        if isinstance(R, QuotientRing_generic):
            for i in range(self.codomain().ambient_space().dimension_relative()+1):
                new_coords = [R(u.lift()*t) for u in self]
        else:
            for i in range(self.codomain().ambient_space().dimension_relative()+1):
                new_coords = [R(u*t) for u in self]
        self._coords = tuple(new_coords)

    def normalize_coordinates(self):
        """
        Removes the gcd from the coordinates of this point (including `-1`).

        .. WARNING:: The gcd will depend on the base ring.

        OUTPUT: None.

        EXAMPLES::

            sage: P = ProjectiveSpace(ZZ, 2, 'x')
            sage: p = P([-5, -15, -20])
            sage: p.normalize_coordinates(); p
            (1 : 3 : 4)

        ::

            sage: P = ProjectiveSpace(Zp(7), 2, 'x')                                    # optional - sage.rings.padics
            sage: p = P([-5, -15, -2])                                                  # optional - sage.rings.padics
            sage: p.normalize_coordinates(); p                                          # optional - sage.rings.padics
            (5 + O(7^20) : 1 + 2*7 + O(7^20) : 2 + O(7^20))

        ::

            sage: R.<t> = PolynomialRing(QQ)
            sage: P = ProjectiveSpace(R, 2, 'x')
            sage: p = P([3/5*t^3, 6*t, t])
            sage: p.normalize_coordinates(); p
            (3/5*t^2 : 6 : 1)

        ::

            sage: P.<x,y> = ProjectiveSpace(Zmod(20), 1)
            sage: Q = P(3, 6)
            sage: Q.normalize_coordinates()
            sage: Q
            (1 : 2)

        Since the base ring is a polynomial ring over a field, only the
        gcd `c` is removed. ::

            sage: R.<c> = PolynomialRing(QQ)
            sage: P = ProjectiveSpace(R, 1)
            sage: Q = P(2*c, 4*c)
            sage: Q.normalize_coordinates();Q
            (2 : 4)

        A polynomial ring over a ring gives the more intuitive result. ::

            sage: R.<c> = PolynomialRing(ZZ)
            sage: P = ProjectiveSpace(R, 1)
            sage: Q = P(2*c, 4*c)
            sage: Q.normalize_coordinates();Q
            (1 : 2)

        ::

            sage: R.<t> = PolynomialRing(QQ, 1)
            sage: S = R.quotient_ring(R.ideal(t^3))
            sage: P.<x,y> = ProjectiveSpace(S, 1)
            sage: Q = P(t + 1, t^2 + t)
            sage: Q.normalize_coordinates()
            sage: Q
            (1 : tbar)
        """
        R = self.codomain().base_ring()
        if isinstance(R,(QuotientRing_generic)):
            GCD = gcd(self[0].lift(),self[1].lift())
            index = 2
            if self[0].lift() > 0 or self[1].lift() > 0:
                neg = 1
            else:
                neg = -1
            while GCD != 1 and index < len(self._coords):
                if self[index].lift() > 0:
                    neg = 1
                GCD = gcd(GCD,self[index].lift())
                index += 1
        else:
            GCD = R(gcd(self[0], self[1]))
            index = 2
            if self[0] > 0 or self[1] > 0:
                neg = R(1)
            else:
                neg = R(-1)
            while GCD != 1 and index < len(self._coords):
                if self[index] > 0:
                    neg = R(1)
                GCD = R(gcd(GCD,self[index]))
                index += 1
        if GCD != 1:
            self.scale_by(neg/GCD)
        elif neg == -1:
            self.scale_by(neg)

    def dehomogenize(self,n):
        r"""
        Dehomogenizes at the nth coordinate.

        INPUT:

        - ``n`` -- non-negative integer.

        OUTPUT:

        - :class:`SchemeMorphism_point_affine`.

        EXAMPLES::

            sage: P.<x,y,z> = ProjectiveSpace(QQ, 2)
            sage: X = P.subscheme(x^2 - y^2)
            sage: Q = X(23, 23, 46)
            sage: Q.dehomogenize(2)
            (1/2, 1/2)

        ::

            sage: R.<t> = PolynomialRing(QQ)
            sage: S = R.quo(R.ideal(t^3))
            sage: P.<x,y,z> = ProjectiveSpace(S, 2)
            sage: Q = P(t, 1, 1)
            sage: Q.dehomogenize(1)
            (tbar, 1)

        ::

            sage: P.<x,y,z> = ProjectiveSpace(GF(5), 2)                                 # optional - sage.rings.finite_rings
            sage: Q = P(1, 3, 1)                                                        # optional - sage.rings.finite_rings
            sage: Q.dehomogenize(0)                                                     # optional - sage.rings.finite_rings
            (3, 1)

        ::

            sage: P.<x,y,z> = ProjectiveSpace(GF(5), 2)                                 # optional - sage.rings.finite_rings
            sage: Q = P(1, 3, 0)                                                        # optional - sage.rings.finite_rings
            sage: Q.dehomogenize(2)                                                     # optional - sage.rings.finite_rings
            Traceback (most recent call last):
            ...
            ValueError: can...t dehomogenize at 0 coordinate
        """
        if self[n] == 0:
            raise ValueError("can't dehomogenize at 0 coordinate")
        PS = self.codomain()
        A = PS.affine_patch(n)
        Q = []
        for i in range(PS.ambient_space().dimension_relative() + 1):
            if i != n:
                Q.append(self[i] / self[n])
        return A.point(Q)

    def global_height(self, prec=None):
        r"""
        Return the absolute logarithmic height of the point.

        INPUT:

        - ``prec`` -- desired floating point precision (default:
          default RealField precision).

        OUTPUT:

        - a real number.

        EXAMPLES::

            sage: P.<x,y,z> = ProjectiveSpace(QQ, 2)
            sage: Q = P.point([4, 4, 1/30])
            sage: Q.global_height()
            4.78749174278205

        ::

            sage: P.<x,y,z> = ProjectiveSpace(ZZ, 2)
            sage: Q = P([4, 1, 30])
            sage: Q.global_height()
            3.40119738166216

        ::

            sage: R.<x> = PolynomialRing(QQ)
            sage: k.<w> = NumberField(x^2 + 5)                                          # optional - sage.rings.number_field
            sage: A = ProjectiveSpace(k, 2, 'z')                                        # optional - sage.rings.number_field
            sage: A([3, 5*w + 1, 1]).global_height(prec=100)                            # optional - sage.rings.number_field
            2.4181409534757389986565376694

        ::

            sage: P.<x,y,z> = ProjectiveSpace(QQbar, 2)                                 # optional - sage.rings.number_field
            sage: Q = P([QQbar(sqrt(3)), QQbar(sqrt(-2)), 1])                           # optional - sage.rings.number_field
            sage: Q.global_height()                                                     # optional - sage.rings.number_field
            0.549306144334055

        ::

            sage: K = UniversalCyclotomicField()                                        # optional - sage.rings.number_field
            sage: P.<x,y,z> = ProjectiveSpace(K, 2)                                     # optional - sage.rings.number_field
            sage: Q = P.point([K(4/3), K.gen(7), K.gen(5)])                             # optional - sage.rings.number_field
            sage: Q.global_height()                                                     # optional - sage.rings.number_field
            1.38629436111989

        TESTS::

            sage: P = ProjectiveSpace(QQ, 2)
            sage: P(1/1, 2/3, 5/8).global_height()
            3.17805383034795

            sage: x = polygen(QQ, 'x')
            sage: F.<u> = NumberField(x^3 - 5)                                          # optional - sage.rings.number_field
            sage: P = ProjectiveSpace(F, 2)                                             # optional - sage.rings.number_field
            sage: P(u, u^2/5, 1).global_height()                                        # optional - sage.rings.number_field
            1.07295860828940
        """
        if prec is None:
            prec = 53
        K = self.codomain().base_ring()
        if K in _NumberFields or is_NumberFieldOrder(K):
            P = self
        else:
            try:
                P = self._number_field_from_algebraics()
            except TypeError:
                raise TypeError("must be defined over an algebraic field")
            else:
                K = P.codomain().base_ring()
        if isinstance(K, NumberFieldOrder):
            K = K.number_field()
        # first get rid of the denominators
        denom = lcm([xi.denominator() for xi in P])
        x = [xi * denom for xi in P]
        d = K.degree()
        if d == 1:
            height = max(abs(xi) for xi in x) / gcd(x)
            return height.log().n(prec=prec)

        finite = ~sum(K.ideal(xi) for xi in x).norm()
        infinite = prod(max(abs(xi.complex_embedding(prec, i))
                            for xi in x) for i in range(d))
        height = (finite * infinite)**(~d)
        return height.log()

    def local_height(self, v, prec=None):
        r"""
        Returns the maximum of the local height of the coordinates of this point.

        INPUT:

        - ``v`` -- a prime or prime ideal of the base ring.

        - ``prec`` -- desired floating point precision (default:
          default RealField precision).

        OUTPUT:

        - a real number.

        EXAMPLES::

            sage: P.<x,y,z> = ProjectiveSpace(QQ, 2)
            sage: Q = P.point([4, 4, 1/150], False)
            sage: Q.local_height(5)
            3.21887582486820

        ::

            sage: P.<x,y,z> = ProjectiveSpace(QQ, 2)
            sage: Q = P([4, 1, 30])
            sage: Q.local_height(2)
            0.693147180559945
        """
        K = FractionField(self.domain().base_ring())
        if K not in _NumberFields:
            raise TypeError("must be over a number field or a number field order")
        return max([K(c).local_height(v, prec=prec) for c in self])

    def local_height_arch(self, i, prec=None):
        r"""
        Returns the maximum of the local heights at the ``i``-th infinite place of this point.

        INPUT:

        - ``i`` -- an integer.

        - ``prec`` -- desired floating point precision (default:
          default RealField precision).

        OUTPUT:

        - a real number.

        EXAMPLES::

            sage: P.<x,y,z> = ProjectiveSpace(QQ, 2)
            sage: Q = P.point([4, 4, 1/150], False)
            sage: Q.local_height_arch(0)
            1.38629436111989

        ::

            sage: P.<x,y,z> = ProjectiveSpace(QuadraticField(5, 'w'), 2)                # optional - sage.rings.number_field
            sage: Q = P.point([4, 1, 30], False)                                        # optional - sage.rings.number_field
            sage: Q.local_height_arch(1)                                                # optional - sage.rings.number_field
            3.401197381662155375413236691607
        """
        K = FractionField(self.domain().base_ring())
        if K not in _NumberFields:
            raise TypeError("must be over a number field or a number field order")
        if K == QQ:
            return max(K(c).local_height_arch(prec=prec) for c in self)
        else:
            return max(K(c).local_height_arch(i, prec=prec) for c in self)

    def multiplier(self, f, n, check=True):
        r"""
        Returns the multiplier of this point of period ``n`` by the function ``f``.

        ``f`` must be an endomorphism of projective space.

        INPUT:

        - ``f`` - a endomorphism of this point's codomain.

        - ``n`` - a positive integer, the period of this point.

        - ``check`` -- check if ``P`` is periodic of period ``n``, Default:True.

        OUTPUT:

        - a square matrix of size ``self.codomain().dimension_relative()`` in the
          ``base_ring`` of this point.

        EXAMPLES::

            sage: P.<x,y,z,w> = ProjectiveSpace(QQ, 3)
            sage: f = DynamicalSystem_projective([x^2, y^2, 4*w^2, 4*z^2], domain=P)
            sage: Q = P.point([4, 4, 1, 1], False)
            sage: Q.multiplier(f, 1)
            [ 2  0 -8]
            [ 0  2 -8]
            [ 0  0 -2]
        """
        try:
            return f.multiplier(self, n, check)
        except AttributeError:
            raise TypeError("map must be a dynamical system")

    def is_preperiodic(self, f, err=0.1, return_period=False):
        r"""
        Determine if the point is preperiodic with respect to the map ``f``.

        This is implemented for both projective space and subschemes.
        There are two optional keyword arguments:
        ``error_bound`` sets the error_bound used in the canonical height computation
        and ``return_period`` a boolean which controls if the period is returned if the
        point is preperiodic. If ``return_period`` is ``True`` and this point is not
        preperiodic, then `(0,0)` is returned for the period.

        ALGORITHM:

        We know that a point is preperiodic if and only if it has canonical height zero. However,
        we can only compute the canonical height up to numerical precision. This function first computes
        the canonical height of the point to the given error bound. If it is larger than that error bound,
        then it must not be preperiodic. If it is less than the error bound, then we expect preperiodic. In
        this case we begin computing the orbit stopping if either we determine the orbit is finite, or
        the height of the point is large enough that it must be wandering. We can determine the height
        cutoff by computing the height difference constant, i.e., the bound between the height and
        the canonical height of a point (which depends only on the map and not the point itself).
        If the height of the point is larger than the difference bound, then the canonical height
        cannot be zero so the point cannot be preperiodic.

        INPUT:

        - ``f`` -- an endomorphism of this point's codomain.

        kwds:

        - ``err`` -- a positive real number (optional - default: 0.1).

        - ``return_period`` -- boolean (optional - default: ``False``).


        OUTPUT:

        - boolean -- ``True`` if preperiodic.

        - if ``return_period`` is ``True``, then ``(0,0)`` if wandering, and ``(m,n)``
          if preperiod ``m`` and period ``n``.

        EXAMPLES::

            sage: P.<x,y> = ProjectiveSpace(QQ, 1)
            sage: f = DynamicalSystem_projective([x^3 - 3*x*y^2, y^3], domain=P)
            sage: Q = P(-1, 1)
            sage: Q.is_preperiodic(f)
            True

        ::

<<<<<<< HEAD
            sage: P.<x,y,z> = ProjectiveSpace(QQ, 2)
            sage: X = P.subscheme(z)
            sage: f = DynamicalSystem([x^2 - y^2, y^2, z^2], domain=X)
            sage: p = X((-1, 1, 0))
            sage: p.is_preperiodic(f, return_period=True)
            (0, 2)

        ::

            sage: P.<x,y> = ProjectiveSpace(QQ,1)
            sage: f = DynamicalSystem_projective([x^2-29/16*y^2, y^2], domain=P)
=======
            sage: P.<x,y> = ProjectiveSpace(QQ, 1)
            sage: f = DynamicalSystem_projective([x^2 - 29/16*y^2, y^2], domain=P)
>>>>>>> 27b077e8
            sage: Q = P(1, 4)
            sage: Q.is_preperiodic(f, return_period=True)
            (1, 3)
            sage: Q = P(1, 1)
            sage: Q.is_preperiodic(f, return_period=True)
            (0, 0)

        ::

            sage: R.<x> = PolynomialRing(QQ)
            sage: K.<a> = NumberField(x^2 + 1)                                          # optional - sage.rings.number_field
            sage: P.<x,y> = ProjectiveSpace(K, 1)                                       # optional - sage.rings.number_field
            sage: f = DynamicalSystem_projective([x^5 + 5/4*x*y^4, y^5], domain=P)      # optional - sage.rings.number_field
            sage: Q = P([-1/2*a + 1/2, 1])                                              # optional - sage.rings.number_field
            sage: Q.is_preperiodic(f)                                                   # optional - sage.rings.number_field
            True
            sage: Q = P([a, 1])                                                         # optional - sage.rings.number_field
            sage: Q.is_preperiodic(f)                                                   # optional - sage.rings.number_field
            False

        ::

            sage: P.<x,y,z> = ProjectiveSpace(QQ, 2)
            sage: f = DynamicalSystem_projective([
            ....:         -38/45*x^2 + (2*y - 7/45*z)*x + (-1/2*y^2 - 1/2*y*z + z^2),
            ....:         -67/90*x^2 + (2*y + z*157/90)*x - y*z,
            ....:         z^2
            ....:     ], domain=P)
            sage: Q = P([1, 3, 1])
            sage: Q.is_preperiodic(f, return_period=True)
            (0, 9)

        ::

            sage: P.<x,y,z,w> = ProjectiveSpace(QQ, 3)
            sage: f = DynamicalSystem_projective([
            ....:         (-y - w)*x + (-13/30*y^2 + 13/30*w*y + w^2),
            ....:         -1/2*x^2 + (-y + 3/2*w)*x + (-1/3*y^2 + 4/3*w*y),
            ....:         -3/2*z^2 + 5/2*z*w + w^2,
            ....:         w^2
            ....:     ], domain=P)
            sage: Q = P([3,0,4/3,1])
            sage: Q.is_preperiodic(f, return_period=True)
            (2, 24)

        ::

            sage: from sage.misc.verbose import set_verbose
            sage: set_verbose(-1)
            sage: P.<x,y,z> = ProjectiveSpace(QQbar, 2)                                 # optional - sage.rings.number_field
            sage: f = DynamicalSystem_projective([x^2, QQbar(sqrt(-1))*y^2, z^2],       # optional - sage.rings.number_field sage.symbolic
            ....:                                domain=P)
            sage: Q = P([1, 1, 1])                                                      # optional - sage.rings.number_field sage.symbolic
            sage: Q.is_preperiodic(f)                                                   # optional - sage.rings.number_field sage.symbolic
            True

        ::

            sage: set_verbose(-1)
            sage: P.<x,y,z> = ProjectiveSpace(QQbar, 2)                                 # optional - sage.rings.number_field
            sage: f = DynamicalSystem_projective([x^2, y^2, z^2], domain=P)             # optional - sage.rings.number_field
            sage: Q = P([QQbar(sqrt(-1)), 1, 1])                                        # optional - sage.rings.number_field sage.symbolic
            sage: Q.is_preperiodic(f)                                                   # optional - sage.rings.number_field sage.symbolic
            True

        ::

            sage: P.<x,y> = ProjectiveSpace(QQ, 1)
            sage: f = DynamicalSystem_projective([16*x^2 - 29*y^2, 16*y^2], domain=P)
            sage: Q = P(-1,4)
            sage: Q.is_preperiodic(f)
            True

        ::

            sage: P.<x,y,z> = ProjectiveSpace(GF(3), 2)                                 # optional - sage.rings.finite_rings
            sage: F = DynamicalSystem([x^2 - 2*y^2, y^2, z^2])                          # optional - sage.rings.finite_rings
            sage: Q = P(1, 1, 1)                                                        # optional - sage.rings.finite_rings
            sage: Q.is_preperiodic(F, return_period=True)                               # optional - sage.rings.finite_rings
            (1, 1)

        TESTS::

            sage: P.<x,y> = ProjectiveSpace(QQ, 1)
            sage: H = End(P)
            sage: f = H([16*x^2 - 29*y^2, 16*y^2])
            sage: Q = P(-1,4)
            sage: Q.is_preperiodic(f)
            Traceback (most recent call last):
            ...
            TypeError: map must be a dynamical system

        ::

            sage: P.<x,y> = ProjectiveSpace(QQ, 1)
            sage: f = DynamicalSystem_projective([16*x^2 - 29*y^2, 16*y^2])
            sage: Q = P(11,4)
            sage: Q.is_preperiodic(f, err=2)
            False
        """
        try:
            return f._is_preperiodic(self, err=err, return_period=return_period)
        except AttributeError:
            raise TypeError("map must be a dynamical system")

class SchemeMorphism_point_projective_field(SchemeMorphism_point_projective_ring):
    """
    A rational point of projective space over a field.

    INPUT:

    -  ``X`` -- a homset of a subscheme of an ambient projective space
       over a field `K`.

    - ``v`` -- a list or tuple of coordinates in `K`.

    - ``check`` -- boolean (optional, default:``True``). Whether to
      check the input for consistency.

    EXAMPLES::

        sage: P = ProjectiveSpace(3, RR)
        sage: P(2, 3, 4, 5)
        (0.400000000000000 : 0.600000000000000 : 0.800000000000000 : 1.00000000000000)
    """

    def __init__(self, X, v, check=True):
        """
        The Python constructor.

        See :class:`SchemeMorphism_point_projective_ring` for details.

        This function still normalizes points so that the rightmost non-zero coordinate is 1.
        This is to maintain functionality with current
        implementations of curves in projectives space (plane, conic, elliptic, etc).
        The :class:`SchemeMorphism_point_projective_ring` is for general use.

        EXAMPLES::

            sage: P = ProjectiveSpace(2, QQ)
            sage: P(2, 3/5, 4)
            (1/2 : 3/20 : 1)

        ::

            sage: P = ProjectiveSpace(3, QQ)
            sage: P(0, 0, 0, 0)
            Traceback (most recent call last):
            ...
            ValueError: [0, 0, 0, 0] does not define a point in Projective Space of dimension 3
            over Rational Field since all entries are zero

        ::

            sage: P.<x, y, z> = ProjectiveSpace(2, QQ)
            sage: X = P.subscheme([x^2 - y*z])
            sage: X([2, 2, 2])
            (1 : 1 : 1)

        ::

            sage: P = ProjectiveSpace(1, GF(7))                                                     # optional - sage.rings.finite_rings
            sage: Q = P([2, 1])                                                                     # optional - sage.rings.finite_rings
            sage: Q[0].parent()                                                                     # optional - sage.rings.finite_rings
            Finite Field of size 7

        ::

            sage: P = ProjectiveSpace(QQ, 1)
            sage: P.point(Infinity)
            (1 : 0)
            sage: P(infinity)
            (1 : 0)

        ::

            sage: P = ProjectiveSpace(QQ, 2)
            sage: P(infinity)
            Traceback (most recent call last):
            ...
            ValueError: +Infinity not well defined in dimension > 1
            sage: P.point(infinity)
            Traceback (most recent call last):
            ...
            ValueError: +Infinity not well defined in dimension > 1
        """
        SchemeMorphism.__init__(self, X)
        if check:
            from sage.schemes.elliptic_curves.ell_point import EllipticCurvePoint_field
            from sage.rings.ring import CommutativeRing
            d = X.codomain().ambient_space().ngens()
            if is_SchemeMorphism(v) or isinstance(v, EllipticCurvePoint_field):
                v = list(v)
            else:
                try:
                    if isinstance(v.parent(), CommutativeRing):
                        v = [v]
                except AttributeError:
                    pass
            if not isinstance(v, (list,tuple)):
                raise TypeError("argument v (= %s) must be a scheme point, list, or tuple"%str(v))
            if len(v) != d and len(v) != d-1:
                raise TypeError("v (=%s) must have %s components"%(v, d))

            R = X.value_ring()
            v = Sequence(v, R)
            if len(v) == d-1:     # very common special case
                v.append(R(1))

            n = len(v)
            all_zero = True
            for i in range(n):
                last = n-1-i
                if v[last]:
                    all_zero = False
                    c = v[last]
                    if c == R.one():
                        break
                    for j in range(last):
                        v[j] /= c
                    v[last] = R.one()
                    break
            if all_zero:
                raise ValueError(f"{v} does not define a point "
                                 f"in {X.codomain()} "
                                 "since all entries are zero")

            X.extended_codomain()._check_satisfies_equations(v)

        self._coords = tuple(v)

    def __hash__(self):
        """
        Computes the hash value of this point.

        OUTPUT: Integer.

        EXAMPLES::

            sage: P.<x,y> = ProjectiveSpace(QQ, 1)
            sage: hash(P([1/2, 1])) == hash(P.point([1, 2], False))
            True
        """
        P = copy(self)
        P.normalize_coordinates()
        return hash(tuple(P))

    def normalize_coordinates(self):
        r"""
        Normalizes the point so that the last non-zero coordinate is `1`.

        OUTPUT: None.

        EXAMPLES::

            sage: P.<x,y,z> = ProjectiveSpace(GF(5), 2)                                 # optional - sage.rings.finite_rings
            sage: Q = P.point([GF(5)(1), GF(5)(3), GF(5)(0)], False); Q                 # optional - sage.rings.finite_rings
            (1 : 3 : 0)
            sage: Q.normalize_coordinates(); Q                                          # optional - sage.rings.finite_rings
            (2 : 1 : 0)

        ::

            sage: P.<x,y,z> = ProjectiveSpace(QQ, 2)
            sage: X = P.subscheme(x^2 - y^2);
            sage: Q = X.point([23, 23, 46], False); Q
            (23 : 23 : 46)
            sage: Q.normalize_coordinates(); Q
            (1/2 : 1/2 : 1)
        """
        index = self.codomain().ambient_space().dimension_relative()
        while self[index] == 0:
            index -= 1
        self.scale_by(1/self[index])

    def _number_field_from_algebraics(self):
        r"""
        Given a projective point defined over ``QQbar``, return the same point, but defined
        over a number field.

        This is only implemented for points of projective space.

        OUTPUT: scheme point

        EXAMPLES::

            sage: R.<x> = PolynomialRing(QQ)
            sage: P.<x,y> = ProjectiveSpace(QQbar, 1)                                               # optional - sage.rings.number_field
            sage: Q = P([-1/2*QQbar(sqrt(2)) + QQbar(I), 1])                                        # optional - sage.rings.number_field sage.symbolic
            sage: S = Q._number_field_from_algebraics(); S                                          # optional - sage.rings.number_field sage.symbolic
            (1/2*a^3 + a^2 - 1/2*a : 1)
            sage: S.codomain()                                                                      # optional - sage.rings.number_field sage.symbolic
            Projective Space of dimension 1 over Number Field in a with defining
             polynomial y^4 + 1 with a = 0.7071067811865475? + 0.7071067811865475?*I

        The following was fixed in :trac:`23808`::

            sage: R.<x> = PolynomialRing(QQ)
            sage: P.<x,y> = ProjectiveSpace(QQbar, 1)                                               # optional - sage.rings.number_field
            sage: Q = P([-1/2*QQbar(sqrt(2)) + QQbar(I), 1]);Q                                      # optional - sage.rings.number_field sage.symbolic
            (-0.7071067811865475? + 1*I : 1)
            sage: S = Q._number_field_from_algebraics(); S                                          # optional - sage.rings.number_field sage.symbolic
            (1/2*a^3 + a^2 - 1/2*a : 1)
            sage: T = S.change_ring(QQbar)  # Used to fail                                          # optional - sage.rings.number_field sage.symbolic
            sage: T                                                                                 # optional - sage.rings.number_field sage.symbolic
            (-0.7071067811865475? + 1.000000000000000?*I : 1)
            sage: Q[0] == T[0]                                                                      # optional - sage.rings.number_field sage.symbolic
            True
        """
        from sage.schemes.projective.projective_space import is_ProjectiveSpace
        if not is_ProjectiveSpace(self.codomain()):
            raise NotImplementedError("not implemented for subschemes")

        # Issue #23808: Keep the embedding info associated with the number field K
        # used below, instead of in the separate embedding map phi which is
        # forgotten.
        K_pre,P,phi = number_field_elements_from_algebraics(list(self))
        if K_pre is QQ:
            K = QQ
        else:
            from sage.rings.number_field.number_field import NumberField
            K = NumberField(K_pre.polynomial(), embedding=phi(K_pre.gen()), name='a')
            psi = K_pre.hom([K.gen()], K) # Identification of K_pre with K
            P = [ psi(p) for p in P ] # The elements of P were elements of K_pre
        from sage.schemes.projective.projective_space import ProjectiveSpace
        PS = ProjectiveSpace(K,self.codomain().dimension_relative(),'z')
        return PS(P)

    def clear_denominators(self):
        r"""
        scales by the least common multiple of the denominators.

        OUTPUT: None.

        EXAMPLES::

            sage: R.<t> = PolynomialRing(QQ)
            sage: P.<x,y,z> = ProjectiveSpace(FractionField(R), 2)
            sage: Q = P([t, 3/t^2, 1])
            sage: Q.clear_denominators(); Q
            (t^3 : 3 : t^2)

        ::

            sage: R.<x> = PolynomialRing(QQ)
            sage: K.<w> = NumberField(x^2 - 3)                                          # optional - sage.rings.number_field
            sage: P.<x,y,z> = ProjectiveSpace(K, 2)                                     # optional - sage.rings.number_field
            sage: Q = P([1/w, 3, 0])                                                    # optional - sage.rings.number_field
            sage: Q.clear_denominators(); Q                                             # optional - sage.rings.number_field
            (w : 9 : 0)

        ::

            sage: P.<x,y,z> = ProjectiveSpace(QQ, 2)
            sage: X = P.subscheme(x^2 - y^2)
            sage: Q = X([1/2, 1/2, 1])
            sage: Q.clear_denominators(); Q
            (1 : 1 : 2)

        ::

            sage: PS.<x,y> = ProjectiveSpace(QQ, 1)
            sage: Q = PS.point([1, 2/3], False); Q
            (1 : 2/3)
            sage: Q.clear_denominators(); Q
            (3 : 2)
        """
        self.scale_by(lcm([t.denominator() for t in self]))

    def intersection_multiplicity(self, X):
        r"""
        Return the intersection multiplicity of the codomain of this point and ``X`` at this point.

        This uses the intersection_multiplicity implementations for projective/affine subschemes. This
        point must be a point of a projective subscheme.

        INPUT:

        - ``X`` -- a subscheme in the same ambient space as that of the codomain of this point.

        OUTPUT: Integer.

        EXAMPLES::

            sage: P.<x,y,z,w> = ProjectiveSpace(QQ, 3)
            sage: X = P.subscheme([x*z - y^2])
            sage: Y = P.subscheme([x^3 - y*w^2 + z*w^2, x*y - z*w])
            sage: Q1 = X([1/2, 1/4, 1/8, 1])
            sage: Q1.intersection_multiplicity(Y)
            1
            sage: Q2 = X([0,0,0,1])
            sage: Q2.intersection_multiplicity(Y)
            5
            sage: Q3 = X([0,0,1,0])
            sage: Q3.intersection_multiplicity(Y)
            6

        ::

            sage: P.<x,y,z,w> = ProjectiveSpace(QQ, 3)
            sage: X = P.subscheme([x^2 - y^2])
            sage: Q = P([1,1,1,0])
            sage: Q.intersection_multiplicity(X)
            Traceback (most recent call last):
            ...
            TypeError: this point must be a point on a projective subscheme
        """
        from sage.schemes.projective.projective_space import is_ProjectiveSpace
        if is_ProjectiveSpace(self.codomain()):
            raise TypeError("this point must be a point on a projective subscheme")
        return self.codomain().intersection_multiplicity(X, self)

    def multiplicity(self):
        r"""
        Return the multiplicity of this point on its codomain.

        Uses the subscheme multiplicity implementation. This point must be a point on
        a projective subscheme.

        OUTPUT: an integer.

        EXAMPLES::

            sage: P.<x,y,z,w,t> = ProjectiveSpace(QQ, 4)
            sage: X = P.subscheme([y^6 - x^3*w^2*t + t^5*w, x^2 - t^2])
            sage: Q1 = X([1,0,2,1,1])
            sage: Q1.multiplicity()
            1
            sage: Q2 = X([0,0,-2,1,0])
            sage: Q2.multiplicity()
            8
        """
        from sage.schemes.projective.projective_space import is_ProjectiveSpace
        if is_ProjectiveSpace(self.codomain()):
            raise TypeError("this point must be a point on a projective subscheme")
        return self.codomain().multiplicity(self)

class SchemeMorphism_point_projective_finite_field(SchemeMorphism_point_projective_field):

    def __hash__(self):
        r"""
        Returns the integer hash of this point.

        OUTPUT: Integer.

        EXAMPLES::

            sage: P.<x,y,z> = ProjectiveSpace(GF(5), 2)                                             # optional - sage.rings.finite_rings
            sage: hash(P(2, 1, 2))                                                                  # optional - sage.rings.finite_rings
            41

        ::

            sage: P.<x,y,z> = ProjectiveSpace(GF(7), 2)                                             # optional - sage.rings.finite_rings
            sage: X = P.subscheme(x^2 - y^2)                                                        # optional - sage.rings.finite_rings
            sage: hash(X(1, 1, 2))                                                                  # optional - sage.rings.finite_rings
            81

        ::

            sage: P.<x,y> = ProjectiveSpace(GF(13), 1)                                              # optional - sage.rings.finite_rings
            sage: hash(P(3, 4))                                                                     # optional - sage.rings.finite_rings
            17

        ::

            sage: P.<x,y> = ProjectiveSpace(GF(13^3,'t'), 1)                                        # optional - sage.rings.finite_rings
            sage: hash(P(3, 4))                                                                     # optional - sage.rings.finite_rings
            2201
        """
        p = self.codomain().base_ring().order()
        N = self.codomain().ambient_space().dimension_relative()
        return hash(sum(hash(self[i]) * p**i for i in range(N + 1)))

#*******************************************************************
# Abelian varieties
#*******************************************************************
class SchemeMorphism_point_abelian_variety_field(AdditiveGroupElement, SchemeMorphism_point_projective_field):
    """
    A rational point of an abelian variety over a field.

    EXAMPLES::

        sage: E = EllipticCurve([0,0,1,-1,0])
        sage: origin = E(0)
        sage: origin.domain()
        Spectrum of Rational Field
        sage: origin.codomain()
        Elliptic Curve defined by y^2 + y = x^3 - x over Rational Field
    """
    pass<|MERGE_RESOLUTION|>--- conflicted
+++ resolved
@@ -926,7 +926,6 @@
 
         ::
 
-<<<<<<< HEAD
             sage: P.<x,y,z> = ProjectiveSpace(QQ, 2)
             sage: X = P.subscheme(z)
             sage: f = DynamicalSystem([x^2 - y^2, y^2, z^2], domain=X)
@@ -937,11 +936,7 @@
         ::
 
             sage: P.<x,y> = ProjectiveSpace(QQ,1)
-            sage: f = DynamicalSystem_projective([x^2-29/16*y^2, y^2], domain=P)
-=======
-            sage: P.<x,y> = ProjectiveSpace(QQ, 1)
             sage: f = DynamicalSystem_projective([x^2 - 29/16*y^2, y^2], domain=P)
->>>>>>> 27b077e8
             sage: Q = P(1, 4)
             sage: Q.is_preperiodic(f, return_period=True)
             (1, 3)
