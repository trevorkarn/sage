--- conflicted
+++ resolved
@@ -63,12 +63,8 @@
 
 from mathml import mathml
 
-<<<<<<< HEAD
-from defaults import set_default_variable_name
-=======
 from defaults import (set_default_variable_name,
                         series_precision, set_series_precision)
->>>>>>> a70d6821
 
 from sage_eval import sage_eval, sageobj
 
