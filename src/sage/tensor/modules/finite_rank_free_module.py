--- conflicted
+++ resolved
@@ -555,10 +555,7 @@
         name=None,
         latex_name=None,
         category=None,
-<<<<<<< HEAD
         ambient=None,
-=======
->>>>>>> c6b6b2ed
     ):
         r"""
         See :class:`FiniteRankFreeModule` for documentation and examples.
@@ -580,13 +577,10 @@
         category = Modules(ring).FiniteDimensional().or_subcategory(category)
         Parent.__init__(self, base=ring, category=category)
         self._ring = ring # same as self._base
-<<<<<<< HEAD
         if ambient is None:
             self._ambient_module = self
         else:
             self._ambient_module = ambient
-=======
->>>>>>> c6b6b2ed
         self._rank = rank
         self._name = name
         # This duplicates the normalization done in __classcall_private__,
@@ -619,8 +613,6 @@
         else:
             return self._latex_name
 
-<<<<<<< HEAD
-=======
     def tensor_power(self, n):
         r"""
         Return the ``n``-fold tensor product of ``self``.
@@ -660,7 +652,6 @@
         tensor_type = sum(vector(module.tensor_type()) for module in [self] + list(others))
         return base_module.tensor_module(*tensor_type)
 
->>>>>>> c6b6b2ed
     def rank(self) -> int:
         r"""
         Return the rank of the free module ``self``.
@@ -741,7 +732,6 @@
         resu.set_immutable()
         return resu
 
-<<<<<<< HEAD
     def ambient_module(self): # compatible with sage.modules.free_module.FreeModule_generic
         """
         Return the ambient module associated to this module.
@@ -777,8 +767,6 @@
         """
         return self == other or self.ambient_module() == other
 
-=======
->>>>>>> c6b6b2ed
 
 class FiniteRankFreeModule(FiniteRankFreeModule_abstract):
     r"""
@@ -1044,11 +1032,7 @@
 
         """
         super().__init__(ring, rank, name=name, latex_name=latex_name,
-<<<<<<< HEAD
                          category=category, ambient=ambient)
-=======
-                         category=category)
->>>>>>> c6b6b2ed
         self._sindex = start_index
         self._output_formatter = output_formatter
         # Dictionary of the tensor modules built on self
