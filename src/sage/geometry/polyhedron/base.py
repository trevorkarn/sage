r"""
Base class for polyhedra
"""

# ****************************************************************************
#       Copyright (C) 2008 Marshall Hampton <hamptonio@gmail.com>
#       Copyright (C) 2011 Volker Braun <vbraun.name@gmail.com>
#       Copyright (C) 2015 Jean-Philippe Labbe <labbe at math.huji.ac.il>
#       Copyright (C) 2020 Jonathan Kliem <jonathan.kliem@fu-berlin.de>
#
# This program is free software: you can redistribute it and/or modify
# it under the terms of the GNU General Public License as published by
# the Free Software Foundation, either version 2 of the License, or
# (at your option) any later version.
#                  https://www.gnu.org/licenses/
# ****************************************************************************

from __future__ import division, print_function, absolute_import

import itertools
from sage.structure.element import Element, coerce_binop, is_Vector, is_Matrix
from sage.structure.richcmp import rich_to_bool, op_NE
from sage.cpython.string import bytes_to_str

from sage.misc.all import cached_method, prod
from sage.misc.randstate import current_randstate
from sage.misc.superseded import deprecated_function_alias

from sage.rings.all import QQ, ZZ, AA
from sage.rings.real_double import RDF
from sage.modules.free_module_element import vector
from sage.modules.vector_space_morphism import linear_transformation
from sage.matrix.constructor import matrix
from sage.functions.other import sqrt, floor, ceil
from sage.groups.matrix_gps.finitely_generated import MatrixGroup
from sage.graphs.graph import Graph

from .constructor import Polyhedron
from sage.categories.sets_cat import EmptySetError

#########################################################################
# Notes if you want to implement your own backend:
#
#  * derive from Polyhedron_base
#
#  * you must implement _init_from_Vrepresentation and
#    _init_from_Hrepresentation
#
#  * You might want to override _init_empty_polyhedron
#
#  * You may implement _init_from_Vrepresentation_and_Hrepresentation
#
#  * You can of course also override any other method for which you
#    have a faster implementation.
#########################################################################


#########################################################################
def is_Polyhedron(X):
    """
    Test whether ``X`` is a Polyhedron.

    INPUT:

    - ``X`` -- anything.

    OUTPUT:

    Boolean.

    EXAMPLES::

        sage: p = polytopes.hypercube(2)
        sage: from sage.geometry.polyhedron.base import is_Polyhedron
        sage: is_Polyhedron(p)
        True
        sage: is_Polyhedron(123456)
        False
    """
    return isinstance(X, Polyhedron_base)


#########################################################################
class Polyhedron_base(Element):
    """
    Base class for Polyhedron objects

    INPUT:

    - ``parent`` -- the parent, an instance of
      :class:`~sage.geometry.polyhedron.parent.Polyhedra`.

    - ``Vrep`` -- a list ``[vertices, rays, lines]`` or ``None``. The
      V-representation of the polyhedron. If ``None``, the polyhedron
      is determined by the H-representation.

    - ``Hrep`` -- a list ``[ieqs, eqns]`` or ``None``. The
      H-representation of the polyhedron. If ``None``, the polyhedron
      is determined by the V-representation.

    - ``Vrep_minimal`` (optional) -- see below

    - ``Hrep_minimal`` (optional) -- see below

    - ``pref_rep`` -- string (default: ``None``);
       one of``Vrep`` or ``Hrep`` to pick this in case the backend
       cannot initialize from complete double description

    If both ``Vrep`` and ``Hrep`` are provided, then
    ``Vrep_minimal`` and ``Hrep_minimal`` must be set to ``True``.

    TESTS::

        sage: p = Polyhedron()
        sage: TestSuite(p).run()

    ::

        sage: p = Polyhedron(vertices=[(1,0), (0,1)], rays=[(1,1)], base_ring=ZZ)
        sage: TestSuite(p).run()

    ::

        sage: p=polytopes.flow_polytope(digraphs.DeBruijn(3,2))
        sage: TestSuite(p).run()

    ::

        sage: TestSuite(Polyhedron([[]])).run()
        sage: TestSuite(Polyhedron([[0]])).run()

    ::

        sage: P = polytopes.permutahedron(3) * Polyhedron(rays=[[0,0,1],[0,1,1],[1,2,3]])
        sage: TestSuite(P).run()

    ::

        sage: P = polytopes.permutahedron(3)*Polyhedron(rays=[[0,0,1],[0,1,1]], lines=[[1,0,0]])
        sage: TestSuite(P).run()
    """

    def __init__(self, parent, Vrep, Hrep, Vrep_minimal=None, Hrep_minimal=None, pref_rep=None, **kwds):
        """
        Initializes the polyhedron.

        See :class:`Polyhedron_base` for a description of the input
        data.

        TESTS::

            sage: p = Polyhedron()    # indirect doctests

            sage: from sage.geometry.polyhedron.backend_field import Polyhedron_field
            sage: from sage.geometry.polyhedron.parent import Polyhedra_field
            sage: parent = Polyhedra_field(AA, 1, 'field')
            sage: Vrep = [[[0], [1/2], [1]], [], []]
            sage: Hrep = [[[0, 1], [1, -1]], []]
            sage: p = Polyhedron_field(parent, Vrep, Hrep,
            ....:                      Vrep_minimal=False, Hrep_minimal=True)
            Traceback (most recent call last):
            ...
            ValueError: if both Vrep and Hrep are provided, they must be minimal...

        Illustration of ``pref_rep``.
        Note that ``ppl`` doesn't support precomputed data::

            sage: from sage.geometry.polyhedron.backend_ppl import Polyhedron_QQ_ppl
            sage: from sage.geometry.polyhedron.parent import Polyhedra_QQ_ppl
            sage: parent = Polyhedra_QQ_ppl(QQ, 1, 'ppl')
            sage: p = Polyhedron_QQ_ppl(parent, Vrep, 'nonsense',
            ....:                       Vrep_minimal=True, Hrep_minimal=True, pref_rep='Vrep')
            sage: p = Polyhedron_QQ_ppl(parent, 'nonsense', Hrep,
            ....:                       Vrep_minimal=True, Hrep_minimal=True, pref_rep='Hrep')
            sage: p = Polyhedron_QQ_ppl(parent, 'nonsense', Hrep,
            ....:                       Vrep_minimal=True, Hrep_minimal=True, pref_rep='Vrepresentation')
            Traceback (most recent call last):
            ...
            ValueError: ``pref_rep`` must be one of ``(None, 'Vrep', 'Hrep')``

        If the backend supports precomputed data, ``pref_rep`` is ignored::

            sage: p = Polyhedron_field(parent, Vrep, 'nonsense',  # py3
            ....:                      Vrep_minimal=True, Hrep_minimal=True, pref_rep='Vrep')
            Traceback (most recent call last):
            ...
            TypeError: _init_Hrepresentation() takes 3 positional arguments but 9 were given
            sage: p = Polyhedron_field(parent, Vrep, 'nonsense',  # py2
            ....:                      Vrep_minimal=True, Hrep_minimal=True, pref_rep='Vrep')
            Traceback (most recent call last):
            ...
            TypeError: _init_Hrepresentation() takes exactly 3 arguments (9 given)

        The empty polyhedron is detected when the Vrepresentation is given with generator;
        see :trac:`29899`::

            sage: from sage.geometry.polyhedron.backend_cdd import Polyhedron_QQ_cdd
            sage: from sage.geometry.polyhedron.parent import Polyhedra_QQ_cdd
            sage: parent = Polyhedra_QQ_cdd(QQ, 0, 'cdd')
            sage: p = Polyhedron_QQ_cdd(parent, [iter([]), iter([]), iter([])], None)
        """
        Element.__init__(self, parent=parent)
        if Vrep is not None and Hrep is not None:
            if not (Vrep_minimal is True and Hrep_minimal is True):
                raise ValueError("if both Vrep and Hrep are provided, they must be minimal"
                                 " and Vrep_minimal and Hrep_minimal must both be True")
            if hasattr(self, "_init_from_Vrepresentation_and_Hrepresentation"):
                self._init_from_Vrepresentation_and_Hrepresentation(Vrep, Hrep)
                return
            else:
                if pref_rep is None:
                    # Initialize from Hrepresentation if this seems simpler.
                    Vrep = [tuple(Vrep[0]), tuple(Vrep[1]), Vrep[2]]
                    Hrep = [tuple(Hrep[0]), Hrep[1]]
                    if len(Hrep[0]) < len(Vrep[0]) + len(Vrep[1]):
                        pref_rep = 'Hrep'
                    else:
                        pref_rep = 'Vrep'
                if pref_rep == 'Vrep':
                    Hrep = None
                elif pref_rep == 'Hrep':
                    Vrep = None
                else:
                    raise ValueError("``pref_rep`` must be one of ``(None, 'Vrep', 'Hrep')``")
        if Vrep is not None:
            vertices, rays, lines = Vrep

            # We build tuples out of generators now to detect the empty polyhedron.

            # The damage is limited:
            # The backend will have to obtain all elements from the generator anyway.
            # The generators are mainly for saving time with initializing from
            # Vrepresentation and Hrepresentation.
            # If we dispose of one of them (see above), it is wasteful to have generated it.

            # E.g. the dilate will be set up with new Vrepresentation and Hrepresentation
            # regardless of the backend along with the argument ``pref_rep``.
            # As we only use generators, there is no penalty to this approach
            # (and the method ``dilation`` does not have to distinguish by backend).

            if not isinstance(vertices, (tuple, list)):
                vertices = tuple(vertices)
            if not isinstance(rays, (tuple, list)):
                rays = tuple(rays)
            if not isinstance(lines, (tuple, list)):
                lines = tuple(lines)

            if vertices or rays or lines:
                self._init_from_Vrepresentation(vertices, rays, lines, **kwds)
            else:
                self._init_empty_polyhedron()
        elif Hrep is not None:
            ieqs, eqns = Hrep
            self._init_from_Hrepresentation(ieqs, eqns, **kwds)
        else:
            self._init_empty_polyhedron()

    def __hash__(self):
        r"""
        TESTS::

            sage: K.<a> = QuadraticField(2)
            sage: p = Polyhedron(vertices=[(0,1,a),(3,a,5)],
            ....:                rays=[(a,2,3), (0,0,1)],
            ....:                base_ring=K)
            sage: q = Polyhedron(vertices=[(3,a,5),(0,1,a)],
            ....:                rays=[(0,0,1), (a,2,3)],
            ....:                base_ring=K)
            sage: hash(p) == hash(q)
            True
        """
        # TODO: find something better *but* fast
        return hash((self.dim(),
                     self.ambient_dim(),
                     self.n_Hrepresentation(),
                     self.n_Vrepresentation(),
                     self.n_equations(),
                     self.n_facets(),
                     self.n_inequalities(),
                     self.n_lines(),
                     self.n_rays(),
                     self.n_vertices()))

    def _sage_input_(self, sib, coerced):
        """
        Return Sage command to reconstruct ``self``.

        See :mod:`sage.misc.sage_input` for details.

        .. TODO::

            Add the option ``preparse`` to the method.

        EXAMPLES::

            sage: P = Polyhedron(vertices = [[1, 0], [0, 1]], rays = [[1, 1]], backend='ppl')
            sage: sage_input(P)
            Polyhedron(backend='ppl', base_ring=QQ, rays=[(QQ(1), QQ(1))], vertices=[(QQ(0), QQ(1)), (QQ(1), QQ(0))])
            sage: P = Polyhedron(vertices = [[1, 0], [0, 1]], rays = [[1, 1]], backend='normaliz') # optional - pynormaliz
            sage: sage_input(P)                                                                    # optional - pynormaliz
            Polyhedron(backend='normaliz', base_ring=QQ, rays=[(QQ(1), QQ(1))], vertices=[(QQ(0), QQ(1)), (QQ(1), QQ(0))])
            sage: P = Polyhedron(vertices = [[1, 0], [0, 1]], rays = [[1, 1]], backend='polymake') # optional - polymake
            sage: sage_input(P)                                                                    # optional - polymake
            Polyhedron(backend='polymake', base_ring=QQ, rays=[(QQ(1), QQ(1))], vertices=[(QQ(1), QQ(0)), (QQ(0), QQ(1))])
       """
        kwds = dict()
        kwds['base_ring'] = sib(self.base_ring())
        kwds['backend'] = sib(self.backend())
        if self.n_vertices() > 0:
            kwds['vertices'] = [sib(tuple(v)) for v in self.vertices()]
        if self.n_rays() > 0:
            kwds['rays'] = [sib(tuple(r)) for r in self.rays()]
        if self.n_lines() > 0:
            kwds['lines'] = [sib(tuple(l)) for l in self.lines()]
        return sib.name('Polyhedron')(**kwds)

    def _init_from_Vrepresentation(self, vertices, rays, lines, **kwds):
        """
        Construct polyhedron from V-representation data.

        INPUT:

        - ``vertices`` -- list of point. Each point can be specified
           as any iterable container of
           :meth:`~sage.geometry.polyhedron.base.base_ring` elements.

        - ``rays`` -- list of rays. Each ray can be specified as any
          iterable container of
          :meth:`~sage.geometry.polyhedron.base.base_ring` elements.

        - ``lines`` -- list of lines. Each line can be specified as
          any iterable container of
          :meth:`~sage.geometry.polyhedron.base.base_ring` elements.

        EXAMPLES::

            sage: p = Polyhedron()
            sage: from sage.geometry.polyhedron.base import Polyhedron_base
            sage: Polyhedron_base._init_from_Vrepresentation(p, [], [], [])
            Traceback (most recent call last):
            ...
            NotImplementedError: a derived class must implement this method
        """
        raise NotImplementedError('a derived class must implement this method')

    def _init_from_Hrepresentation(self, ieqs, eqns, **kwds):
        """
        Construct polyhedron from H-representation data.

        INPUT:

        - ``ieqs`` -- list of inequalities. Each line can be specified
          as any iterable container of
          :meth:`~sage.geometry.polyhedron.base.base_ring` elements.

        - ``eqns`` -- list of equalities. Each line can be specified
          as any iterable container of
          :meth:`~sage.geometry.polyhedron.base.base_ring` elements.

        EXAMPLES::

            sage: p = Polyhedron()
            sage: from sage.geometry.polyhedron.base import Polyhedron_base
            sage: Polyhedron_base._init_from_Hrepresentation(p, [], [])
            Traceback (most recent call last):
            ...
            NotImplementedError: a derived class must implement this method
        """
        raise NotImplementedError('a derived class must implement this method')

    def _init_empty_polyhedron(self):
        """
        Initializes an empty polyhedron.

        TESTS::

            sage: empty = Polyhedron(); empty
            The empty polyhedron in ZZ^0
            sage: empty.Vrepresentation()
            ()
            sage: empty.Hrepresentation()
            (An equation -1 == 0,)
            sage: Polyhedron(vertices = [])
            The empty polyhedron in ZZ^0
            sage: Polyhedron(vertices = [])._init_empty_polyhedron()
            sage: from sage.geometry.polyhedron.parent import Polyhedra
            sage: Polyhedra(QQ,7)()
            A 0-dimensional polyhedron in QQ^7 defined as the convex hull of 1 vertex
        """
        self._Vrepresentation = []
        self._Hrepresentation = []
        self.parent()._make_Equation(self, [-1] + [0]*self.ambient_dim())
        self._Vrepresentation = tuple(self._Vrepresentation)
        self._Hrepresentation = tuple(self._Hrepresentation)

        V_matrix = matrix(ZZ, 0, 0, 0)
        V_matrix.set_immutable()
        self.vertex_adjacency_matrix.set_cache(V_matrix)

        H_matrix = matrix(ZZ, 1, 1, 0)
        H_matrix.set_immutable()
        self.facet_adjacency_matrix.set_cache(H_matrix)

    def _facet_adjacency_matrix(self):
        """
        Compute the facet adjacency matrix in case it has not been
        computed during initialization.

        EXAMPLES::

            sage: p = Polyhedron(vertices=[(0,0),(1,0),(0,1)])
            sage: p._facet_adjacency_matrix()
            [0 1 1]
            [1 0 1]
            [1 1 0]

        Checks that :trac:`22455` is fixed::

            sage: s = polytopes.simplex(2)
            sage: s._facet_adjacency_matrix()
            [0 1 1]
            [1 0 1]
            [1 1 0]

        """
        # TODO: This implementation computes the whole face lattice,
        # which is much more information than necessary.
        M = matrix(ZZ, self.n_facets(), self.n_facets(), 0)
        codim = self.ambient_dim()-self.dim()

        def set_adjacent(h1, h2):
            if h1 is h2:
                return
            i = h1.index() - codim
            j = h2.index() - codim
            M[i, j] = 1
            M[j, i] = 1

        for face in self.faces(self.dim()-2):
            Hrep = face.ambient_Hrepresentation()
            assert(len(Hrep) == codim+2)
            set_adjacent(Hrep[-2], Hrep[-1])
        M.set_immutable()
        return M

    def _vertex_adjacency_matrix(self):
        """
        Compute the vertex adjacency matrix in case it has not been
        computed during initialization.

        EXAMPLES::

            sage: p = Polyhedron(vertices=[(0,0),(1,0),(0,1)])
            sage: p._vertex_adjacency_matrix()
            [0 1 1]
            [1 0 1]
            [1 1 0]
        """
        # TODO: This implementation computes the whole face lattice,
        # which is much more information than necessary.
        M = matrix(ZZ, self.n_Vrepresentation(), self.n_Vrepresentation(), 0)

        def set_adjacent(v1, v2):
            if v1 is v2:
                return
            i = v1.index()
            j = v2.index()
            M[i, j] = 1
            M[j, i] = 1

        face_lattice = self.face_lattice()
        for face in face_lattice:
            Vrep = face.ambient_Vrepresentation()
            if len(Vrep) == 2:
                set_adjacent(Vrep[0], Vrep[1])
        M.set_immutable()
        return M

    def _delete(self):
        """
        Delete this polyhedron.

        This speeds up creation of new polyhedra by reusing
        objects. After recycling a polyhedron object, it is not in a
        consistent state any more and neither the polyhedron nor its
        H/V-representation objects may be used any more.

        .. SEEALSO::

            :meth:`~sage.geometry.polyhedron.parent.Polyhedra_base.recycle`

        EXAMPLES::

            sage: p = Polyhedron([(0,0),(1,0),(0,1)])
            sage: p._delete()

            sage: vertices = [(0,0,0,0),(1,0,0,0),(0,1,0,0),(1,1,0,0),(0,0,1,0),(0,0,0,1)]
            sage: def loop_polyhedra():
            ....:     for i in range(100):
            ....:         p = Polyhedron(vertices)

            sage: timeit('loop_polyhedra()')                   # not tested - random
            5 loops, best of 3: 79.5 ms per loop

            sage: def loop_polyhedra_with_recycling():
            ....:     for i in range(100):
            ....:         p = Polyhedron(vertices)
            ....:         p._delete()

            sage: timeit('loop_polyhedra_with_recycling()')    # not tested - random
            5 loops, best of 3: 57.3 ms per loop
        """
        self.parent().recycle(self)

    def _test_basic_properties(self, tester=None, **options):
        """
        Run some basic tests to see, that some general assertion on polyhedra hold.

        TESTS::

            sage: polytopes.cross_polytope(3)._test_basic_properties()
        """
        if tester is None:
            tester = self._tester(**options)

        tester.assertEqual(self.n_vertices() + self.n_rays() + self.n_lines(), self.n_Vrepresentation())
        tester.assertEqual(self.n_inequalities() + self.n_equations(), self.n_Hrepresentation())
        tester.assertEqual(self.dim() + self.n_equations(), self.ambient_dim())

        tester.assertTrue(all(len(v[::]) == self.ambient_dim() for v in self.Vrep_generator()))
        tester.assertTrue(all(len(h[::]) == self.ambient_dim() + 1 for h in self.Hrep_generator()))

        if self.n_vertices() + self.n_rays() < 40:
            tester.assertEqual(self, Polyhedron(vertices=self.vertices(), rays=self.rays(), lines=self.lines()))
        if self.n_inequalities() < 40:
            tester.assertEqual(self, Polyhedron(ieqs=self.inequalities(), eqns=self.equations()))

    def base_extend(self, base_ring, backend=None):
        """
        Return a new polyhedron over a larger base ring.

        This method can also be used to change the backend.

        INPUT:

        - ``base_ring`` -- the new base ring

        - ``backend`` -- the new backend, see
          :func:`~sage.geometry.polyhedron.constructor.Polyhedron`.
          If ``None`` (the default), attempt to keep the same backend.
          Otherwise, use the same defaulting behavior
          as described there.

        OUTPUT:

        The same polyhedron, but over a larger base ring and possibly with a changed backend.

        EXAMPLES::

            sage: P = Polyhedron(vertices=[(1,0), (0,1)], rays=[(1,1)], base_ring=ZZ);  P
            A 2-dimensional polyhedron in ZZ^2 defined as the convex hull of 2 vertices and 1 ray
            sage: P.base_extend(QQ)
            A 2-dimensional polyhedron in QQ^2 defined as the convex hull of 2 vertices and 1 ray
            sage: P.base_extend(QQ) == P
            True

        TESTS:

        Test that :trac:`22575` is fixed::

            sage: Q = P.base_extend(ZZ, backend='field')
            sage: Q.backend()
            'field'

        """
        new_parent = self.parent().base_extend(base_ring, backend)
        return new_parent(self)

    def change_ring(self, base_ring, backend=None):
        """
        Return the polyhedron obtained by coercing the entries of the
        vertices/lines/rays of this polyhedron into the given ring.

        This method can also be used to change the backend.

        INPUT:

        - ``base_ring`` -- the new base ring

        - ``backend`` -- the new backend or ``None`` (default), see
          :func:`~sage.geometry.polyhedron.constructor.Polyhedron`.
          If ``None`` (the default), attempt to keep the same backend.
          Otherwise, use the same defaulting behavior
          as described there.

        EXAMPLES::

            sage: P = Polyhedron(vertices=[(1,0), (0,1)], rays=[(1,1)], base_ring=QQ); P
            A 2-dimensional polyhedron in QQ^2 defined as the convex hull of 2 vertices and 1 ray
            sage: P.change_ring(ZZ)
            A 2-dimensional polyhedron in ZZ^2 defined as the convex hull of 2 vertices and 1 ray
            sage: P.change_ring(ZZ) == P
            True

            sage: P = Polyhedron(vertices=[(-1.3,0), (0,2.3)], base_ring=RDF); P.vertices()
            (A vertex at (-1.3, 0.0), A vertex at (0.0, 2.3))
            sage: P.change_ring(QQ).vertices()
            (A vertex at (-13/10, 0), A vertex at (0, 23/10))
            sage: P == P.change_ring(QQ)
            True
            sage: P.change_ring(ZZ)
            Traceback (most recent call last):
            ...
            TypeError: cannot change the base ring to the Integer Ring

            sage: P = polytopes.regular_polygon(3); P
            A 2-dimensional polyhedron in AA^2 defined as the convex hull of 3 vertices
            sage: P.vertices()
            (A vertex at (0.?e-16, 1.000000000000000?),
             A vertex at (0.866025403784439?, -0.500000000000000?),
             A vertex at (-0.866025403784439?, -0.500000000000000?))
            sage: P.change_ring(QQ)
            Traceback (most recent call last):
            ...
            TypeError: cannot change the base ring to the Rational Field

        .. WARNING::

            The base ring ``RDF`` should be used with care. As it is
            not an exact ring, certain computations may break or
            silently produce wrong results, for example changing the
            base ring from an exact ring into ``RDF`` may cause a
            loss of data::

                sage: P = Polyhedron([[2/3,0],[6666666666666667/10^16,0]], base_ring=AA); P
                A 1-dimensional polyhedron in AA^2 defined as the convex hull of 2 vertices
                sage: Q = P.change_ring(RDF); Q
                A 0-dimensional polyhedron in RDF^2 defined as the convex hull of 1 vertex
                sage: P.n_vertices() == Q.n_vertices()
                False
       """

        from sage.categories.all import Rings

        if base_ring not in Rings:
            raise ValueError("invalid base ring")

        try:
            vertices = [[base_ring(x) for x in vertex] for vertex in self.vertices_list()]
            rays = [[base_ring(x) for x in ray] for ray in self.rays_list()]
            lines = [[base_ring(x) for x in line] for line in self.lines_list()]

        except (TypeError, ValueError):
            raise TypeError("cannot change the base ring to the {0}".format(base_ring))

        new_parent = self.parent().change_ring(base_ring, backend)
        return new_parent([vertices, rays, lines], None)

    def _richcmp_(self, other, op):
        """
        Compare ``self`` and ``other``.

        INPUT:

        - ``other`` -- a polyhedron

        OUTPUT:

        If ``other`` is a polyhedron, then the comparison
        operator "less or equal than" means "is contained in", and
        "less than" means "is strictly contained in".

        EXAMPLES::

            sage: P = Polyhedron(vertices=[(1,0), (0,1)], rays=[(1,1)])
            sage: Q = Polyhedron(vertices=[(1,0), (0,1)])
            sage: P >= Q
            True
            sage: Q <= P
            True
            sage: P == P
            True

       The polytope ``Q`` is strictly contained in ``P``::

            sage: P > Q
            True
            sage: P < Q
            False
            sage: P == Q
            False
         """
        if self._Vrepresentation is None or other._Vrepresentation is None:
            raise RuntimeError('some V representation is missing')
            # make sure deleted polyhedra are not used in cache

        if self.ambient_dim() != other.ambient_dim():
            return op == op_NE

        c0 = self._is_subpolyhedron(other)
        c1 = other._is_subpolyhedron(self)
        if c0 and c1:
            return rich_to_bool(op, 0)
        if c0:
            return rich_to_bool(op, -1)
        else:
            return rich_to_bool(op, 1)

    @coerce_binop
    def _is_subpolyhedron(self, other):
        """
        Test whether ``self`` is a (not necessarily strict)
        sub-polyhedron of ``other``.

        INPUT:

        - ``other`` -- a :class:`Polyhedron`

        OUTPUT:

        Boolean

        EXAMPLES::

            sage: P = Polyhedron(vertices=[(1,0), (0,1)], rays=[(1,1)])
            sage: Q = Polyhedron(vertices=[(1,0), (0,1)])
            sage: P._is_subpolyhedron(Q)
            False
            sage: Q._is_subpolyhedron(P)
            True
        """
        return all(other_H.contains(self_V)
                   for other_H in other.Hrepresentation()
                   for self_V in self.Vrepresentation())

    @cached_method
    def vertex_facet_graph(self, labels=True):
        r"""
        Return the vertex-facet graph.

        This function constructs a directed bipartite graph.
        The nodes of the graph correspond to the vertices of the polyhedron
        and the facets of the polyhedron. There is an directed edge
        from a vertex to a face if and only if the vertex is incident to the face.

        INPUT:

        - ``labels`` -- boolean (default: ``True``); decide how the nodes
          of the graph are labelled. Either with the original vertices/facets
          of the Polyhedron or with integers.

        OUTPUT:

        - a bipartite DiGraph. If ``labels`` is ``True``, then the nodes
          of the graph will actually be the vertices and facets of ``self``,
          otherwise they will be integers.

        .. SEEALSO::

            :meth:`combinatorial_automorphism_group`,
            :meth:`is_combinatorially_isomorphic`.

        EXAMPLES::

            sage: P = polytopes.cube()
            sage: G = P.vertex_facet_graph(); G
            Digraph on 14 vertices
            sage: G.vertices(key = lambda v: str(v))
            [A vertex at (-1, -1, -1),
             A vertex at (-1, -1, 1),
             A vertex at (-1, 1, -1),
             A vertex at (-1, 1, 1),
             A vertex at (1, -1, -1),
             A vertex at (1, -1, 1),
             A vertex at (1, 1, -1),
             A vertex at (1, 1, 1),
             An inequality (-1, 0, 0) x + 1 >= 0,
             An inequality (0, -1, 0) x + 1 >= 0,
             An inequality (0, 0, -1) x + 1 >= 0,
             An inequality (0, 0, 1) x + 1 >= 0,
             An inequality (0, 1, 0) x + 1 >= 0,
             An inequality (1, 0, 0) x + 1 >= 0]
            sage: G.automorphism_group().is_isomorphic(P.hasse_diagram().automorphism_group())
            True
            sage: O = polytopes.octahedron(); O
            A 3-dimensional polyhedron in ZZ^3 defined as the convex hull of 6 vertices
            sage: O.vertex_facet_graph()
            Digraph on 14 vertices
            sage: H = O.vertex_facet_graph()
            sage: G.is_isomorphic(H)
            False
            sage: G2 = copy(G)
            sage: G2.reverse_edges(G2.edges())
            sage: G2.is_isomorphic(H)
            True

        TESTS:

        Check that :trac:`28828` is fixed::

            sage: G._immutable
            True

        Check that :trac:`29188` is fixed::

            sage: P = polytopes.cube()
            sage: P.vertex_facet_graph().is_isomorphic(P.vertex_facet_graph(False))
            True
        """
        return self.combinatorial_polyhedron().vertex_facet_graph(names=labels)

    def plot(self,
             point=None, line=None, polygon=None,  # None means unspecified by the user
             wireframe='blue', fill='green',
             projection_direction=None,
             **kwds):
        """
        Return a graphical representation.

        INPUT:

        - ``point``, ``line``, ``polygon`` -- Parameters to pass to
          point (0d), line (1d), and polygon (2d) plot commands.
          Allowed values are:

          * A Python dictionary to be passed as keywords to the plot
            commands.

          * A string or triple of numbers: The color. This is
            equivalent to passing the dictionary ``{'color':...}``.

          * ``False``: Switches off the drawing of the corresponding
            graphics object

        - ``wireframe``, ``fill`` -- Similar to ``point``, ``line``,
          and ``polygon``, but ``fill`` is used for the graphics
          objects in the dimension of the polytope (or of dimension 2
          for higher dimensional polytopes) and ``wireframe`` is used
          for all lower-dimensional graphics objects
          (default: 'green' for ``fill`` and 'blue' for ``wireframe``)

        - ``projection_direction`` -- coordinate list/tuple/iterable
          or ``None`` (default). The direction to use for the
          :meth:`schlegel_projection` of the polytope. If not
          specified, no projection is used in dimensions `< 4` and
          parallel projection is used in dimension `4`.

        - ``**kwds`` -- optional keyword parameters that are passed to
          all graphics objects.

        OUTPUT:

        A (multipart) graphics object.

        EXAMPLES::

            sage: square = polytopes.hypercube(2)
            sage: point = Polyhedron([[1,1]])
            sage: line = Polyhedron([[1,1],[2,1]])
            sage: cube = polytopes.hypercube(3)
            sage: hypercube = polytopes.hypercube(4)

        By default, the wireframe is rendered in blue and the fill in green::

            sage: square.plot()
            Graphics object consisting of 6 graphics primitives
            sage: point.plot()
            Graphics object consisting of 1 graphics primitive
            sage: line.plot()
            Graphics object consisting of 2 graphics primitives
            sage: cube.plot()
            Graphics3d Object
            sage: hypercube.plot()
            Graphics3d Object

        Draw the lines in red and nothing else::

            sage: square.plot(point=False, line='red', polygon=False)
            Graphics object consisting of 4 graphics primitives
            sage: point.plot(point=False, line='red', polygon=False)
            Graphics object consisting of 0 graphics primitives
            sage: line.plot(point=False, line='red', polygon=False)
            Graphics object consisting of 1 graphics primitive
            sage: cube.plot(point=False, line='red', polygon=False)
            Graphics3d Object
            sage: hypercube.plot(point=False, line='red', polygon=False)
            Graphics3d Object

        Draw points in red, no lines, and a blue polygon::

            sage: square.plot(point={'color':'red'}, line=False, polygon=(0,0,1))
            Graphics object consisting of 2 graphics primitives
            sage: point.plot(point={'color':'red'}, line=False, polygon=(0,0,1))
            Graphics object consisting of 1 graphics primitive
            sage: line.plot(point={'color':'red'}, line=False, polygon=(0,0,1))
            Graphics object consisting of 1 graphics primitive
            sage: cube.plot(point={'color':'red'}, line=False, polygon=(0,0,1))
            Graphics3d Object
            sage: hypercube.plot(point={'color':'red'}, line=False, polygon=(0,0,1))
            Graphics3d Object

        If we instead use the ``fill`` and ``wireframe`` options, the
        coloring depends on the dimension of the object::

            sage: square.plot(fill='green', wireframe='red')
            Graphics object consisting of 6 graphics primitives
            sage: point.plot(fill='green', wireframe='red')
            Graphics object consisting of 1 graphics primitive
            sage: line.plot(fill='green', wireframe='red')
            Graphics object consisting of 2 graphics primitives
            sage: cube.plot(fill='green', wireframe='red')
            Graphics3d Object
            sage: hypercube.plot(fill='green', wireframe='red')
            Graphics3d Object

        TESTS::

            sage: for p in square.plot():
            ....:     print("{} {}".format(p.options()['rgbcolor'], p))
            blue Point set defined by 4 point(s)
            blue Line defined by 2 points
            blue Line defined by 2 points
            blue Line defined by 2 points
            blue Line defined by 2 points
            green Polygon defined by 4 points

            sage: for p in line.plot():
            ....:     print("{} {}".format(p.options()['rgbcolor'], p))
            blue Point set defined by 2 point(s)
            green Line defined by 2 points

            sage: for p in point.plot():
            ....:     print("{} {}".format(p.options()['rgbcolor'], p))
            green Point set defined by 1 point(s)

        Draw the lines in red and nothing else::

            sage: for p in square.plot(point=False, line='red', polygon=False):
            ....:     print("{} {}".format(p.options()['rgbcolor'], p))
            red Line defined by 2 points
            red Line defined by 2 points
            red Line defined by 2 points
            red Line defined by 2 points

        Draw vertices in red, no lines, and a blue polygon::

            sage: for p in square.plot(point={'color':'red'}, line=False, polygon=(0,0,1)):
            ....:     print("{} {}".format(p.options()['rgbcolor'], p))
            red Point set defined by 4 point(s)
            (0, 0, 1) Polygon defined by 4 points

            sage: for p in line.plot(point={'color':'red'}, line=False, polygon=(0,0,1)):
            ....:     print("{} {}".format(p.options()['rgbcolor'], p))
            red Point set defined by 2 point(s)

            sage: for p in point.plot(point={'color':'red'}, line=False, polygon=(0,0,1)):
            ....:     print("{} {}".format(p.options()['rgbcolor'], p))
            red Point set defined by 1 point(s)

        Draw in red without wireframe::

            sage: for p in square.plot(wireframe=False, fill="red"):
            ....:     print("{} {}".format(p.options()['rgbcolor'], p))
            red Polygon defined by 4 points

            sage: for p in line.plot(wireframe=False, fill="red"):
            ....:     print("{} {}".format(p.options()['rgbcolor'], p))
            red Line defined by 2 points

            sage: for p in point.plot(wireframe=False, fill="red"):
            ....:     print("{} {}".format(p.options()['rgbcolor'], p))
            red Point set defined by 1 point(s)

        The ``projection_direction`` option::

            sage: line3d = Polyhedron([(-1,-1,-1), (1,1,1)])
            sage: print(line3d.plot(projection_direction=[2,3,4]).description())
            Line defined by 2 points:           [(-0.00..., 0.126...), (0.131..., -1.93...)]
            Point set defined by 2 point(s):    [(-0.00..., 0.126...), (0.131..., -1.93...)]

        We try to draw the polytope in 2 or 3 dimensions::

            sage: type(Polyhedron(ieqs=[(1,)]).plot())
            <class 'sage.plot.graphics.Graphics'>
            sage: type(polytopes.hypercube(1).plot())
            <class 'sage.plot.graphics.Graphics'>
            sage: type(polytopes.hypercube(2).plot())
            <class 'sage.plot.graphics.Graphics'>
            sage: type(polytopes.hypercube(3).plot())
            <class 'sage.plot.plot3d.base.Graphics3dGroup'>

        In 4d a projection to 3d is used::

            sage: type(polytopes.hypercube(4).plot())
            <class 'sage.plot.plot3d.base.Graphics3dGroup'>
            sage: type(polytopes.hypercube(5).plot())
            Traceback (most recent call last):
            ...
            NotImplementedError: plotting of 5-dimensional polyhedra not implemented

        If the polyhedron is not full-dimensional, the :meth:`affine_hull_projection` is used if necessary::

            sage: type(Polyhedron([(0,), (1,)]).plot())
            <class 'sage.plot.graphics.Graphics'>
            sage: type(Polyhedron([(0,0), (1,1)]).plot())
            <class 'sage.plot.graphics.Graphics'>
            sage: type(Polyhedron([(0,0,0), (1,1,1)]).plot())
            <class 'sage.plot.plot3d.base.Graphics3dGroup'>
            sage: type(Polyhedron([(0,0,0,0), (1,1,1,1)]).plot())
            <class 'sage.plot.plot3d.base.Graphics3dGroup'>
            sage: type(Polyhedron([(0,0,0,0,0), (1,1,1,1,1)]).plot())
            <class 'sage.plot.graphics.Graphics'>
        """
        def merge_options(*opts):
            merged = dict()
            for i in range(len(opts)):
                opt = opts[i]
                if opt is None:
                    continue
                elif opt is False:
                    return False
                elif isinstance(opt, (str, list, tuple)):
                    merged['color'] = opt
                else:
                    merged.update(opt)
            return merged

        d = min(self.dim(), 2)
        opts = [wireframe] * d + [fill] + [False] * (2-d)
        # The point/line/polygon options take precedence over wireframe/fill
        opts = [merge_options(opt1, opt2, kwds)
                for opt1, opt2 in zip(opts, [point, line, polygon])]

        def project(polyhedron):
            if projection_direction is not None:
                return polyhedron.schlegel_projection(projection_direction)
            elif polyhedron.ambient_dim() == 4:
                # There is no 4-d screen, we must project down to 3d
                return polyhedron.schlegel_projection()
            else:
                return polyhedron.projection()

        projection = project(self)
        try:
            plot_method = projection.plot
        except AttributeError:
            projection = project(self.affine_hull_projection())
            try:
                plot_method = projection.plot
            except AttributeError:
                raise NotImplementedError('plotting of {0}-dimensional polyhedra not implemented'
                                          .format(self.ambient_dim()))
        return plot_method(*opts)

    def show(self, **kwds):
        """
        Display graphics immediately

        This method attempts to display the graphics immediately,
        without waiting for the currently running code (if any) to
        return to the command line. Be careful, calling it from within
        a loop will potentially launch a large number of external
        viewer programs.

        INPUT:

        - ``kwds`` -- optional keyword arguments. See :meth:`plot` for
          the description of available options.

        OUTPUT:

        This method does not return anything. Use :meth:`plot` if you
        want to generate a graphics object that can be saved or
        further transformed.

        EXAMPLES::

            sage: square = polytopes.hypercube(2)
            sage: square.show(point='red')
        """
        self.plot(**kwds).show()

    def _repr_(self):
        """
        Return a description of the polyhedron.

        EXAMPLES::

            sage: poly_test = Polyhedron(vertices = [[1,2,3,4],[2,1,3,4],[4,3,2,1]])
            sage: poly_test._repr_()
            'A 2-dimensional polyhedron in ZZ^4 defined as the convex hull of 3 vertices'
            sage: grammar_test = Polyhedron(vertices = [[1,1,1,1,1,1]])
            sage: grammar_test._repr_()
            'A 0-dimensional polyhedron in ZZ^6 defined as the convex hull of 1 vertex'
        """
        desc = ''
        if self.n_vertices() == 0:
            desc += 'The empty polyhedron'
        else:
            desc += 'A ' + repr(self.dim()) + '-dimensional polyhedron'
        desc += ' in '
        desc += self.parent()._repr_ambient_module()

        if self.n_vertices() > 0:
            desc += ' defined as the convex hull of '
            desc += repr(self.n_vertices())
            if self.n_vertices() == 1:
                desc += ' vertex'
            else:
                desc += ' vertices'

            if self.n_rays() > 0:
                if self.n_lines() > 0:
                    desc += ", "
                else:
                    desc += " and "
                desc += repr(self.n_rays())
                if self.n_rays() == 1:
                    desc += ' ray'
                else:
                    desc += ' rays'

            if self.n_lines() > 0:
                if self.n_rays() > 0:
                    desc += ", "
                else:
                    desc += " and "
                desc += repr(self.n_lines())
                if self.n_lines() == 1:
                    desc += ' line'
                else:
                    desc += ' lines'

        return desc

    def _rich_repr_(self, display_manager, **kwds):
        r"""
        Rich Output Magic Method

        See :mod:`sage.repl.rich_output` for details.

        EXAMPLES::

            sage: from sage.repl.rich_output import get_display_manager
            sage: dm = get_display_manager()
            sage: polytopes.hypercube(2)._rich_repr_(dm)
            OutputPlainText container

        The ``supplemental_plot`` preference lets us control whether
        this object is shown as text or picture+text::

            sage: dm.preferences.supplemental_plot
            'never'
            sage: del dm.preferences.supplemental_plot
            sage: polytopes.hypercube(3)
            A 3-dimensional polyhedron in ZZ^3 defined as the convex hull of 8 vertices (use the .plot() method to plot)
            sage: dm.preferences.supplemental_plot = 'never'
        """
        prefs = display_manager.preferences
        is_small = (self.ambient_dim() <= 2)
        can_plot = (prefs.supplemental_plot != 'never')
        plot_graph = can_plot and (prefs.supplemental_plot == 'always' or is_small)
        # Under certain circumstances we display the plot as graphics
        if plot_graph:
            plot_kwds = dict(kwds)
            plot_kwds.setdefault('title', repr(self))
            output = self.plot(**plot_kwds)._rich_repr_(display_manager)
            if output is not None:
                return output
        # create text for non-graphical output
        if can_plot:
            text = '{0} (use the .plot() method to plot)'.format(repr(self))
        else:
            text = repr(self)
        # latex() produces huge tikz environment, override
        tp = display_manager.types
        if (prefs.text == 'latex' and tp.OutputLatex in display_manager.supported_output()):
            return tp.OutputLatex(r'\text{{{0}}}'.format(text))
        return tp.OutputPlainText(text)

    def cdd_Hrepresentation(self):
        r"""
        Write the inequalities/equations data of the polyhedron in
        cdd's H-representation format.

        .. SEEALSO::

            :meth:`write_cdd_Hrepresentation` -- export the polyhedron as a
            H-representation to a file.

        OUTPUT: a string

        EXAMPLES::

            sage: p = polytopes.hypercube(2)
            sage: print(p.cdd_Hrepresentation())
            H-representation
            begin
             4 3 rational
             1 -1 0
             1 0 -1
             1 1 0
             1 0 1
            end
            <BLANKLINE>

            sage: triangle = Polyhedron(vertices = [[1,0],[0,1],[1,1]],base_ring=AA)
            sage: triangle.base_ring()
            Algebraic Real Field
            sage: triangle.cdd_Hrepresentation()
            Traceback (most recent call last):
            ...
            TypeError: the base ring must be ZZ, QQ, or RDF
        """
        from .cdd_file_format import cdd_Hrepresentation
        try:
            cdd_type = self._cdd_type
        except AttributeError:
            if self.base_ring() is ZZ or self.base_ring() is QQ:
                cdd_type = 'rational'
            elif self.base_ring() is RDF:
                cdd_type = 'real'
            else:
                raise TypeError('the base ring must be ZZ, QQ, or RDF')
        return cdd_Hrepresentation(cdd_type,
                                   list(self.inequality_generator()),
                                   list(self.equation_generator()))

    def write_cdd_Hrepresentation(self, filename):
        r"""
        Export the polyhedron as a H-representation to a file.

        INPUT:

        - ``filename`` -- the output file.

        .. SEEALSO::

            :meth:`cdd_Hrepresentation` -- return the H-representation of the
            polyhedron as a string.

        EXAMPLES::

            sage: from sage.misc.temporary_file import tmp_filename
            sage: filename = tmp_filename(ext='.ext')
            sage: polytopes.cube().write_cdd_Hrepresentation(filename)
        """
        with open(filename, 'w') as f:
            f.write(self.cdd_Hrepresentation())

    def cdd_Vrepresentation(self):
        r"""
        Write the vertices/rays/lines data of the polyhedron in cdd's
        V-representation format.

        .. SEEALSO::

            :meth:`write_cdd_Vrepresentation` -- export the polyhedron as a
            V-representation to a file.

        OUTPUT: a string

        EXAMPLES::

            sage: q = Polyhedron(vertices = [[1,1],[0,0],[1,0],[0,1]])
            sage: print(q.cdd_Vrepresentation())
            V-representation
            begin
             4 3 rational
             1 0 0
             1 0 1
             1 1 0
             1 1 1
            end
        """
        from .cdd_file_format import cdd_Vrepresentation
        try:
            cdd_type = self._cdd_type
        except AttributeError:
            if self.base_ring() is ZZ or self.base_ring() is QQ:
                cdd_type = 'rational'
            elif self.base_ring() is RDF:
                cdd_type = 'real'
            else:
                raise TypeError('the base ring must be ZZ, QQ, or RDF')
        return cdd_Vrepresentation(cdd_type,
                                   list(self.vertex_generator()),
                                   list(self.ray_generator()),
                                   list(self.line_generator()))

    def write_cdd_Vrepresentation(self, filename):
        r"""
        Export the polyhedron as a V-representation to a file.

        INPUT:

        - ``filename`` -- the output file.

        .. SEEALSO::

            :meth:`cdd_Vrepresentation` -- return the V-representation of the
            polyhedron as a string.

        EXAMPLES::

            sage: from sage.misc.temporary_file import tmp_filename
            sage: filename = tmp_filename(ext='.ext')
            sage: polytopes.cube().write_cdd_Vrepresentation(filename)
        """
        with open(filename, 'w') as f:
            f.write(self.cdd_Vrepresentation())

    @cached_method
    def n_equations(self):
        """
        Return the number of equations. The representation will
        always be minimal, so the number of equations is the
        codimension of the polyhedron in the ambient space.

        EXAMPLES::

            sage: p = Polyhedron(vertices = [[1,0,0],[0,1,0],[0,0,1]])
            sage: p.n_equations()
            1
        """
        return len(self.equations())

    @cached_method
    def n_inequalities(self):
        """
        Return the number of inequalities. The representation will
        always be minimal, so the number of inequalities is the
        number of facets of the polyhedron in the ambient space.

        EXAMPLES::

            sage: p = Polyhedron(vertices = [[1,0,0],[0,1,0],[0,0,1]])
            sage: p.n_inequalities()
            3

            sage: p = Polyhedron(vertices = [[t,t^2,t^3] for t in range(6)])
            sage: p.n_facets()
            8
        """
        return len(self.inequalities())

    n_facets = n_inequalities

    @cached_method
    def n_vertices(self):
        """
        Return the number of vertices. The representation will
        always be minimal.

        .. WARNING::

            If the polyhedron has lines, return the number of vertices in
            the ``Vrepresentation``. As the represented polyhedron has
            no 0-dimensional faces (i.e. vertices), ``n_vertices`` corresponds
            to the number of `k`-faces, where `k` is the number of lines::

                sage: P = Polyhedron(rays=[[1,0,0]],lines=[[0,1,0]])
                sage: P.n_vertices()
                1
                sage: P.faces(0)
                ()
                sage: P.f_vector()
                (1, 0, 1, 1)

                sage: P = Polyhedron(rays=[[1,0,0]],lines=[[0,1,0],[0,1,1]])
                sage: P.n_vertices()
                1
                sage: P.f_vector()
                (1, 0, 0, 1, 1)

        EXAMPLES::

            sage: p = Polyhedron(vertices = [[1,0],[0,1],[1,1]], rays=[[1,1]])
            sage: p.n_vertices()
            2
        """
        return len(self.vertices())

    @cached_method
    def n_rays(self):
        """
        Return the number of rays. The representation will
        always be minimal.

        EXAMPLES::

            sage: p = Polyhedron(vertices = [[1,0],[0,1]], rays=[[1,1]])
            sage: p.n_rays()
            1
        """
        return len(self.rays())

    @cached_method
    def n_lines(self):
        """
        Return the number of lines. The representation will
        always be minimal.

        EXAMPLES::

            sage: p = Polyhedron(vertices = [[0,0]], rays=[[0,1],[0,-1]])
            sage: p.n_lines()
            1
        """
        return len(self.lines())

    def to_linear_program(self, solver=None, return_variable=False, base_ring=None):
        r"""
        Return a linear optimization problem over the polyhedron in the form of
        a :class:`MixedIntegerLinearProgram`.

        INPUT:

        - ``solver`` -- select a solver (MIP backend). See the documentation
          of for :class:`MixedIntegerLinearProgram`. Set to ``None`` by default.

        - ``return_variable`` -- (default: ``False``) If ``True``, return a tuple
          ``(p, x)``, where ``p`` is the :class:`MixedIntegerLinearProgram` object
          and ``x`` is the vector-valued MIP variable in this problem, indexed
          from 0.  If ``False``, only return ``p``.

        - ``base_ring`` -- select a field over which the linear program should be
          set up.  Use ``RDF`` to request a fast inexact (floating point) solver
          even if ``self`` is exact.

        Note that the :class:`MixedIntegerLinearProgram` object will have the
        null function as an objective to be maximized.

        .. SEEALSO::

            :meth:`~MixedIntegerLinearProgram.polyhedron` -- return the
            polyhedron associated with a :class:`MixedIntegerLinearProgram`
            object.

        EXAMPLES:

        Exact rational linear program::

            sage: p = polytopes.cube()
            sage: p.to_linear_program()
            Linear Program (no objective, 3 variables, 6 constraints)
            sage: lp, x = p.to_linear_program(return_variable=True)
            sage: lp.set_objective(2*x[0] + 1*x[1] + 39*x[2])
            sage: lp.solve()
            42
            sage: lp.get_values(x[0], x[1], x[2])
            [1, 1, 1]

        Floating-point linear program::

            sage: lp, x = p.to_linear_program(return_variable=True, base_ring=RDF)
            sage: lp.set_objective(2*x[0] + 1*x[1] + 39*x[2])
            sage: lp.solve()
            42.0

        Irrational algebraic linear program over an embedded number field::

            sage: p=polytopes.icosahedron()
            sage: lp, x = p.to_linear_program(return_variable=True)
            sage: lp.set_objective(x[0] + x[1] + x[2])
            sage: lp.solve()
            1/4*sqrt5 + 3/4

        Same example with floating point::

            sage: lp, x = p.to_linear_program(return_variable=True, base_ring=RDF)
            sage: lp.set_objective(x[0] + x[1] + x[2])
            sage: lp.solve() # tol 1e-5
            1.3090169943749475

        Same example with a specific floating point solver::

            sage: lp, x = p.to_linear_program(return_variable=True, solver='GLPK')
            sage: lp.set_objective(x[0] + x[1] + x[2])
            sage: lp.solve() # tol 1e-8
            1.3090169943749475

        Irrational algebraic linear program over `AA`::

            sage: p=polytopes.icosahedron(base_ring=AA)
            sage: lp, x = p.to_linear_program(return_variable=True)
            sage: lp.set_objective(x[0] + x[1] + x[2])
            sage: lp.solve()  # long time
            1.309016994374948?

        TESTS::

            sage: p=polytopes.flow_polytope(digraphs.DeBruijn(3,2)); p
            A 19-dimensional polyhedron in QQ^27 defined as the convex hull of 1 vertex and 148 rays
            sage: p.to_linear_program().polyhedron() == p
            True
            sage: p=polytopes.icosahedron()
            sage: p.to_linear_program(solver='PPL')
            Traceback (most recent call last):
            ...
            TypeError: The PPL backend only supports rational data.

        Test that equations are handled correctly (:trac:`24154`)::

            sage: p = Polyhedron(vertices=[[19]])
            sage: lp, x = p.to_linear_program(return_variable=True)
            sage: lp.set_objective(x[0])
            sage: lp.solve()
            19
        """
        if base_ring is None:
            base_ring = self.base_ring()
        base_ring = base_ring.fraction_field()
        from sage.numerical.mip import MixedIntegerLinearProgram
        p = MixedIntegerLinearProgram(solver=solver, base_ring=base_ring)
        x = p.new_variable(real=True, nonnegative=False)

        for ineqn in self.inequalities_list():
            b = -ineqn.pop(0)
            p.add_constraint(p.sum([x[i]*ineqn[i] for i in range(len(ineqn))]) >= b)

        for eqn in self.equations_list():
            b = -eqn.pop(0)
            p.add_constraint(p.sum([x[i]*eqn[i] for i in range(len(eqn))]) == b)

        if return_variable:
            return p, x
        else:
            return p

    def Hrepresentation(self, index=None):
        """
        Return the objects of the H-representation. Each entry is
        either an inequality or a equation.

        INPUT:

        - ``index`` -- either an integer or ``None``

        OUTPUT:

        The optional argument is an index running from ``0`` to
        ``self.n_Hrepresentation()-1``. If present, the
        H-representation object at the given index will be
        returned. Without an argument, returns the list of all
        H-representation objects.

        EXAMPLES::

            sage: p = polytopes.hypercube(3)
            sage: p.Hrepresentation(0)
            An inequality (-1, 0, 0) x + 1 >= 0
            sage: p.Hrepresentation(0) == p.Hrepresentation() [0]
            True
        """
        if index is None:
            return self._Hrepresentation
        else:
            return self._Hrepresentation[index]

    def Hrepresentation_str(self, separator='\n', latex=False, style='>=', align=None, **kwds):
        r"""
        Return a human-readable string representation of the Hrepresentation of this
        polyhedron.

        INPUT:

        - ``separator`` -- a string. Default is ``"\n"``.

        - ``latex`` -- a boolean. Default is ``False``.

        - ``style`` -- either ``"positive"`` (making all coefficients positive)
                       or ``"<="``, or ``">="``. Default is ``">="``.

        - ``align`` -- a boolean or ``None''. Default is ``None`` in which case
                       ``align`` is ``True`` if ``separator`` is the newline character.
                       If set, then the lines of the output string are aligned
                       by the comparison symbol by padding blanks.

        Keyword parameters of
        :meth:`~sage.geometry.polyhedron.representation.Hrepresentation.repr_pretty`
        are passed on:

        - ``prefix`` -- a string

        - ``indices`` -- a tuple or other iterable

        OUTPUT:

        A string.

        EXAMPLES::

            sage: P = polytopes.permutahedron(3)
            sage: print(P.Hrepresentation_str())
            x0 + x1 + x2 ==  6
                -x1 - x2 >= -5
                     -x2 >= -3
                     -x1 >= -3
                      x1 >=  1
                 x1 + x2 >=  3
                      x2 >=  1

            sage: print(P.Hrepresentation_str(style='<='))
            -x0 - x1 - x2 == -6
                  x1 + x2 <=  5
                       x2 <=  3
                       x1 <=  3
                      -x1 <= -1
                 -x1 - x2 <= -3
                      -x2 <= -1

            sage: print(P.Hrepresentation_str(style='positive'))
            x0 + x1 + x2 == 6
                       5 >= x1 + x2
                       3 >= x2
                       3 >= x1
                      x1 >= 1
                 x1 + x2 >= 3
                      x2 >= 1

            sage: print(P.Hrepresentation_str(latex=True))
            \begin{array}{rcl}
            x_{0} + x_{1} + x_{2} & =    &  6 \\
                   -x_{1} - x_{2} & \geq & -5 \\
                           -x_{2} & \geq & -3 \\
                           -x_{1} & \geq & -3 \\
                            x_{1} & \geq &  1 \\
                    x_{1} + x_{2} & \geq &  3 \\
                            x_{2} & \geq &  1
            \end{array}

            sage: print(P.Hrepresentation_str(align=False))
            x0 + x1 + x2 == 6
            -x1 - x2 >= -5
            -x2 >= -3
            -x1 >= -3
            x1 >= 1
            x1 + x2 >= 3
            x2 >= 1

            sage: c = polytopes.cube()
            sage: c.Hrepresentation_str(separator=', ', style='positive')
            '1 >= x0, 1 >= x1, 1 >= x2, x0 + 1 >= 0, x2 + 1 >= 0, x1 + 1 >= 0'
        """
        pretty_hs = [h.repr_pretty(split=True, latex=latex, style=style, **kwds) for h in self.Hrepresentation()]
        shift = any(pretty_h[2].startswith('-') for pretty_h in pretty_hs)

        if align is None:
            align = separator == "\n"
        if align:
            lengths = [(len(s[0]), len(s[1]), len(s[2])) for s in pretty_hs]
            from operator import itemgetter
            length_left = max(lengths, key=itemgetter(0))[0]
            length_middle = max(lengths, key=itemgetter(1))[1]
            length_right = max(lengths, key=itemgetter(2))[2]
            if shift:
                length_right += 1
            if latex:
                h_line = "{:>" + "{}".format(length_left) + "} & {:" + \
                         "{}".format(length_middle) + "} & {:" + \
                         "{}".format(length_right) + "}\\\\"
            else:
                h_line = "{:>" + "{}".format(length_left) \
                         + "} {:" + "{}".format(length_middle) \
                         + "} {:" + "{}".format(length_right) + "}"
        elif latex:
            h_line = "{} & {} & {}\\\\"
        else:
            h_line = "{} {} {}"

        def pad_non_minus(s):
            if align and shift and not s.startswith('-'):
                return ' ' + s
            else:
                return s
        h_list = [h_line.format(pretty_h[0], pretty_h[1], pad_non_minus(pretty_h[2]))
                  for pretty_h in pretty_hs]
        pretty_print = separator.join(h_list)

        if not latex:
            return pretty_print
        else:
            # below we remove the 2 unnecessary backslashes at the end of pretty_print
            return "\\begin{array}{rcl}\n" + pretty_print[:-2] + "\n\\end{array}"

    def Hrep_generator(self):
        """
        Return an iterator over the objects of the H-representation
        (inequalities or equations).

        EXAMPLES::

            sage: p = polytopes.hypercube(3)
            sage: next(p.Hrep_generator())
            An inequality (-1, 0, 0) x + 1 >= 0
        """
        for H in self.Hrepresentation():
            yield H

    @cached_method
    def n_Hrepresentation(self):
        """
        Return the number of objects that make up the
        H-representation of the polyhedron.

        OUTPUT:

        Integer.

        EXAMPLES::

            sage: p = polytopes.cross_polytope(4)
            sage: p.n_Hrepresentation()
            16
            sage: p.n_Hrepresentation() == p.n_inequalities() + p.n_equations()
            True
        """
        return len(self.Hrepresentation())

    def Vrepresentation(self, index=None):
        """
        Return the objects of the V-representation. Each entry is
        either a vertex, a ray, or a line.

        See :mod:`sage.geometry.polyhedron.constructor` for a
        definition of vertex/ray/line.

        INPUT:

        - ``index`` -- either an integer or ``None``

        OUTPUT:

        The optional argument is an index running from ``0`` to
        ``self.n_Vrepresentation()-1``. If present, the
        V-representation object at the given index will be
        returned. Without an argument, returns the list of all
        V-representation objects.

        EXAMPLES::

            sage: p = polytopes.simplex(4, project=True)
            sage: p.Vrepresentation(0)
            A vertex at (0.7071067812, 0.4082482905, 0.2886751346, 0.2236067977)
            sage: p.Vrepresentation(0) == p.Vrepresentation() [0]
            True
        """
        if index is None:
            return self._Vrepresentation
        else:
            return self._Vrepresentation[index]

    @cached_method
    def n_Vrepresentation(self):
        """
        Return the number of objects that make up the
        V-representation of the polyhedron.

        OUTPUT:

        Integer.

        EXAMPLES::

            sage: p = polytopes.simplex(4)
            sage: p.n_Vrepresentation()
            5
            sage: p.n_Vrepresentation() == p.n_vertices() + p.n_rays() + p.n_lines()
            True
        """
        return len(self.Vrepresentation())

    def Vrep_generator(self):
        """
        Returns an iterator over the objects of the V-representation
        (vertices, rays, and lines).

        EXAMPLES::

            sage: p = polytopes.cyclic_polytope(3,4)
            sage: vg = p.Vrep_generator()
            sage: next(vg)
            A vertex at (0, 0, 0)
            sage: next(vg)
            A vertex at (1, 1, 1)
        """
        for V in self.Vrepresentation():
            yield V

    def inequality_generator(self):
        """
        Return  a generator for the defining inequalities of the
        polyhedron.

        OUTPUT:

        A generator of the inequality Hrepresentation objects.

        EXAMPLES::

            sage: triangle = Polyhedron(vertices=[[1,0],[0,1],[1,1]])
            sage: for v in triangle.inequality_generator(): print(v)
            An inequality (1, 1) x - 1 >= 0
            An inequality (0, -1) x + 1 >= 0
            An inequality (-1, 0) x + 1 >= 0
            sage: [ v for v in triangle.inequality_generator() ]
            [An inequality (1, 1) x - 1 >= 0,
             An inequality (0, -1) x + 1 >= 0,
             An inequality (-1, 0) x + 1 >= 0]
            sage: [ [v.A(), v.b()] for v in triangle.inequality_generator() ]
            [[(1, 1), -1], [(0, -1), 1], [(-1, 0), 1]]
        """
        for H in self.Hrepresentation():
            if H.is_inequality():
                yield H

    @cached_method
    def inequalities(self):
        """
        Return all inequalities.

        OUTPUT:

        A tuple of inequalities.

        EXAMPLES::

            sage: p = Polyhedron(vertices = [[0,0,0],[0,0,1],[0,1,0],[1,0,0],[2,2,2]])
            sage: p.inequalities()[0:3]
            (An inequality (1, 0, 0) x + 0 >= 0,
             An inequality (0, 1, 0) x + 0 >= 0,
             An inequality (0, 0, 1) x + 0 >= 0)
            sage: p3 = Polyhedron(vertices = Permutations([1,2,3,4]))
            sage: ieqs = p3.inequalities()
            sage: ieqs[0]
            An inequality (0, 1, 1, 1) x - 6 >= 0
            sage: list(_)
            [-6, 0, 1, 1, 1]
        """
        return tuple(self.inequality_generator())

    def inequalities_list(self):
        """
        Return a list of inequalities as coefficient lists.

        .. NOTE::

            It is recommended to use :meth:`inequalities` or
            :meth:`inequality_generator` instead to iterate over the
            list of :class:`Inequality` objects.

        EXAMPLES::

            sage: p = Polyhedron(vertices = [[0,0,0],[0,0,1],[0,1,0],[1,0,0],[2,2,2]])
            sage: p.inequalities_list()[0:3]
            [[0, 1, 0, 0], [0, 0, 1, 0], [0, 0, 0, 1]]
            sage: p3 = Polyhedron(vertices = Permutations([1,2,3,4]))
            sage: ieqs = p3.inequalities_list()
            sage: ieqs[0]
            [-6, 0, 1, 1, 1]
            sage: ieqs[-1]
            [-3, 0, 1, 0, 1]
            sage: ieqs == [list(x) for x in p3.inequality_generator()]
            True
        """
        return [list(x) for x in self.inequality_generator()]

    def equation_generator(self):
        """
        Return a generator for the linear equations satisfied by the
        polyhedron.

        EXAMPLES::

            sage: p = polytopes.regular_polygon(8,base_ring=RDF)
            sage: p3 = Polyhedron(vertices = [x+[0] for x in p.vertices()], base_ring=RDF)
            sage: next(p3.equation_generator())
            An equation (0.0, 0.0, 1.0) x + 0.0 == 0
        """
        for H in self.Hrepresentation():
            if H.is_equation():
                yield H

    @cached_method
    def equations(self):
        """
        Return all linear constraints of the polyhedron.

        OUTPUT:

        A tuple of equations.

        EXAMPLES::

            sage: test_p = Polyhedron(vertices = [[1,2,3,4],[2,1,3,4],[4,3,2,1],[3,4,1,2]])
            sage: test_p.equations()
            (An equation (1, 1, 1, 1) x - 10 == 0,)
        """
        return tuple(self.equation_generator())

    def equations_list(self):
        """
        Return the linear constraints of the polyhedron. As with
        inequalities, each constraint is given as [b -a1 -a2 ... an]
        where for variables x1, x2,..., xn, the polyhedron satisfies
        the equation b = a1*x1 + a2*x2 + ... + an*xn.

        .. NOTE::

            It is recommended to use :meth:`equations` or
            :meth:`equation_generator()` instead to iterate over the
            list of
            :class:`~sage.geometry.polyhedron.representation.Equation`
            objects.

        EXAMPLES::

            sage: test_p = Polyhedron(vertices = [[1,2,3,4],[2,1,3,4],[4,3,2,1],[3,4,1,2]])
            sage: test_p.equations_list()
            [[-10, 1, 1, 1, 1]]
        """
        return [list(eq) for eq in self.equation_generator()]

    def vertices_list(self):
        """
        Return a list of vertices of the polyhedron.

        .. NOTE::

            It is recommended to use :meth:`vertex_generator` instead to
            iterate over the list of :class:`Vertex` objects.

        .. WARNING::

            If the polyhedron has lines, return the vertices
            of the ``Vrepresentation``. However, the represented polyhedron
            has no 0-dimensional faces (i.e. vertices)::

                sage: P = Polyhedron(rays=[[1,0,0]],lines=[[0,1,0]])
                sage: P.vertices_list()
                [[0, 0, 0]]
                sage: P.faces(0)
                ()

        EXAMPLES::

            sage: triangle = Polyhedron(vertices=[[1,0],[0,1],[1,1]])
            sage: triangle.vertices_list()
            [[0, 1], [1, 0], [1, 1]]
            sage: a_simplex = Polyhedron(ieqs = [
            ....:          [0,1,0,0,0],[0,0,1,0,0],[0,0,0,1,0],[0,0,0,0,1]
            ....:      ], eqns = [[1,-1,-1,-1,-1]])
            sage: a_simplex.vertices_list()
            [[1, 0, 0, 0], [0, 1, 0, 0], [0, 0, 1, 0], [0, 0, 0, 1]]
            sage: a_simplex.vertices_list() == [list(v) for v in a_simplex.vertex_generator()]
            True
        """
        return [list(x) for x in self.vertex_generator()]

    def vertex_generator(self):
        """
        Return a generator for the vertices of the polyhedron.

        .. WARNING::

            If the polyhedron has lines, return a generator for the vertices
            of the ``Vrepresentation``. However, the represented polyhedron
            has no 0-dimensional faces (i.e. vertices)::

                sage: P = Polyhedron(rays=[[1,0,0]],lines=[[0,1,0]])
                sage: list(P.vertex_generator())
                [A vertex at (0, 0, 0)]
                sage: P.faces(0)
                ()

        EXAMPLES::

            sage: triangle = Polyhedron(vertices=[[1,0],[0,1],[1,1]])
            sage: for v in triangle.vertex_generator(): print(v)
            A vertex at (0, 1)
            A vertex at (1, 0)
            A vertex at (1, 1)
            sage: v_gen = triangle.vertex_generator()
            sage: next(v_gen)   # the first vertex
            A vertex at (0, 1)
            sage: next(v_gen)   # the second vertex
            A vertex at (1, 0)
            sage: next(v_gen)   # the third vertex
            A vertex at (1, 1)
            sage: try: next(v_gen)   # there are only three vertices
            ....: except StopIteration: print("STOP")
            STOP
            sage: type(v_gen)
            <... 'generator'>
            sage: [ v for v in triangle.vertex_generator() ]
            [A vertex at (0, 1), A vertex at (1, 0), A vertex at (1, 1)]
        """
        for V in self.Vrepresentation():
            if V.is_vertex():
                yield V

    @cached_method
    def vertices(self):
        """
        Return all vertices of the polyhedron.

        OUTPUT:

        A tuple of vertices.

        .. WARNING::

            If the polyhedron has lines, return the vertices
            of the ``Vrepresentation``. However, the represented polyhedron
            has no 0-dimensional faces (i.e. vertices)::

                sage: P = Polyhedron(rays=[[1,0,0]],lines=[[0,1,0]])
                sage: P.vertices()
                (A vertex at (0, 0, 0),)
                sage: P.faces(0)
                ()

        EXAMPLES::

            sage: triangle = Polyhedron(vertices=[[1,0],[0,1],[1,1]])
            sage: triangle.vertices()
            (A vertex at (0, 1), A vertex at (1, 0), A vertex at (1, 1))
            sage: a_simplex = Polyhedron(ieqs = [
            ....:          [0,1,0,0,0],[0,0,1,0,0],[0,0,0,1,0],[0,0,0,0,1]
            ....:      ], eqns = [[1,-1,-1,-1,-1]])
            sage: a_simplex.vertices()
            (A vertex at (1, 0, 0, 0), A vertex at (0, 1, 0, 0),
             A vertex at (0, 0, 1, 0), A vertex at (0, 0, 0, 1))
        """
        return tuple(self.vertex_generator())

    @cached_method
    def vertices_matrix(self, base_ring=None):
        """
        Return the coordinates of the vertices as the columns of a matrix.

        INPUT:

        - ``base_ring`` -- A ring or ``None`` (default). The base ring
          of the returned matrix. If not specified, the base ring of
          the polyhedron is used.

        OUTPUT:

        A matrix over ``base_ring`` whose columns are the coordinates
        of the vertices. A ``TypeError`` is raised if the coordinates
        cannot be converted to ``base_ring``.

        .. WARNING::

            If the polyhedron has lines, return the coordinates of the vertices
            of the ``Vrepresentation``. However, the represented polyhedron
            has no 0-dimensional faces (i.e. vertices)::

                sage: P = Polyhedron(rays=[[1,0,0]],lines=[[0,1,0]])
                sage: P.vertices_matrix()
                [0]
                [0]
                [0]
                sage: P.faces(0)
                ()

        EXAMPLES::

            sage: triangle = Polyhedron(vertices=[[1,0],[0,1],[1,1]])
            sage: triangle.vertices_matrix()
            [0 1 1]
            [1 0 1]
            sage: (triangle/2).vertices_matrix()
            [  0 1/2 1/2]
            [1/2   0 1/2]
            sage: (triangle/2).vertices_matrix(ZZ)
            Traceback (most recent call last):
            ...
            TypeError: no conversion of this rational to integer

        TESTS:

        Check that :trac:`28828` is fixed::

                sage: P.vertices_matrix().is_immutable()
                True
        """
        if base_ring is None:
            base_ring = self.base_ring()
        m = matrix(base_ring, self.ambient_dim(), self.n_vertices())
        for i, v in enumerate(self.vertices()):
            for j in range(self.ambient_dim()):
                m[j, i] = v[j]
        m.set_immutable()
        return m

    def an_affine_basis(self):
        """
        Return vertices that are a basis for the affine
        span of the polytope.

        This basis is obtained by considering a maximal chain of faces
        in the face lattice and picking for each cover relation
        one vertex that is in the difference. Thus this method
        is independent of the concrete realization of the polytope.

        EXAMPLES::

            sage: P = polytopes.cube()
            sage: P.an_affine_basis()
            [A vertex at (-1, -1, -1),
             A vertex at (1, -1, -1),
             A vertex at (1, -1, 1),
             A vertex at (1, 1, -1)]

            sage: P = polytopes.permutahedron(5)
            sage: P.an_affine_basis()
            [A vertex at (4, 1, 5, 2, 3),
             A vertex at (5, 1, 4, 2, 3),
             A vertex at (4, 2, 5, 1, 3),
             A vertex at (4, 1, 5, 3, 2),
             A vertex at (1, 2, 3, 4, 5)]

        The method is not implemented for unbounded polyhedra::

            sage: p = Polyhedron(vertices=[(0,0)],rays=[(1,0),(0,1)])
            sage: p.an_affine_basis()
            Traceback (most recent call last):
            ...
            NotImplementedError: this function is not implemented for unbounded polyhedra
        """
        if not self.is_compact():
            raise NotImplementedError("this function is not implemented for unbounded polyhedra")

        chain = self.a_maximal_chain()[1:]  # we exclude the empty face
        chain_indices = [face.ambient_V_indices() for face in chain]
        basis_indices = []

        # We use in the following that elements in ``chain_indices`` are sorted lists
        # of V-indices.
        # Thus for each two faces we can easily find the first vertex that differs.
        for dim, face in enumerate(chain_indices):
            if dim == 0:
                # Append the vertex.
                basis_indices.append(face[0])
                continue

            prev_face = chain_indices[dim-1]
            for i in range(len(prev_face)):
                if prev_face[i] != face[i]:
                    # We found a vertex that ``face`` has, but its facet does not.
                    basis_indices.append(face[i])
                    break
            else:  # no break
                # ``prev_face`` contains all the same vertices as ``face`` until now.
                # But ``face`` is guaranteed to contain one more vertex (at least).
                basis_indices.append(face[len(prev_face)])

        return [self.Vrepresentation()[i] for i in basis_indices]

    def _test_an_affine_basis(self, tester=None, **options):
        """
        Run tests on the method :meth:`.an_affine_basis`

        TESTS::

            sage: polytopes.cross_polytope(3)._test_an_affine_basis()
        """
        if tester is None:
            tester = self._tester(**options)
        if self.is_compact():
            b = self.an_affine_basis()
            m = matrix([1] + list(v) for v in b)
            tester.assertEqual(m.rank(), self.dim() + 1)
            for v in b:
                tester.assertIn(v, self.vertices())

    def ray_generator(self):
        """
        Return a generator for the rays of the polyhedron.

        EXAMPLES::

            sage: pi = Polyhedron(ieqs = [[1,1,0],[1,0,1]])
            sage: pir = pi.ray_generator()
            sage: [x.vector() for x in pir]
            [(1, 0), (0, 1)]
        """
        for V in self.Vrepresentation():
            if V.is_ray():
                yield V

    @cached_method
    def rays(self):
        """
        Return a list of rays of the polyhedron.

        OUTPUT:

        A tuple of rays.

        EXAMPLES::

            sage: p = Polyhedron(ieqs = [[0,0,0,1],[0,0,1,0],[1,1,0,0]])
            sage: p.rays()
            (A ray in the direction (1, 0, 0),
             A ray in the direction (0, 1, 0),
             A ray in the direction (0, 0, 1))
        """
        return tuple(self.ray_generator())

    def rays_list(self):
        """
        Return a list of rays as coefficient lists.

        .. NOTE::

            It is recommended to use :meth:`rays` or
            :meth:`ray_generator` instead to iterate over the list of
            :class:`Ray` objects.

        OUTPUT:

        A list of rays as lists of coordinates.

        EXAMPLES::

            sage: p = Polyhedron(ieqs = [[0,0,0,1],[0,0,1,0],[1,1,0,0]])
            sage: p.rays_list()
            [[1, 0, 0], [0, 1, 0], [0, 0, 1]]
            sage: p.rays_list() == [list(r) for r in p.ray_generator()]
            True
        """
        return [list(x) for x in self.ray_generator()]

    def line_generator(self):
        """
        Return a generator for the lines of the polyhedron.

        EXAMPLES::

            sage: pr = Polyhedron(rays = [[1,0],[-1,0],[0,1]], vertices = [[-1,-1]])
            sage: next(pr.line_generator()).vector()
            (1, 0)
        """
        for V in self.Vrepresentation():
            if V.is_line():
                yield V

    @cached_method
    def lines(self):
        """
        Return all lines of the polyhedron.

        OUTPUT:

        A tuple of lines.

        EXAMPLES::

            sage: p = Polyhedron(rays = [[1,0],[-1,0],[0,1],[1,1]], vertices = [[-2,-2],[2,3]])
            sage: p.lines()
            (A line in the direction (1, 0),)
        """
        return tuple(self.line_generator())

    def lines_list(self):
        """
        Return a list of lines of the polyhedron.  The line data is given
        as a list of coordinates rather than as a Hrepresentation object.

        .. NOTE::

            It is recommended to use :meth:`line_generator` instead to
            iterate over the list of :class:`Line` objects.

        EXAMPLES::

            sage: p = Polyhedron(rays = [[1,0],[-1,0],[0,1],[1,1]], vertices = [[-2,-2],[2,3]])
            sage: p.lines_list()
            [[1, 0]]
            sage: p.lines_list() == [list(x) for x in p.line_generator()]
            True
        """
        return [list(x) for x in self.line_generator()]

    def bounded_edges(self):
        """
        Return the bounded edges (excluding rays and lines).

        OUTPUT:

        A generator for pairs of vertices, one pair per edge.

        EXAMPLES::

            sage: p = Polyhedron(vertices=[[1,0],[0,1]], rays=[[1,0],[0,1]])
            sage: [ e for e in p.bounded_edges() ]
            [(A vertex at (0, 1), A vertex at (1, 0))]
            sage: for e in p.bounded_edges(): print(e)
            (A vertex at (0, 1), A vertex at (1, 0))
        """
        obj = self.Vrepresentation()
        for i in range(len(obj)):
            if not obj[i].is_vertex():
                continue
            for j in range(i+1, len(obj)):
                if not obj[j].is_vertex():
                    continue
                if self.vertex_adjacency_matrix()[i, j] == 0:
                    continue
                yield (obj[i], obj[j])

    def Vrepresentation_space(self):
        r"""
        Return the ambient vector space.

        OUTPUT:

        A free module over the base ring of dimension :meth:`ambient_dim`.

        EXAMPLES::

            sage: poly_test = Polyhedron(vertices = [[1,0,0,0],[0,1,0,0]])
            sage: poly_test.Vrepresentation_space()
            Ambient free module of rank 4 over the principal ideal domain Integer Ring
            sage: poly_test.ambient_space() is poly_test.Vrepresentation_space()
            True
        """
        return self.parent().Vrepresentation_space()

    ambient_space = Vrepresentation_space

    def Hrepresentation_space(self):
        r"""
        Return the linear space containing the H-representation vectors.

        OUTPUT:

        A free module over the base ring of dimension :meth:`ambient_dim` + 1.

        EXAMPLES::

            sage: poly_test = Polyhedron(vertices = [[1,0,0,0],[0,1,0,0]])
            sage: poly_test.Hrepresentation_space()
            Ambient free module of rank 5 over the principal ideal domain Integer Ring
        """
        return self.parent().Hrepresentation_space()

    def ambient_dim(self):
        r"""
        Return the dimension of the ambient space.

        EXAMPLES::

            sage: poly_test = Polyhedron(vertices = [[1,0,0,0],[0,1,0,0]])
            sage: poly_test.ambient_dim()
            4
        """
        return self.parent().ambient_dim()

    def dim(self):
        """
        Return the dimension of the polyhedron.

        OUTPUT:

        -1 if the polyhedron is empty, otherwise a non-negative integer.

        EXAMPLES::

            sage: simplex = Polyhedron(vertices = [[1,0,0,0],[0,0,0,1],[0,1,0,0],[0,0,1,0]])
            sage: simplex.dim()
            3
            sage: simplex.ambient_dim()
            4

        The empty set is a special case (:trac:`12193`)::

            sage: P1=Polyhedron(vertices=[[1,0,0],[0,1,0],[0,0,1]])
            sage: P2=Polyhedron(vertices=[[2,0,0],[0,2,0],[0,0,2]])
            sage: P12 = P1.intersection(P2)
            sage: P12
            The empty polyhedron in ZZ^3
            sage: P12.dim()
            -1
        """
        if self.n_Vrepresentation() == 0:
            return -1   # the empty set
        else:
            return self.ambient_dim() - self.n_equations()

    dimension = dim

    def is_empty(self):
        """
        Test whether the polyhedron is the empty polyhedron

        OUTPUT:

        Boolean.

        EXAMPLES::

            sage: P = Polyhedron(vertices=[[1,0,0],[0,1,0],[0,0,1]]);  P
            A 2-dimensional polyhedron in ZZ^3 defined as the convex hull of 3 vertices
            sage: P.is_empty(), P.is_universe()
            (False, False)

            sage: Q = Polyhedron(vertices=());  Q
            The empty polyhedron in ZZ^0
            sage: Q.is_empty(), Q.is_universe()
            (True, False)

            sage: R = Polyhedron(lines=[(1,0),(0,1)]);  R
            A 2-dimensional polyhedron in ZZ^2 defined as the convex hull of 1 vertex and 2 lines
            sage: R.is_empty(), R.is_universe()
            (False, True)
        """
        return self.n_Vrepresentation() == 0

    def is_universe(self):
        """
        Test whether the polyhedron is the whole ambient space

        OUTPUT:

        Boolean.

        EXAMPLES::

            sage: P = Polyhedron(vertices=[[1,0,0],[0,1,0],[0,0,1]]);  P
            A 2-dimensional polyhedron in ZZ^3 defined as the convex hull of 3 vertices
            sage: P.is_empty(), P.is_universe()
            (False, False)

            sage: Q = Polyhedron(vertices=());  Q
            The empty polyhedron in ZZ^0
            sage: Q.is_empty(), Q.is_universe()
            (True, False)

            sage: R = Polyhedron(lines=[(1,0),(0,1)]);  R
            A 2-dimensional polyhedron in ZZ^2 defined as the convex hull of 1 vertex and 2 lines
            sage: R.is_empty(), R.is_universe()
            (False, True)
        """
        return self.n_Hrepresentation() == 0

    @cached_method
    def vertex_adjacency_matrix(self):
        """
        Return the binary matrix of vertex adjacencies.

        EXAMPLES::

            sage: polytopes.simplex(4).vertex_adjacency_matrix()
            [0 1 1 1 1]
            [1 0 1 1 1]
            [1 1 0 1 1]
            [1 1 1 0 1]
            [1 1 1 1 0]

        The rows and columns of the vertex adjacency matrix correspond
        to the :meth:`Vrepresentation` objects: vertices, rays, and
        lines. The `(i,j)` matrix entry equals `1` if the `i`-th and
        `j`-th V-representation object are adjacent.

        Two vertices are adjacent if they are the endpoints of an
        edge, that is, a one-dimensional face. For unbounded polyhedra
        this clearly needs to be generalized and we define two
        V-representation objects (see
        :mod:`sage.geometry.polyhedron.constructor`) to be adjacent if
        they together generate a one-face. There are three possible
        combinations:

        * Two vertices can bound a finite-length edge.

        * A vertex and a ray can generate a half-infinite edge
          starting at the vertex and with the direction given by the
          ray.

        * A vertex and a line can generate an infinite edge. The
          position of the vertex on the line is arbitrary in this
          case, only its transverse position matters. The direction of
          the edge is given by the line generator.

        For example, take the half-plane::

            sage: half_plane = Polyhedron(ieqs=[(0,1,0)])
            sage: half_plane.Hrepresentation()
            (An inequality (1, 0) x + 0 >= 0,)

        Its (non-unique) V-representation consists of a vertex, a ray,
        and a line. The only edge is spanned by the vertex and the
        line generator, so they are adjacent::

            sage: half_plane.Vrepresentation()
            (A line in the direction (0, 1), A ray in the direction (1, 0), A vertex at (0, 0))
            sage: half_plane.vertex_adjacency_matrix()
            [0 0 1]
            [0 0 0]
            [1 0 0]

        In one dimension higher, that is for a half-space in 3
        dimensions, there is no one-dimensional face. Hence nothing is
        adjacent::

            sage: Polyhedron(ieqs=[(0,1,0,0)]).vertex_adjacency_matrix()
            [0 0 0 0]
            [0 0 0 0]
            [0 0 0 0]
            [0 0 0 0]

        EXAMPLES:

        In a bounded polygon, every vertex has precisely two adjacent ones::

            sage: P = Polyhedron(vertices=[(0, 1), (1, 0), (3, 0), (4, 1)])
            sage: for v in P.Vrep_generator():
            ....:     print("{} {}".format(P.adjacency_matrix().row(v.index()), v))
            (0, 1, 0, 1) A vertex at (0, 1)
            (1, 0, 1, 0) A vertex at (1, 0)
            (0, 1, 0, 1) A vertex at (3, 0)
            (1, 0, 1, 0) A vertex at (4, 1)

        If the V-representation of the polygon contains vertices and
        one ray, then each V-representation object is adjacent to two
        V-representation objects::

            sage: P = Polyhedron(vertices=[(0, 1), (1, 0), (3, 0), (4, 1)],
            ....:                rays=[(0,1)])
            sage: for v in P.Vrep_generator():
            ....:       print("{} {}".format(P.adjacency_matrix().row(v.index()), v))
            (0, 1, 0, 0, 1) A ray in the direction (0, 1)
            (1, 0, 1, 0, 0) A vertex at (0, 1)
            (0, 1, 0, 1, 0) A vertex at (1, 0)
            (0, 0, 1, 0, 1) A vertex at (3, 0)
            (1, 0, 0, 1, 0) A vertex at (4, 1)

        If the V-representation of the polygon contains vertices and
        two distinct rays, then each vertex is adjacent to two
        V-representation objects (which can now be vertices or
        rays). The two rays are not adjacent to each other::

            sage: P = Polyhedron(vertices=[(0, 1), (1, 0), (3, 0), (4, 1)],
            ....:                rays=[(0,1), (1,1)])
            sage: for v in P.Vrep_generator():
            ....:     print("{} {}".format(P.adjacency_matrix().row(v.index()), v))
            (0, 1, 0, 0, 0) A ray in the direction (0, 1)
            (1, 0, 1, 0, 0) A vertex at (0, 1)
            (0, 1, 0, 0, 1) A vertex at (1, 0)
            (0, 0, 0, 0, 1) A ray in the direction (1, 1)
            (0, 0, 1, 1, 0) A vertex at (3, 0)

        The vertex adjacency matrix has base ring integers. This way one can express various
        counting questions::

            sage: P = polytopes.cube()
            sage: Q = P.stack(P.faces(2)[0])
            sage: M = Q.vertex_adjacency_matrix()
            sage: sum(M)
            (4, 4, 3, 3, 4, 4, 4, 3, 3)
            sage: G = Q.vertex_graph()
            sage: G.degree()
            [4, 4, 3, 3, 4, 4, 4, 3, 3]

        TESTS:

        Check that :trac:`28828` is fixed::

                sage: P.adjacency_matrix().is_immutable()
                True
        """
        return self._vertex_adjacency_matrix()

    adjacency_matrix = vertex_adjacency_matrix

    def boundary_complex(self):
        """
        Return the simplicial complex given by the boundary faces of ``self``,
        if it is simplicial.

        OUTPUT:

        A (spherical) simplicial complex

        EXAMPLES:

        The boundary complex of the octahedron::

            sage: oc = polytopes.octahedron()
            sage: sc_oc = oc.boundary_complex()
            sage: fl_oc = oc.face_lattice()
            sage: fl_sc = sc_oc.face_poset()
            sage: [len(x) for x in fl_oc.level_sets()]
            [1, 6, 12, 8, 1]
            sage: [len(x) for x in fl_sc.level_sets()]
            [6, 12, 8]
            sage: sc_oc.euler_characteristic()
            2
            sage: sc_oc.homology()
            {0: 0, 1: 0, 2: Z}

        The polyhedron should be simplicial::

            sage: c = polytopes.cube()
            sage: c.boundary_complex()
            Traceback (most recent call last):
            ...
            NotImplementedError: this function is only implemented for simplicial polytopes

        TESTS::

            sage: p = Polyhedron(rays=[[1,1]])
            sage: p.boundary_complex()
            Traceback (most recent call last):
            ...
            ValueError: self should be compact
        """
        from sage.homology.simplicial_complex import SimplicialComplex
        if not self.is_compact():
            raise ValueError("self should be compact")

        if self.is_simplicial():
            inc_mat_cols = self.incidence_matrix().columns()
            ineq_indices = [inc_mat_cols[i].nonzero_positions()
                            for i in range(self.n_Hrepresentation())
                            if self.Hrepresentation()[i].is_inequality()]
            return SimplicialComplex(ineq_indices, maximality_check=False)
        else:
            raise NotImplementedError("this function is only implemented for simplicial polytopes")

    @cached_method
    def facet_adjacency_matrix(self):
        """
        Return the adjacency matrix for the facets and hyperplanes.

        EXAMPLES::

            sage: s4 = polytopes.simplex(4, project=True)
            sage: s4.facet_adjacency_matrix()
            [0 1 1 1 1]
            [1 0 1 1 1]
            [1 1 0 1 1]
            [1 1 1 0 1]
            [1 1 1 1 0]

        The facet adjacency matrix has base ring integers. This way one can express various
        counting questions::

            sage: P = polytopes.cube()
            sage: Q = P.stack(P.faces(2)[0])
            sage: M = Q.facet_adjacency_matrix()
            sage: sum(M)
            (4, 4, 4, 4, 3, 3, 3, 3, 4)

        TESTS:

        Check that :trac:`28828` is fixed::

                sage: s4.facet_adjacency_matrix().is_immutable()
                True
        """
        return self._facet_adjacency_matrix()

    @cached_method
    def incidence_matrix(self):
        """
        Return the incidence matrix.

        .. NOTE::

            The columns correspond to inequalities/equations in the
            order :meth:`Hrepresentation`, the rows correspond to
            vertices/rays/lines in the order
            :meth:`Vrepresentation`.

        .. SEEALSO::

            :meth:`slack_matrix`.

        EXAMPLES::

            sage: p = polytopes.cuboctahedron()
            sage: p.incidence_matrix()
            [0 0 1 1 0 1 0 0 0 0 1 0 0 0]
            [0 0 0 1 0 0 1 0 1 0 1 0 0 0]
            [0 0 1 1 1 0 0 1 0 0 0 0 0 0]
            [1 0 0 1 1 0 1 0 0 0 0 0 0 0]
            [0 0 0 0 0 1 0 0 1 1 1 0 0 0]
            [0 0 1 0 0 1 0 1 0 0 0 1 0 0]
            [1 0 0 0 0 0 1 0 1 0 0 0 1 0]
            [1 0 0 0 1 0 0 1 0 0 0 0 0 1]
            [0 1 0 0 0 1 0 0 0 1 0 1 0 0]
            [0 1 0 0 0 0 0 0 1 1 0 0 1 0]
            [0 1 0 0 0 0 0 1 0 0 0 1 0 1]
            [1 1 0 0 0 0 0 0 0 0 0 0 1 1]
            sage: v = p.Vrepresentation(0)
            sage: v
            A vertex at (-1, -1, 0)
            sage: h = p.Hrepresentation(2)
            sage: h
            An inequality (1, 1, -1) x + 2 >= 0
            sage: h.eval(v)        # evaluation (1, 1, -1) * (-1/2, -1/2, 0) + 1
            0
            sage: h*v              # same as h.eval(v)
            0
            sage: p.incidence_matrix() [0,2]   # this entry is (v,h)
            1
            sage: h.contains(v)
            True
            sage: p.incidence_matrix() [2,0]   # note: not symmetric
            0

        The incidence matrix depends on the ambient dimension::

            sage: simplex = polytopes.simplex(); simplex
            A 3-dimensional polyhedron in ZZ^4 defined as the convex hull of 4 vertices
            sage: simplex.incidence_matrix()
            [1 1 1 1 0]
            [1 1 1 0 1]
            [1 1 0 1 1]
            [1 0 1 1 1]
            sage: simplex = simplex.affine_hull_projection(); simplex
            A 3-dimensional polyhedron in ZZ^3 defined as the convex hull of 4 vertices
            sage: simplex.incidence_matrix()
            [1 1 1 0]
            [1 1 0 1]
            [1 0 1 1]
            [0 1 1 1]

        An incidence matrix does not determine a unique
        polyhedron::

            sage: P = Polyhedron(vertices=[[0,1],[1,1],[1,0]])
            sage: P.incidence_matrix()
            [1 1 0]
            [1 0 1]
            [0 1 1]

            sage: Q = Polyhedron(vertices=[[0,1], [1,0]], rays=[[1,1]])
            sage: Q.incidence_matrix()
            [1 1 0]
            [1 0 1]
            [0 1 1]


        An example of two polyhedra with isomorphic face lattices
        but different incidence matrices::

            sage: Q.incidence_matrix()
            [1 1 0]
            [1 0 1]
            [0 1 1]

            sage: R = Polyhedron(vertices=[[0,1], [1,0]], rays=[[1,3/2], [3/2,1]])
            sage: R.incidence_matrix()
            [1 1 0]
            [1 0 1]
            [0 1 0]
            [0 0 1]

        The incidence matrix has base ring integers. This way one can express various
        counting questions::

            sage: P = polytopes.twenty_four_cell()
            sage: M = P.incidence_matrix()
            sage: sum(sum(x) for x in M) == P.flag_f_vector(0,3)
            True

        TESTS:

        Check that :trac:`28828` is fixed::

            sage: R.incidence_matrix().is_immutable()
            True

        Test that this method works for inexact base ring
        (``cdd`` sets the cache already)::

            sage: P = polytopes.dodecahedron(exact=False)
            sage: M = P.incidence_matrix.cache
            sage: P.incidence_matrix.clear_cache()
            sage: M == P.incidence_matrix()
            True
        """
        if self.base_ring() in (ZZ, QQ):
            # Much faster for integers or rationals.
            incidence_matrix = self.slack_matrix().zero_pattern_matrix(ZZ)
            incidence_matrix.set_immutable()
            return incidence_matrix

        incidence_matrix = matrix(ZZ, self.n_Vrepresentation(),
                                  self.n_Hrepresentation(), 0)

        Vvectors_vertices = tuple((v.vector(), v.index())
                                  for v in self.Vrep_generator()
                                  if v.is_vertex())
        Vvectors_rays_lines = tuple((v.vector(), v.index())
                                    for v in self.Vrep_generator()
                                    if not v.is_vertex())

        # Determine ``is_zero`` to save lots of time.
        if self.base_ring().is_exact():
            def is_zero(x):
                return not x
        else:
            is_zero = self._is_zero

        for H in self.Hrep_generator():
            Hconst = H.b()
            Hvec = H.A()
            Hindex = H.index()
            for Vvec, Vindex in Vvectors_vertices:
<<<<<<< HEAD
                if is_zero(Hvec*Vvec + Hconst):
=======
                if self._is_zero(Hvec*Vvec + Hconst):
>>>>>>> f4e1decc
                    incidence_matrix[Vindex, Hindex] = 1

            # A ray or line is considered incident with a hyperplane,
            # if it is orthogonal to the normal vector of the hyperplane.
            for Vvec, Vindex in Vvectors_rays_lines:
<<<<<<< HEAD
                if is_zero(Hvec*Vvec):
=======
                if self._is_zero(Hvec*Vvec):
>>>>>>> f4e1decc
                    incidence_matrix[Vindex, Hindex] = 1

        incidence_matrix.set_immutable()
        return incidence_matrix

    @cached_method
    def slack_matrix(self):
        r"""
        Return the slack matrix.

        The entries correspond to the evaluation of the Hrepresentation
        elements on the  Vrepresentation elements.

        .. NOTE::

            The columns correspond to inequalities/equations in the
            order :meth:`Hrepresentation`, the rows correspond to
            vertices/rays/lines in the order
            :meth:`Vrepresentation`.

        .. SEEALSO::

            :meth:`incidence_matrix`.

        EXAMPLES::

            sage: P = polytopes.cube()
            sage: P.slack_matrix()
            [0 2 2 2 0 0]
            [0 0 2 2 0 2]
            [0 0 0 2 2 2]
            [0 2 0 2 2 0]
            [2 2 0 0 2 0]
            [2 2 2 0 0 0]
            [2 0 2 0 0 2]
            [2 0 0 0 2 2]

            sage: P = polytopes.cube(intervals='zero_one')
            sage: P.slack_matrix()
            [0 1 1 1 0 0]
            [0 0 1 1 0 1]
            [0 0 0 1 1 1]
            [0 1 0 1 1 0]
            [1 1 0 0 1 0]
            [1 1 1 0 0 0]
            [1 0 1 0 0 1]
            [1 0 0 0 1 1]

            sage: P = polytopes.dodecahedron().faces(2)[0].as_polyhedron()
            sage: P.slack_matrix()
            [1/2*sqrt5 - 1/2               0               0               1 1/2*sqrt5 - 1/2               0]
            [              0               0 1/2*sqrt5 - 1/2 1/2*sqrt5 - 1/2               1               0]
            [              0 1/2*sqrt5 - 1/2               1               0 1/2*sqrt5 - 1/2               0]
            [              1 1/2*sqrt5 - 1/2               0 1/2*sqrt5 - 1/2               0               0]
            [1/2*sqrt5 - 1/2               1 1/2*sqrt5 - 1/2               0               0               0]

            sage: P = Polyhedron(rays=[[1, 0], [0, 1]])
            sage: P.slack_matrix()
            [0 0]
            [0 1]
            [1 0]

        TESTS::

            sage: Polyhedron().slack_matrix()
            []
            sage: Polyhedron(base_ring=QuadraticField(2)).slack_matrix().base_ring()
            Number Field in a with defining polynomial x^2 - 2 with a = 1.41...
        """
        if not self.n_Vrepresentation() or not self.n_Hrepresentation():
            slack_matrix = matrix(self.base_ring(), self.n_Vrepresentation(),
                                  self.n_Hrepresentation(), 0)
        else:
            Vrep_matrix = matrix(self.base_ring(), self.Vrepresentation())
            Hrep_matrix = matrix(self.base_ring(), self.Hrepresentation())

            # Getting homogenous coordinates of the Vrepresentation.
            hom_helper = matrix(self.base_ring(), [1 if v.is_vertex() else 0 for v in self.Vrepresentation()])
            hom_Vrep = hom_helper.stack(Vrep_matrix.transpose())

            slack_matrix = (Hrep_matrix * hom_Vrep).transpose()

        slack_matrix.set_immutable()
        return slack_matrix

    def base_ring(self):
        """
        Return the base ring.

        OUTPUT:

        The ring over which the polyhedron is defined. Must be a
        sub-ring of the reals to define a polyhedron, in particular
        comparison must be defined. Popular choices are

        * ``ZZ`` (the ring of integers, lattice polytope),

        * ``QQ`` (exact arithmetic using gmp),

        * ``RDF`` (double precision floating-point arithmetic), or

        * ``AA`` (real algebraic field).

        EXAMPLES::

            sage: triangle = Polyhedron(vertices = [[1,0],[0,1],[1,1]])
            sage: triangle.base_ring() == ZZ
            True
        """
        return self.parent().base_ring()

    def backend(self):
        """
        Return the backend used.

        OUTPUT:

        The name of the backend used for computations. It will be one of
        the following backends:

         * ``ppl`` the Parma Polyhedra Library

         * ``cdd`` CDD

         * ``normaliz`` normaliz

         * ``polymake`` polymake

         * ``field`` a generic Sage implementation

        EXAMPLES::

            sage: triangle = Polyhedron(vertices = [[1, 0], [0, 1], [1, 1]])
            sage: triangle.backend()
            'ppl'
            sage: D = polytopes.dodecahedron()
            sage: D.backend()
            'field'
            sage: P = Polyhedron([[1.23]])
            sage: P.backend()
            'cdd'
        """
        return self.parent().backend()

    @cached_method
    def center(self):
        """
        Return the average of the vertices.

        .. SEEALSO::

            :meth:`representative_point`.

        OUTPUT:

        The center of the polyhedron. All rays and lines are
        ignored. Raises a ``ZeroDivisionError`` for the empty
        polytope.

        EXAMPLES::

            sage: p = polytopes.hypercube(3)
            sage: p = p + vector([1,0,0])
            sage: p.center()
            (1, 0, 0)
        """
        if self.dim() == 0:
            return self.vertices()[0].vector()
        else:
            vertex_sum = vector(self.base_ring(), [0]*self.ambient_dim())
            for v in self.vertex_generator():
                vertex_sum += v.vector()
            vertex_sum.set_immutable()
            return vertex_sum / self.n_vertices()

    @cached_method(do_pickle=True)
    def centroid(self, engine='auto', **kwds):
        r"""
        Return the center of the mass of the polytope.

        The mass is taken with respect to the induced Lebesgue measure,
        see :meth:`volume`.

        If the polyhedron is not compact, a ``NotImplementedError`` is
        raised.

        INPUT:

        - ``engine`` -- either 'auto' (default), 'internal',
          'TOPCOM', or 'normaliz'.  The 'internal' and 'TOPCOM' instruct
          this package to always use its own triangulation algorithms
          or TOPCOM's algorithms, respectively. By default ('auto'),
          TOPCOM is used if it is available and internal routines otherwise.

        - ``**kwds`` -- keyword arguments that are passed to the
          triangulation engine (see :meth:`triangulate`).

        OUTPUT: The centroid as vector.

        ALGORITHM:

        We triangulate the polytope and find the barycenter of the simplices.
        We add the individual barycenters weighted by the fraction of the total
        mass.

        EXAMPLES::

            sage: P = polytopes.hypercube(2).pyramid()
            sage: P.centroid()
            (1/4, 0, 0)

            sage: P = polytopes.associahedron(['A',2])
            sage: P.centroid()
            (2/21, 2/21)

            sage: P = polytopes.permutahedron(4, backend='normaliz')  # optional - pynormaliz
            sage: P.centroid()                                        # optional - pynormaliz
            (5/2, 5/2, 5/2, 5/2)

        The method is not implemented for unbounded polyhedra::

            sage: P = Polyhedron(vertices=[(0,0)],rays=[(1,0),(0,1)])
            sage: P.centroid()
            Traceback (most recent call last):
            ...
            NotImplementedError: the polyhedron is not compact

        The centroid of an empty polyhedron is not defined::

            sage: Polyhedron().centroid()
            Traceback (most recent call last):
            ...
            ZeroDivisionError: rational division by zero

        TESTS::

            sage: Polyhedron(vertices=[[0,1]]).centroid()
            (0, 1)
        """
        if not self.is_compact():
            raise NotImplementedError("the polyhedron is not compact")
        if self.n_vertices() == self.dim() + 1:
            # The centroid of a simplex is its center.
            return self.center()

        triangulation = self.triangulate(engine=engine, **kwds)

        if self.ambient_dim() == self.dim():
            pc = triangulation.point_configuration()
        else:
            from sage.geometry.triangulation.point_configuration import PointConfiguration
            A, b = self.affine_hull_projection(as_affine_map=True, orthogonal=True, orthonormal=True, extend=True)
            pc = PointConfiguration((A(v.vector()) for v in self.Vrep_generator()))

        barycenters = [sum(self.Vrepresentation(i).vector() for i in simplex)/(self.dim() + 1) for simplex in triangulation]
        volumes = [pc.volume(simplex) for simplex in triangulation]

        centroid = sum(volumes[i]*barycenters[i] for i in range(len(volumes)))/sum(volumes)
        if self.ambient_dim() != self.dim():
            # By the affine hull projection, the centroid has base ring ``AA``,
            # we try return the centroid in a reasonable ring.
            try:
                return centroid.change_ring(self.base_ring().fraction_field())
            except ValueError:
                pass
        return centroid

    @cached_method
    def representative_point(self):
        """
        Return a "generic" point.

        .. SEEALSO::

            :meth:`center`.

        OUTPUT:

        A point as a coordinate vector. The point is chosen to be
        interior as far as possible. If the polyhedron is not
        full-dimensional, the point is in the relative interior. If
        the polyhedron is zero-dimensional, its single point is
        returned.

        EXAMPLES::

            sage: p = Polyhedron(vertices=[(3,2)], rays=[(1,-1)])
            sage: p.representative_point()
            (4, 1)
            sage: p.center()
            (3, 2)

            sage: Polyhedron(vertices=[(3,2)]).representative_point()
            (3, 2)
        """
        accumulator = vector(self.base_ring(), [0]*self.ambient_dim())
        for v in self.vertex_generator():
            accumulator += v.vector()
        accumulator /= self.n_vertices()
        for r in self.ray_generator():
            accumulator += r.vector()
        accumulator.set_immutable()
        return accumulator

    def a_maximal_chain(self):
        r"""
        Return a maximal chain of the face lattice in increasing order.

        EXAMPLES::

            sage: P = polytopes.cube()
            sage: P.a_maximal_chain()
            [A -1-dimensional face of a Polyhedron in ZZ^3,
             A 0-dimensional face of a Polyhedron in ZZ^3 defined as the convex hull of 1 vertex,
             A 1-dimensional face of a Polyhedron in ZZ^3 defined as the convex hull of 2 vertices,
             A 2-dimensional face of a Polyhedron in ZZ^3 defined as the convex hull of 4 vertices,
             A 3-dimensional face of a Polyhedron in ZZ^3 defined as the convex hull of 8 vertices]
            sage: P = polytopes.cube()
            sage: chain = P.a_maximal_chain(); chain
            [A -1-dimensional face of a Polyhedron in ZZ^3,
             A 0-dimensional face of a Polyhedron in ZZ^3 defined as the convex hull of 1 vertex,
             A 1-dimensional face of a Polyhedron in ZZ^3 defined as the convex hull of 2 vertices,
             A 2-dimensional face of a Polyhedron in ZZ^3 defined as the convex hull of 4 vertices,
             A 3-dimensional face of a Polyhedron in ZZ^3 defined as the convex hull of 8 vertices]
            sage: [face.ambient_V_indices() for face in chain]
            [(), (5,), (0, 5), (0, 3, 4, 5), (0, 1, 2, 3, 4, 5, 6, 7)]

        TESTS::

        Check output for the empty polyhedron::

            sage: P = Polyhedron()
            sage: P.a_maximal_chain()
            [A -1-dimensional face of a Polyhedron in ZZ^0]
        """
        comb_chain = self.combinatorial_polyhedron().a_maximal_chain()

        from sage.geometry.polyhedron.face import combinatorial_face_to_polyhedral_face
        empty_face = self.faces(-1)[0]
        universe = self.faces(self.dim())[0]

        if self.dim() == -1:
            return [empty_face]

        return [empty_face] + \
               [combinatorial_face_to_polyhedral_face(self, face)
                for face in comb_chain] + \
               [universe]

    @cached_method
    def radius_square(self):
        """
        Return the square of the maximal distance from the
        :meth:`center` to a vertex. All rays and lines are ignored.

        OUTPUT:

        The square of the radius, which is in :meth:`base_ring`.

        EXAMPLES::

            sage: p = polytopes.permutahedron(4, project = False)
            sage: p.radius_square()
            5
        """
        vertices = [v.vector() - self.center() for v in self.vertex_generator()]
        return max(v.dot_product(v) for v in vertices)

    def radius(self):
        """
        Return the maximal distance from the center to a vertex. All
        rays and lines are ignored.

        OUTPUT:

        The radius for a rational polyhedron is, in general, not
        rational.  use :meth:`radius_square` if you need a rational
        distance measure.

        EXAMPLES::

            sage: p = polytopes.hypercube(4)
            sage: p.radius()
            2
        """
        return sqrt(self.radius_square())

    def is_inscribed(self, certificate=False):
        """
        This function tests whether the vertices of the polyhedron are
        inscribed on a sphere.

        The polyhedron is expected to be compact and full-dimensional.
        A full-dimensional compact polytope is inscribed if there exists
        a point in space which is equidistant to all its vertices.

        ALGORITHM:

        The function first computes the circumsphere of a full-dimensional
        simplex with vertices of ``self``. It is found by lifting the points on a
        paraboloid to find the hyperplane on which the circumsphere is lifted.
        Then, it checks if all other vertices are equidistant to the
        circumcenter of that simplex.

        INPUT:

        - ``certificate`` -- (default: ``False``) boolean; specifies whether to
          return the circumcenter, if found.

        OUTPUT:

        If ``certificate`` is true, returns a tuple containing:

        1. Boolean.
        2. The circumcenter of the polytope or None.

        If ``certificate`` is false:

        - a Boolean.

        EXAMPLES::

            sage: q = Polyhedron(vertices = [[1,1,1,1],[-1,-1,1,1],[1,-1,-1,1],
            ....:                            [-1,1,-1,1],[1,1,1,-1],[-1,-1,1,-1],
            ....:                            [1,-1,-1,-1],[-1,1,-1,-1],[0,0,10/13,-24/13],
            ....:                            [0,0,-10/13,-24/13]])
            sage: q.is_inscribed(certificate=True)
            (True, (0, 0, 0, 0))

            sage: cube = polytopes.cube()
            sage: cube.is_inscribed()
            True

            sage: translated_cube = Polyhedron(vertices=[v.vector() + vector([1,2,3])
            ....:                                        for v in cube.vertices()])
            sage: translated_cube.is_inscribed(certificate=True)
            (True, (1, 2, 3))

            sage: truncated_cube = cube.face_truncation(cube.faces(0)[0])
            sage: truncated_cube.is_inscribed()
            False

        The method is not implemented for non-full-dimensional polytope or
        unbounded polyhedra::

            sage: square = Polyhedron(vertices=[[1,0,0],[0,1,0],[1,1,0],[0,0,0]])
            sage: square.is_inscribed()
            Traceback (most recent call last):
            ...
            NotImplementedError: this function is implemented for full-dimensional polyhedra only

            sage: p = Polyhedron(vertices=[(0,0)],rays=[(1,0),(0,1)])
            sage: p.is_inscribed()
            Traceback (most recent call last):
            ...
            NotImplementedError: this function is not implemented for unbounded polyhedra

        TESTS:

        We check that :trac:`28464` is fixed::

            sage: P = Polyhedron(vertices=[(-130658298093891402635075/416049251842505144482473,
            ....: 177469511761879509172000/1248147755527515433447419,
            ....: 485550543257132133136169/2496295511055030866894838,
            ....: 2010744967797898733758669/2496295511055030866894838),
            ....: (-146945725603929909850/706333405676769433081,
            ....: -84939725782618445000/706333405676769433081,
            ....: 560600045283000988081/1412666811353538866162,
            ....: 969778382942371268081/1412666811353538866162),
            ....: (-46275018824497300/140422338198040641,
            ....: -5747688262110000/46807446066013547, 1939357556329/7033601552658,
            ....: 1939357556329/7033601552658), (-17300/59929, -10000/59929, 39929/119858,
            ....: 39929/119858), (-4700/32209, -10000/32209, 12209/64418, 12209/64418),
            ....: (QQ(0), QQ(0), QQ(0), QQ(1)), (QQ(0), QQ(0), 1/2, 1/2), (300/10027,
            ....: -10000/30081, 10081/60162, 10081/60162), (112393975400/1900567733649,
            ....: 117311600000/633522577883, 43678681/95197362, 43678681/95197362),
            ....: (6109749955400/133380598418321, 37106807920000/133380598418321,
            ....: 2677964249/6680888498, 2677964249/6680888498),
            ....: (29197890764005600/402876806828660641,
            ....: -2150510776960000/402876806828660641,
            ....: 398575785274740641/805753613657321282,
            ....: 398575785274740641/805753613657321282),
            ....: (5576946899441759759983005325/110078073300232813237456943251,
            ....: -29071211718677797926570478000/110078073300232813237456943251,
            ....: 59439312069347378584317232001/220156146600465626474913886502,
            ....: 181346577228466312205473034501/220156146600465626474913886502),
            ....: (150040732779124914266530235300/6774574358246204311268446913881,
            ....: -2813827375989039189507000218000/6774574358246204311268446913881,
            ....: 1260217414021285074925933133881/13549148716492408622536893827762,
            ....: 3232518047094242684574253773881/13549148716492408622536893827762),
            ....: (3816349407976279597850158016285000/88842127448735433741180809504357161,
            ....: 27965821247423216557301387453968000/88842127448735433741180809504357161,
            ....: 68546256000224819256028677086357161/177684254897470867482361619008714322,
            ....: 86062257922545755787315412690197161/177684254897470867482361619008714322)])
            sage: P.is_inscribed()
            True

            sage: P = Polyhedron(vertices=[[0, -1, 0, 0],
            ....:                          [0, 0, -1, 0],
            ....:                          [0, 0, 0, -1],
            ....:                          [0, 0, +1, 0],
            ....:                          [0, 0, 0, +1],
            ....:                          [+1, 0, 0, 0]])
            sage: P.is_inscribed()
            True

        We check that :trac:`29125` is fixed::

            sage: P = Polyhedron(vertices=[[-2,-1], [-2,1], [0,-1], [0,1]], backend='field')
            sage: P.is_inscribed()
            True
            sage: V = P.Vrepresentation()
            sage: H = P.Hrepresentation()
            sage: parent = P.parent()
            sage: for V1 in Permutations(V):
            ....:     P1 = parent._element_constructor_(
            ....:         [V1, [], []], [H, []], Vrep_minimal=True, Hrep_minimal=True)
            ....:     assert P1.is_inscribed()
        """

        if not self.is_compact():
            raise NotImplementedError("this function is not implemented for unbounded polyhedra")

        if not self.is_full_dimensional():
            raise NotImplementedError("this function is implemented for full-dimensional polyhedra only")

        dimension = self.dimension()
        vertices = self.vertices()

        # We obtain vertices that are an affine basis of the affine hull.
        affine_basis = self.an_affine_basis()
        raw_data = []
        for vertex in affine_basis:
            vertex_vector = vertex.vector()
            raw_data += [[sum(i**2 for i in vertex_vector)] +
                         [i for i in vertex_vector] + [1]]
        matrix_data = matrix(raw_data)

        # The determinant "a" should not be zero because
        # the vertices in ``affine_basis`` are an affine basis.
        a = matrix_data.matrix_from_columns(range(1, dimension+2)).determinant()

        minors = [(-1)**(i)*matrix_data.matrix_from_columns([j for j in range(dimension+2) if j != i]).determinant()
                  for i in range(1, dimension+1)]
        c = (-1)**(dimension+1)*matrix_data.matrix_from_columns(range(dimension+1)).determinant()

        circumcenter = vector([minors[i]/(2*a) for i in range(dimension)])
        squared_circumradius = (sum(m**2 for m in minors) - 4 * a * c) / (4*a**2)

        # Checking if the circumcenter has the correct sign
        if not all(sum(i**2 for i in v.vector() - circumcenter) == squared_circumradius
                   for v in vertices if v in affine_basis):
            circumcenter = - circumcenter

        is_inscribed = all(sum(i**2 for i in v.vector() - circumcenter) == squared_circumradius
                           for v in vertices if v not in affine_basis)

        if certificate:
            if is_inscribed:
                return (True, circumcenter)
            else:
                return (False, None)
        else:
            return is_inscribed

    def is_compact(self):
        """
        Test for boundedness of the polytope.

        EXAMPLES::

            sage: p = polytopes.icosahedron()
            sage: p.is_compact()
            True
            sage: p = Polyhedron(ieqs = [[0,1,0,0],[0,0,1,0],[0,0,0,1],[1,-1,0,0]])
            sage: p.is_compact()
            False
        """
        return self.n_rays() == 0 and self.n_lines() == 0

    @cached_method
    def combinatorial_polyhedron(self):
        r"""
        Return the combinatorial type of ``self``.

        See :class:`sage.geometry.polyhedron.combinatorial_polyhedron.base.CombinatorialPolyhedron`.

        EXAMPLES::

            sage: polytopes.cube().combinatorial_polyhedron()
            A 3-dimensional combinatorial polyhedron with 6 facets

            sage: polytopes.cyclic_polytope(4,10).combinatorial_polyhedron()
            A 4-dimensional combinatorial polyhedron with 35 facets

            sage: Polyhedron(rays=[[0,1], [1,0]]).combinatorial_polyhedron()
            A 2-dimensional combinatorial polyhedron with 2 facets
        """
        from sage.geometry.polyhedron.combinatorial_polyhedron.base import CombinatorialPolyhedron
        return CombinatorialPolyhedron(self)

    def simplicity(self):
        r"""
        Return the largest integer `k` such that the polytope is `k`-simple.

        A polytope `P` is `k`-simple, if every `(d-1-k)`-face
        is contained in exactly `k+1` facets of `P` for `1 \leq k \leq d-1`.
        Equivalently it is `k`-simple if the polar/dual polytope is `k`-simplicial.
        If `self` is a simplex, it returns its dimension.

        EXAMPLES::

            sage: polytopes.hypersimplex(4,2).simplicity()
            1
            sage: polytopes.hypersimplex(5,2).simplicity()
            2
            sage: polytopes.hypersimplex(6,2).simplicity()
            3
            sage: polytopes.simplex(3).simplicity()
            3
            sage: polytopes.simplex(1).simplicity()
            1

        The method is not implemented for unbounded polyhedra::

            sage: p = Polyhedron(vertices=[(0,0)],rays=[(1,0),(0,1)])
            sage: p.simplicity()
            Traceback (most recent call last):
            ...
            NotImplementedError: this function is implemented for polytopes only
        """
        if not(self.is_compact()):
            raise NotImplementedError("this function is implemented for polytopes only")
        return self.combinatorial_polyhedron().simplicity()

    def is_simple(self):
        """
        Test for simplicity of a polytope.

        See :wikipedia:`Simple_polytope`

        EXAMPLES::

            sage: p = Polyhedron([[0,0,0],[1,0,0],[0,1,0],[0,0,1]])
            sage: p.is_simple()
            True
            sage: p = Polyhedron([[0,0,0],[4,4,0],[4,0,0],[0,4,0],[2,2,2]])
            sage: p.is_simple()
            False
        """
        if not self.is_compact():
            return False
        return self.combinatorial_polyhedron().is_simple()

    def simpliciality(self):
        r"""
        Return the largest integer `k` such that the polytope is `k`-simplicial.

        A polytope is `k`-simplicial, if every `k`-face is a simplex.
        If `self` is a simplex, returns its dimension.

        EXAMPLES::

            sage: polytopes.cyclic_polytope(10,4).simpliciality()
            3
            sage: polytopes.hypersimplex(5,2).simpliciality()
            2
            sage: polytopes.cross_polytope(4).simpliciality()
            3
            sage: polytopes.simplex(3).simpliciality()
            3
            sage: polytopes.simplex(1).simpliciality()
            1

        The method is not implemented for unbounded polyhedra::

            sage: p = Polyhedron(vertices=[(0,0)],rays=[(1,0),(0,1)])
            sage: p.simpliciality()
            Traceback (most recent call last):
            ...
            NotImplementedError: this function is implemented for polytopes only
        """
        if not(self.is_compact()):
            raise NotImplementedError("this function is implemented for polytopes only")
        return self.combinatorial_polyhedron().simpliciality()

    def is_simplicial(self):
        """
        Tests if the polytope is simplicial

        A polytope is simplicial if every facet is a simplex.

        See :wikipedia:`Simplicial_polytope`

        EXAMPLES::

            sage: p = polytopes.hypercube(3)
            sage: p.is_simplicial()
            False
            sage: q = polytopes.simplex(5, project=True)
            sage: q.is_simplicial()
            True
            sage: p = Polyhedron([[0,0,0],[1,0,0],[0,1,0],[0,0,1]])
            sage: p.is_simplicial()
            True
            sage: q = Polyhedron([[1,1,1],[-1,1,1],[1,-1,1],[-1,-1,1],[1,1,-1]])
            sage: q.is_simplicial()
            False
            sage: P = polytopes.simplex(); P
            A 3-dimensional polyhedron in ZZ^4 defined as the convex hull of 4 vertices
            sage: P.is_simplicial()
            True

        The method is not implemented for unbounded polyhedra::

            sage: p = Polyhedron(vertices=[(0,0)],rays=[(1,0),(0,1)])
            sage: p.is_simplicial()
            Traceback (most recent call last):
            ...
            NotImplementedError: this function is implemented for polytopes only
        """
        if not(self.is_compact()):
            raise NotImplementedError("this function is implemented for polytopes only")
        return self.combinatorial_polyhedron().is_simplicial()

    def is_pyramid(self, certificate=False):
        """
        Test whether the polytope is a pyramid over one of its facets.

        INPUT:

        - ``certificate`` -- boolean (default: ``False``); specifies whether
          to return a vertex of the polytope which is the apex of a pyramid,
          if found

        OUTPUT:

        If ``certificate`` is ``True``, returns a tuple containing:

        1. Boolean.
        2. The apex of the pyramid or ``None``.

        If ``certificate`` is ``False`` returns a boolean.

        EXAMPLES::

            sage: P = polytopes.simplex(3)
            sage: P.is_pyramid()
            True
            sage: P.is_pyramid(certificate=True)
            (True, A vertex at (0, 0, 0, 1))
            sage: egyptian_pyramid = polytopes.regular_polygon(4).pyramid()
            sage: egyptian_pyramid.is_pyramid()
            True
            sage: Q = polytopes.octahedron()
            sage: Q.is_pyramid()
            False

        For the `0`-dimensional polyhedron, the output is ``True``,
        but it cannot be constructed as a pyramid over the empty polyhedron::

            sage: P = Polyhedron([[0]])
            sage: P.is_pyramid()
            True
            sage: Polyhedron().pyramid()
            Traceback (most recent call last):
            ...
            ZeroDivisionError: rational division by zero
        """
        if not self.is_compact():
            raise ValueError("polyhedron has to be compact")

        return self.combinatorial_polyhedron().is_pyramid(certificate)

    def is_bipyramid(self, certificate=False):
        r"""
        Test whether the polytope is combinatorially equivalent to a
        bipyramid over some polytope.

        INPUT:

        - ``certificate`` -- boolean (default: ``False``); specifies whether
          to return two vertices of the polytope which are the apices of a
          bipyramid, if found

        OUTPUT:

        If ``certificate`` is ``True``, returns a tuple containing:

        1. Boolean.
        2. ``None`` or a tuple containing:
            a. The first apex.
            b. The second apex.

        If ``certificate`` is ``False`` returns a boolean.

        EXAMPLES::

            sage: P = polytopes.octahedron()
            sage: P.is_bipyramid()
            True
            sage: P.is_bipyramid(certificate=True)
            (True, [A vertex at (-1, 0, 0), A vertex at (1, 0, 0)])
            sage: Q = polytopes.cyclic_polytope(3,7)
            sage: Q.is_bipyramid()
            False
            sage: R = Q.bipyramid()
            sage: R.is_bipyramid(certificate=True)
            (True, [A vertex at (-1, 3, 13, 63), A vertex at (1, 3, 13, 63)])

        TESTS::

            sage: P = polytopes.permutahedron(4).bipyramid()
            sage: P.is_bipyramid()
            True

            sage: P = polytopes.cube()
            sage: P.is_bipyramid()
            False

            sage: P = Polyhedron(vertices=[[0,1], [1,0]], rays=[[1,1]])
            sage: P.is_bipyramid()
            Traceback (most recent call last):
            ...
            ValueError: polyhedron has to be compact

        ALGORITHM:

        Assume all faces of a polyhedron to be given as lists of vertices.

        A polytope is a bipyramid with apexes `v`, `w` if and only if for each
        proper face `v \in F` there exists a face `G` with
        `G \setminus \{w\} = F \setminus \{v\}`
        and vice versa (for each proper face
        `w \in F` there exists ...).

        To check this property it suffices to check for all facets of the polyhedron.
        """
        if not self.is_compact():
            raise ValueError("polyhedron has to be compact")

        from sage.misc.functional import is_odd
        n_verts = self.n_vertices()
        n_facets = self.n_facets()
        if is_odd(n_facets):
            if certificate:
                return (False, None)
            return False

        IM = self.incidence_matrix()
        if self.n_equations():
            # Remove equations from the incidence matrix,
            # such that this is the vertex-facet incidences matrix.
            I1 = IM.transpose()
            I2 = I1[[i for i in range(self.n_Hrepresentation())
                     if not self.Hrepresentation()[i].is_equation()]]
            IM = I2.transpose()

        facets_incidences = [set(column.nonzero_positions()) for column in IM.columns()]
        verts_incidences = dict()
        for i in range(n_verts):
            v_i = set(IM.row(i).nonzero_positions())
            if len(v_i) == n_facets/2:
                verts_incidences[i] = v_i

        # Find two vertices ``vert1`` and ``vert2`` such that one of them
        # lies on exactly half of the facets, and the other one lies on
        # exactly the other half.
        from itertools import combinations
        for index1, index2 in combinations(verts_incidences, 2):
            vert1_incidences = verts_incidences[index1]
            vert2_incidences = verts_incidences[index2]
            vert1and2 = vert1_incidences.union(vert2_incidences)
            if len(vert1and2) == n_facets:
                # We have found two candidates for apexes.
                # Remove from each facet ``index1`` resp. ``index2``.
                test_facets = set(frozenset(facet_inc.difference({index1, index2}))
                                  for facet_inc in facets_incidences)
                if len(test_facets) == n_facets/2:
                    # For each `F` containing `index1` there is
                    # `G` containing `index2` such that
                    # `F \setminus \{index1\} =  G \setminus \{index2\}
                    # and vice versa.
                    if certificate:
                        V = self.vertices()
                        return (True, [V[index1], V[index2]])
                    return True

        if certificate:
            return (False, None)
        return False

    def is_prism(self, certificate=False):
        """
        Test whether the polytope is combinatorially equivalent to a prism of
        some polytope.

        INPUT:

        - ``certificate`` -- boolean (default: ``False``); specifies whether
          to return two facets of the polytope which are the bases of a prism,
          if found

        OUTPUT:

        If ``certificate`` is ``True``, returns a tuple containing:

        1. Boolean.
        2. ``None`` or a tuple containing:
            a. List of the vertices of the first base facet.
            b. List of the vertices of the second base facet.

        If ``certificate`` is ``False`` returns a boolean.

        EXAMPLES::

            sage: P = polytopes.cube()
            sage: P.is_prism()
            True
            sage: P.is_prism(certificate=True)
            (True,
             [[A vertex at (1, -1, -1),
               A vertex at (1, 1, -1),
               A vertex at (1, 1, 1),
               A vertex at (1, -1, 1)],
              [A vertex at (-1, -1, 1),
               A vertex at (-1, -1, -1),
               A vertex at (-1, 1, -1),
               A vertex at (-1, 1, 1)]])
            sage: Q = polytopes.cyclic_polytope(3,8)
            sage: Q.is_prism()
            False
            sage: R = Q.prism()
            sage: R.is_prism(certificate=True)
            (True,
             [[A vertex at (1, 0, 0, 0),
               A vertex at (1, 1, 1, 1),
               A vertex at (1, 2, 4, 8),
               A vertex at (1, 3, 9, 27),
               A vertex at (1, 4, 16, 64),
               A vertex at (1, 5, 25, 125),
               A vertex at (1, 6, 36, 216),
               A vertex at (1, 7, 49, 343)],
              [A vertex at (0, 0, 0, 0),
               A vertex at (0, 1, 1, 1),
               A vertex at (0, 2, 4, 8),
               A vertex at (0, 3, 9, 27),
               A vertex at (0, 4, 16, 64),
               A vertex at (0, 5, 25, 125),
               A vertex at (0, 6, 36, 216),
               A vertex at (0, 7, 49, 343)]])

        TESTS::

            sage: P = polytopes.cross_polytope(5)
            sage: P.is_prism()
            False

            sage: P = polytopes.permutahedron(4).prism()
            sage: P.is_prism()
            True

            sage: P = Polyhedron(vertices=[[0,1], [1,0]], rays=[[1,1]])
            sage: P.is_prism()
            Traceback (most recent call last):
            ...
            NotImplementedError: polyhedron has to be compact

        ALGORITHM:

        See :meth:`Polyhedron_base.is_bipyramid`.
        """
        if not self.is_compact():
            raise NotImplementedError("polyhedron has to be compact")

        from sage.misc.functional import is_odd
        n_verts = self.n_vertices()
        n_facets = self.n_facets()
        if is_odd(n_verts):
            if certificate:
                return (False, None)
            return False

        IM = self.incidence_matrix()
        if self.n_equations():
            # Remove equations from the incidence matrix,
            # such that this is the vertex-facet incidences matrix.
            I1 = IM.transpose()
            I2 = I1[[i for i in range(self.n_Hrepresentation())
                     if not self.Hrepresentation()[i].is_equation()]]
            IM = I2.transpose()

        verts_incidences = [set(row.nonzero_positions()) for row in IM.rows()]
        facets_incidences = dict()
        for j in range(n_facets):
            F_j = set(IM.column(j).nonzero_positions())
            if len(F_j) == n_verts/2:
                facets_incidences[j] = F_j

        # Find two vertices ``facet1`` and ``facet2`` such that one of them
        # contains exactly half of the vertices, and the other one contains
        # exactly the other half.
        from itertools import combinations
        for index1, index2 in combinations(facets_incidences, 2):
            facet1_incidences = facets_incidences[index1]
            facet2_incidences = facets_incidences[index2]
            facet1and2 = facet1_incidences.union(facet2_incidences)
            if len(facet1and2) == n_verts:
                # We have found two candidates for base faces.
                # Remove from each vertex ``index1`` resp. ``index2``.
                test_verts = set(frozenset(vert_inc.difference({index1, index2}))
                                 for vert_inc in verts_incidences)
                if len(test_verts) == n_verts/2:
                    # For each vertex containing `index1` there is
                    # another one contained in `index2`
                    # and vice versa.
                    # Other than `index1` and `index2` both are contained in
                    # exactly the same facets.
                    if certificate:
                        V = self.vertices()
                        facet1_vertices = [V[i] for i in facet1_incidences]
                        facet2_vertices = [V[i] for i in facet2_incidences]
                        return (True, [facet1_vertices, facet2_vertices])
                    return True

        if certificate:
            return (False, None)
        return False

    def hyperplane_arrangement(self):
        """
        Return the hyperplane arrangement defined by the equations and
        inequalities.

        OUTPUT:

        A :class:`hyperplane arrangement
        <sage.geometry.hyperplane_arrangement.arrangement.HyperplaneArrangementElement>`
        consisting of the hyperplanes defined by the
        :meth:`Hrepresentation`.
        If the polytope is full-dimensional, this is the hyperplane
        arrangement spanned by the facets of the polyhedron.

        EXAMPLES::

            sage: p = polytopes.hypercube(2)
            sage: p.hyperplane_arrangement()
            Arrangement <-t0 + 1 | -t1 + 1 | t1 + 1 | t0 + 1>
        """
        names = tuple('t' + str(i) for i in range(self.ambient_dim()))
        from sage.geometry.hyperplane_arrangement.arrangement import HyperplaneArrangements
        field = self.base_ring().fraction_field()
        H = HyperplaneArrangements(field, names)
        return H(self)

    @cached_method
    def gale_transform(self):
        """
        Return the Gale transform of a polytope as described in the
        reference below.

        OUTPUT:

        A list of vectors, the Gale transform.  The dimension is the
        dimension of the affine dependencies of the vertices of the
        polytope.

        EXAMPLES:

        This is from the reference, for a triangular prism::

            sage: p = Polyhedron(vertices = [[0,0],[0,1],[1,0]])
            sage: p2 = p.prism()
            sage: p2.gale_transform()
            ((-1, -1), (1, 0), (0, 1), (1, 1), (-1, 0), (0, -1))

        REFERENCES:

            Lectures in Geometric Combinatorics, R.R.Thomas, 2006, AMS Press.

        .. SEEALSO::

            :func`~sage.geometry.polyhedron.library.gale_transform_to_polyhedron`.

        TESTS::

            sage: P = Polyhedron(rays=[[1,0,0]])
            sage: P.gale_transform()
            Traceback (most recent call last):
            ...
            ValueError: not a polytope

        Check that :trac:`29073` is fixed::

            sage: P = polytopes.icosahedron(exact=False)
            sage: sum(P.gale_transform()).norm() < 1e-15
            True
        """
        if not self.is_compact():
            raise ValueError('not a polytope')

        A = matrix(self.n_vertices(),
                   [[1]+x for x in self.vertex_generator()])
        A = A.transpose()
        A_ker = A.right_kernel_matrix(basis='computed')
        return tuple(A_ker.columns())

    def _test_gale_transform(self, tester=None, **options):
        """
        Run tests on the method :meth:`.gale_transform` and its inverse
        :meth:`~sage.geometry.polyhedron.library.gale_transform_to_polytope`.

        TESTS::

            sage: polytopes.cross_polytope(3)._test_gale_transform()
        """
        if tester is None:
            tester = self._tester(**options)

        if not self.is_compact():
            with tester.assertRaises(ValueError):
                self.gale_transform()
            return

        # Check :trac:`29073`.
        if not self.base_ring().is_exact() and self.ambient_dim() > 0:
            g = self.gale_transform()
            tester.assertTrue(sum(g).norm() < 1e-10 or sum(g).norm()/matrix(g).norm() < 1e-13)
            return

        # Prevent very long doctests.
        if self.n_vertices() + self.n_rays() > 50 or self.n_facets() > 50:
            return

        if not self.is_empty():
            # ``gale_transform_to_polytope`` needs at least one vertex to work.
            from sage.geometry.polyhedron.library import gale_transform_to_polytope
            g = self.gale_transform()
            P = gale_transform_to_polytope(g, base_ring=self.base_ring(), backend=self.backend())

            tester.assertTrue(self.is_combinatorially_isomorphic(P))

    @cached_method
    def normal_fan(self, direction='inner'):
        r"""
        Return the normal fan of a compact full-dimensional rational polyhedron.

        This returns the inner normal fan of ``self``. For the outer normal fan,
        use ``direction='outer'``.

        INPUT:

        - ``direction`` -- either ``'inner'`` (default) or ``'outer'``; if
          set to ``'inner'``, use the inner normal vectors to span the cones of
          the fan, if set to ``'outer'``, use the outer normal vectors.

        OUTPUT:

        A complete fan of the ambient space as a
        :class:`~sage.geometry.fan.RationalPolyhedralFan`.

        .. SEEALSO::

            :meth:`face_fan`.

        EXAMPLES::

            sage: S = Polyhedron(vertices = [[0, 0], [1, 0], [0, 1]])
            sage: S.normal_fan()
            Rational polyhedral fan in 2-d lattice N

            sage: C = polytopes.hypercube(4)
            sage: NF = C.normal_fan(); NF
            Rational polyhedral fan in 4-d lattice N

        Currently, it is only possible to get the normal fan of a bounded rational polytope::

            sage: P = Polyhedron(rays = [[1, 0], [0, 1]])
            sage: P.normal_fan()
            Traceback (most recent call last):
            ...
            NotImplementedError: the normal fan is only supported for polytopes (compact polyhedra).

            sage: Q = Polyhedron(vertices = [[1, 0, 0], [0, 1, 0], [0, 0, 1]])
            sage: Q.normal_fan()
            Traceback (most recent call last):
            ...
            ValueError: the normal fan is only defined for full-dimensional polytopes

            sage: R = Polyhedron(vertices = [[0, 0], [AA(sqrt(2)), 0], [0, AA(sqrt(2))]])
            sage: R.normal_fan()
            Traceback (most recent call last):
            ...
            NotImplementedError: normal fan handles only polytopes over the rationals

            sage: P = Polyhedron(vertices=[[0,0],[2,0],[0,2],[2,1],[1,2]])
            sage: P.normal_fan(direction=None)
            Traceback (most recent call last):
            ...
            TypeError: the direction should be 'inner' or 'outer'

            sage: inner_nf = P.normal_fan()
            sage: inner_nf.rays()
            N( 1,  0),
            N( 0, -1),
            N( 0,  1),
            N(-1,  0),
            N(-1, -1)
            in 2-d lattice N

            sage: outer_nf = P.normal_fan(direction='outer')
            sage: outer_nf.rays()
            N( 1,  0),
            N( 1,  1),
            N( 0,  1),
            N(-1,  0),
            N( 0, -1)
            in 2-d lattice N

        REFERENCES:

        For more information, see Chapter 7 of [Zie2007]_.
        """
        from sage.geometry.fan import NormalFan

        if not QQ.has_coerce_map_from(self.base_ring()):
            raise NotImplementedError('normal fan handles only polytopes over the rationals')
        if direction == 'inner':
            return NormalFan(self)
        elif direction == 'outer':
            return NormalFan(-self)
        else:
            raise TypeError("the direction should be 'inner' or 'outer'")

    @cached_method
    def face_fan(self):
        r"""
        Return the face fan of a compact rational polyhedron.

        OUTPUT:

        A fan of the ambient space as a
        :class:`~sage.geometry.fan.RationalPolyhedralFan`.

        .. SEEALSO::

            :meth:`normal_fan`.

        EXAMPLES::

            sage: T = polytopes.cuboctahedron()
            sage: T.face_fan()
            Rational polyhedral fan in 3-d lattice M

        The polytope should contain the origin in the interior::

            sage: P = Polyhedron(vertices = [[1/2, 1], [1, 1/2]])
            sage: P.face_fan()
            Traceback (most recent call last):
            ...
            ValueError: face fans are defined only for polytopes containing the origin as an interior point!

            sage: Q = Polyhedron(vertices = [[-1, 1/2], [1, -1/2]])
            sage: Q.contains([0,0])
            True
            sage: FF = Q.face_fan(); FF
            Rational polyhedral fan in 2-d lattice M

        The polytope has to have rational coordinates::

            sage: S = polytopes.dodecahedron()
            sage: S.face_fan()
            Traceback (most recent call last):
            ...
            NotImplementedError: face fan handles only polytopes over the rationals

        REFERENCES:

        For more information, see Chapter 7 of [Zie2007]_.
        """
        from sage.geometry.fan import FaceFan

        if not QQ.has_coerce_map_from(self.base_ring()):
            raise NotImplementedError('face fan handles only polytopes over the rationals')

        return FaceFan(self)

    def _triangulate_normaliz(self):
        r"""
        Gives a triangulation of the polyhedron using normaliz

        OUTPUT:

        A tuple of pairs ``(simplex,simplex_volume)`` used in the
        triangulation.

        .. NOTE::

            This function depends on Normaliz (i.e. the ``pynormaliz`` optional
            package). See the Normaliz documentation for further details.

        TESTS::

            sage: K = Polyhedron(vertices=[[1,1]], rays=[[1,0],[1,2]])
            sage: K._triangulate_normaliz()
            Traceback (most recent call last):
            ...
            TypeError: the polyhedron's backend should be 'normaliz'
        """
        raise TypeError("the polyhedron's backend should be 'normaliz'")

    def triangulate(self, engine='auto', connected=True, fine=False, regular=None, star=None):
        r"""
        Returns a triangulation of the polytope.

        INPUT:

        - ``engine`` -- either 'auto' (default), 'internal',
          'TOPCOM', or 'normaliz'.  The 'internal' and 'TOPCOM' instruct
          this package to always use its own triangulation algorithms
          or TOPCOM's algorithms, respectively. By default ('auto'),
          TOPCOM is used if it is available and internal routines otherwise.

        The remaining keyword parameters are passed through to the
        :class:`~sage.geometry.triangulation.point_configuration.PointConfiguration`
        constructor:

        - ``connected`` -- boolean (default: ``True``). Whether the
          triangulations should be connected to the regular
          triangulations via bistellar flips. These are much easier to
          compute than all triangulations.

        - ``fine`` -- boolean (default: ``False``). Whether the
          triangulations must be fine, that is, make use of all points
          of the configuration.

        - ``regular`` -- boolean or ``None`` (default:
          ``None``). Whether the triangulations must be regular. A
          regular triangulation is one that is induced by a
          piecewise-linear convex support function. In other words,
          the shadows of the faces of a polyhedron in one higher
          dimension.

          * ``True``: Only regular triangulations.

          * ``False``: Only non-regular triangulations.

          * ``None`` (default): Both kinds of triangulation.

        - ``star`` -- either ``None`` (default) or a point. Whether
          the triangulations must be star. A triangulation is star if
          all maximal simplices contain a common point. The central
          point can be specified by its index (an integer) in the
          given points or by its coordinates (anything iterable.)

        OUTPUT:

        A triangulation of the convex hull of the vertices as a
        :class:`~sage.geometry.triangulation.point_configuration.Triangulation`. The
        indices in the triangulation correspond to the
        :meth:`Vrepresentation` objects.

        EXAMPLES::

            sage: cube = polytopes.hypercube(3)
            sage: triangulation = cube.triangulate(
            ....:    engine='internal') # to make doctest independent of TOPCOM
            sage: triangulation
            (<0,1,2,7>, <0,1,5,7>, <0,2,3,7>, <0,3,4,7>, <0,4,5,7>, <1,5,6,7>)
            sage: simplex_indices = triangulation[0]; simplex_indices
            (0, 1, 2, 7)
            sage: simplex_vertices = [ cube.Vrepresentation(i) for i in simplex_indices ]
            sage: simplex_vertices
            [A vertex at (1, -1, -1),
             A vertex at (1, 1, -1),
             A vertex at (1, 1, 1),
             A vertex at (-1, 1, 1)]
            sage: Polyhedron(simplex_vertices)
            A 3-dimensional polyhedron in ZZ^3 defined as the convex hull of 4 vertices

        It is possible to use ``'normaliz'`` as an engine. For this, the
        polyhedron should have the backend set to normaliz::

            sage: P = Polyhedron(vertices=[[0,0,1],[1,0,1],[0,1,1],[1,1,1]],backend='normaliz')  # optional - pynormaliz
            sage: P.triangulate(engine='normaliz')  # optional - pynormaliz
            (<0,1,2>, <1,2,3>)

            sage: P = Polyhedron(vertices=[[0,0,1],[1,0,1],[0,1,1],[1,1,1]])
            sage: P.triangulate(engine='normaliz')
            Traceback (most recent call last):
            ...
            TypeError: the polyhedron's backend should be 'normaliz'

        The normaliz engine can triangulate pointed cones::

            sage: C1 = Polyhedron(rays=[[0,0,1],[1,0,1],[0,1,1],[1,1,1]],backend='normaliz')  # optional - pynormaliz
            sage: C1.triangulate(engine='normaliz')  # optional - pynormaliz
            (<0,1,2>, <1,2,3>)
            sage: C2 = Polyhedron(rays=[[1,0,1],[0,0,1],[0,1,1],[1,1,10/9]],backend='normaliz')  # optional - pynormaliz
            sage: C2.triangulate(engine='normaliz')  # optional - pynormaliz
            (<0,1,2>, <1,2,3>)

        They can also be affine cones::

            sage: K = Polyhedron(vertices=[[1,1,1]],rays=[[1,0,0],[0,1,0],[1,1,-1],[1,1,1]], backend='normaliz')  # optional - pynormaliz
            sage: K.triangulate(engine='normaliz')  # optional - pynormaliz
            (<0,1,2>, <0,1,3>)
        """
        if self.lines():
            raise NotImplementedError('triangulation of polyhedra with lines is not supported')
        if len(self.vertices_list()) >= 2 and self.rays_list():
            raise NotImplementedError('triangulation of non-compact polyhedra that are not cones is not supported')
        if not self.is_compact() and engine != 'normaliz':
            raise NotImplementedError("triangulation of pointed polyhedra requires 'normaliz'")
        from sage.geometry.triangulation.point_configuration import PointConfiguration
        if self.is_compact():
            pc = PointConfiguration((v.vector() for v in self.vertex_generator()),
                                    connected=connected, fine=fine, regular=regular, star=star)
            # If the engine is not normaliz, we pass directly to the
            # PointConfiguration module.
            if engine != 'normaliz':
                pc.set_engine(engine)
                return pc.triangulate()
            else:
                return pc(self._triangulate_normaliz())
        else:  # From above, we have a pointed cone and the engine is normaliz
            try:
                pc = PointConfiguration((v.vector() for v in self.ray_generator()),
                                        connected=connected, fine=fine, regular=regular, star=star)
                return pc(self._triangulate_normaliz())
            except AssertionError:
                # PointConfiguration is not adapted to inhomogeneous cones
                # This is a hack. TODO: Implement the necessary things in
                # PointConfiguration to accept such cases.
                c = self.representative_point()
                normed_v = ((1/(r.vector()*c))*r.vector() for r in self.ray_generator())
                pc = PointConfiguration(normed_v, connected=connected, fine=fine, regular=regular, star=star)
                return pc(self._triangulate_normaliz())

    @coerce_binop
    def minkowski_sum(self, other):
        r"""
        Return the Minkowski sum.

        Minkowski addition of two subsets of a vector space is defined
        as

        .. MATH::

            X \oplus Y =
            \cup_{y\in Y} (X+y) =
            \cup_{x\in X, y\in Y} (x+y)

        See :meth:`minkowski_difference` for a partial inverse operation.

        INPUT:

        - ``other`` -- a :class:`Polyhedron_base`

        OUTPUT:

        The Minkowski sum of ``self`` and ``other``

        EXAMPLES::

            sage: X = polytopes.hypercube(3)
            sage: Y = Polyhedron(vertices=[(0,0,0), (0,0,1/2), (0,1/2,0), (1/2,0,0)])
            sage: X+Y
            A 3-dimensional polyhedron in QQ^3 defined as the convex hull of 13 vertices

            sage: four_cube = polytopes.hypercube(4)
            sage: four_simplex = Polyhedron(vertices = [[0, 0, 0, 1], [0, 0, 1, 0], [0, 1, 0, 0], [1, 0, 0, 0]])
            sage: four_cube + four_simplex
            A 4-dimensional polyhedron in ZZ^4 defined as the convex hull of 36 vertices
            sage: four_cube.minkowski_sum(four_simplex) == four_cube + four_simplex
            True

            sage: poly_spam = Polyhedron([[3,4,5,2],[1,0,0,1],[0,0,0,0],[0,4,3,2],[-3,-3,-3,-3]], base_ring=ZZ)
            sage: poly_eggs = Polyhedron([[5,4,5,4],[-4,5,-4,5],[4,-5,4,-5],[0,0,0,0]], base_ring=QQ)
            sage: poly_spam + poly_spam + poly_eggs
            A 4-dimensional polyhedron in QQ^4 defined as the convex hull of 12 vertices
        """
        new_vertices = []
        for v1 in self.vertex_generator():
            for v2 in other.vertex_generator():
                new_vertices.append(list(v1() + v2()))
        if new_vertices != []:
            new_rays = self.rays() + other.rays()
            new_lines = self.lines() + other.lines()
            return self.parent().element_class(self.parent(), [new_vertices, new_rays, new_lines], None)
        else:
            return self.parent().element_class(self.parent(), None, None)

    _add_ = minkowski_sum

    @coerce_binop
    def minkowski_difference(self, other):
        r"""
        Return the Minkowski difference.

        Minkowski subtraction can equivalently be defined via
        Minkowski addition (see :meth:`minkowski_sum`) or as
        set-theoretic intersection via

        .. MATH::

            X \ominus Y =
            (X^c \oplus Y)^c =
            \cap_{y\in Y} (X-y)

        where superscript-"c" means the complement in the ambient
        vector space. The Minkowski difference of convex sets is
        convex, and the difference of polyhedra is again a
        polyhedron. We only consider the case of polyhedra in the
        following. Note that it is not quite the inverse of
        addition. In fact:

        * `(X+Y)-Y = X` for any polyhedra `X`, `Y`.

        * `(X-Y)+Y \subseteq X`

        * `(X-Y)+Y = X` if and only if Y is a Minkowski summand of X.

        INPUT:

        - ``other`` -- a :class:`Polyhedron_base`

        OUTPUT:

        The Minkowski difference of ``self`` and ``other``. Also known
        as Minkowski subtraction of ``other`` from ``self``.

        EXAMPLES::

            sage: X = polytopes.hypercube(3)
            sage: Y = Polyhedron(vertices=[(0,0,0), (0,0,1), (0,1,0), (1,0,0)]) / 2
            sage: (X+Y)-Y == X
            True
            sage: (X-Y)+Y < X
            True

        The polyhedra need not be full-dimensional::

            sage: X2 = Polyhedron(vertices=[(-1,-1,0),(1,-1,0),(-1,1,0),(1,1,0)])
            sage: Y2 = Polyhedron(vertices=[(0,0,0), (0,1,0), (1,0,0)]) / 2
            sage: (X2+Y2)-Y2 == X2
            True
            sage: (X2-Y2)+Y2 < X2
            True

        Minus sign is really an alias for :meth:`minkowski_difference`
        ::

            sage: four_cube = polytopes.hypercube(4)
            sage: four_simplex = Polyhedron(vertices = [[0, 0, 0, 1], [0, 0, 1, 0], [0, 1, 0, 0], [1, 0, 0, 0]])
            sage: four_cube - four_simplex
            A 4-dimensional polyhedron in QQ^4 defined as the convex hull of 16 vertices
            sage: four_cube.minkowski_difference(four_simplex) == four_cube - four_simplex
            True

        Coercion of the base ring works::

            sage: poly_spam = Polyhedron([[3,4,5,2],[1,0,0,1],[0,0,0,0],[0,4,3,2],[-3,-3,-3,-3]], base_ring=ZZ)
            sage: poly_eggs = Polyhedron([[5,4,5,4],[-4,5,-4,5],[4,-5,4,-5],[0,0,0,0]], base_ring=QQ) / 100
            sage: poly_spam - poly_eggs
            A 4-dimensional polyhedron in QQ^4 defined as the convex hull of 5 vertices

        TESTS::

            sage: X = polytopes.hypercube(2)
            sage: Y = Polyhedron(vertices=[(1,1)])
            sage: (X-Y).Vrepresentation()
            (A vertex at (0, -2), A vertex at (0, 0), A vertex at (-2, 0), A vertex at (-2, -2))

            sage: Y = Polyhedron(vertices=[(1,1), (0,0)])
            sage: (X-Y).Vrepresentation()
            (A vertex at (0, -1), A vertex at (0, 0), A vertex at (-1, 0), A vertex at (-1, -1))

            sage: X = X + Y   # now Y is a Minkowski summand of X
            sage: (X+Y)-Y == X
            True
            sage: (X-Y)+Y == X
            True

        Testing that :trac:`28506` is fixed::

            sage: Q = Polyhedron([[1,0],[0,1]])
            sage: S = Polyhedron([[0,0],[1,2]])
            sage: S.minkowski_difference(Q)
            A 1-dimensional polyhedron in QQ^2 defined as the convex hull of 2 vertices
        """
        if other.is_empty():
            return self.parent().universe()   # empty intersection = everything
        if not other.is_compact():
            raise NotImplementedError('only subtracting compact polyhedra is implemented')
        new_eqns = []
        for eq in self.equations():
            values = [ eq.A() * v.vector() for v in other.vertices() ]
            eq = list(eq)
            eq[0] += min(values)   # shift constant term
            new_eqns.append(eq)
        P = self.parent()
        new_ieqs = []
        for ieq in self.inequalities():
            values = [ ieq.A() * v.vector() for v in other.vertices() ]
            ieq = list(ieq)
            ieq[0] += min(values)   # shift constant term
            new_ieqs.append(ieq)

        # Some vertices might need fractions.
        P = self.parent().change_ring(self.base_ring().fraction_field())
        return P.element_class(P, None, [new_ieqs, new_eqns])

    def __sub__(self, other):
        r"""
        Implement minus binary operation

        Polyhedra are not a ring with respect to dilatation and
        Minkowski sum, for example `X\oplus(-1)*Y \not= X\ominus Y`.

        INPUT:

        - ``other`` -- a translation vector or a polyhedron

        OUTPUT:

        Either translation by the negative of the given vector or
        Minkowski subtraction by the given polyhedron.

        EXAMPLES::

            sage: X = polytopes.hypercube(2)
            sage: v = vector([1,1])
            sage: (X - v/2).Vrepresentation()
            (A vertex at (-3/2, -3/2), A vertex at (-3/2, 1/2),
             A vertex at (1/2, -3/2), A vertex at (1/2, 1/2))
            sage: (X-v)+v == X
            True

            sage: Y = Polyhedron(vertices=[(1/2,0),(0,1/2)])
            sage: (X-Y).Vrepresentation()
            (A vertex at (1/2, -1), A vertex at (1/2, 1/2),
             A vertex at (-1, 1/2), A vertex at (-1, -1))
            sage: (X+Y)-Y == X
            True
        """
        if is_Polyhedron(other):
            return self.minkowski_difference(other)
        return self + (-other)

    def is_minkowski_summand(self, Y):
        r"""
        Test whether ``Y`` is a Minkowski summand.

        See :meth:`minkowski_sum`.

        OUTPUT:

        Boolean. Whether there exists another polyhedron `Z` such that
        ``self`` can be written as `Y\oplus Z`.

        EXAMPLES::

            sage: A = polytopes.hypercube(2)
            sage: B = Polyhedron(vertices=[(0,1), (1/2,1)])
            sage: C = Polyhedron(vertices=[(1,1)])
            sage: A.is_minkowski_summand(B)
            True
            sage: A.is_minkowski_summand(C)
            True
            sage: B.is_minkowski_summand(C)
            True
            sage: B.is_minkowski_summand(A)
            False
            sage: C.is_minkowski_summand(A)
            False
            sage: C.is_minkowski_summand(B)
            False
        """
        return self.minkowski_difference(Y).minkowski_sum(Y) == self

    def translation(self, displacement):
        """
        Return the translated polyhedron.

        INPUT:

        - ``displacement`` -- a displacement vector or a list/tuple of
          coordinates that determines a displacement vector

        OUTPUT:

        The translated polyhedron.

        EXAMPLES::

            sage: P = Polyhedron([[0,0],[1,0],[0,1]], base_ring=ZZ)
            sage: P.translation([2,1])
            A 2-dimensional polyhedron in ZZ^2 defined as the convex hull of 3 vertices
            sage: P.translation( vector(QQ,[2,1]) )
            A 2-dimensional polyhedron in QQ^2 defined as the convex hull of 3 vertices

        TESTS::

            sage: P = Polyhedron([[0,0],[1,0],[0,1]], base_ring=ZZ, backend='field')
            sage: P.translation([2,1]).backend()
            'field'

        Check that precomputed data is set up correctly::

            sage: P = polytopes.permutahedron(4)*Polyhedron(lines=[[1]])
            sage: Q = P.change_ring(P.base_ring(), backend='field')
            sage: P + vector([1,2,3,4,5]) == Q + vector([1,2,3,4,5])
            True
            sage: P + vector([1,2,3,4,5/2]) == Q + vector([1,2,3,4,5/2])
            True
        """
        Vrep, Hrep, parent = self._translation_double_description(displacement)

        pref_rep = 'Vrep' if self.n_vertices() + self.n_rays() <= self.n_inequalities() else 'Hrep'

        return parent.element_class(parent, Vrep, Hrep,
                                    Vrep_minimal=True, Hrep_minimal=True, pref_rep=pref_rep)

    def _translation_double_description(self, displacement):
        r"""
        Return the input parameters for the translation.

        INPUT:

        - ``displacement`` -- a displacement vector or a list/tuple of
          coordinates that determines a displacement vector

        OUTPUT: Tuple of consisting of new Vrepresentation, Hrepresentation and parent.

        .. SEEALSO::

            :meth:`translation`

        EXAMPLES::

            sage: P = Polyhedron([[0,0],[1,0],[0,1]], base_ring=ZZ)
            sage: Vrep, Hrep, parent = P._translation_double_description([2,1])
            sage: [tuple(x) for x in Vrep], [tuple(x) for x in Hrep], parent
            ([((2, 1), (2, 2), (3, 1)), (), ()],
             [((-2, 1, 0), (-1, 0, 1), (4, -1, -1)), ()],
             Polyhedra in ZZ^2)
        """
        displacement = vector(displacement)
        new_vertices = (x.vector()+displacement for x in self.vertex_generator())
        new_rays = self.rays()
        new_lines = self.lines()
        parent = self.parent().base_extend(displacement)

        # Replace a hyperplane of the form A*x + b >= 0 by
        # A(x-displacement) + b >= 0 <=> Ax + b - A*displacement >= 0.
        # Likewise for equations.
        def get_new(x):
            y = x.vector().change_ring(parent.base_ring())
            y[0] -= x.A()*displacement
            return y

        new_ieqs = (get_new(x) for x in self.inequality_generator())
        new_eqns = (get_new(x) for x in self.equation_generator())
        return [new_vertices, new_rays, new_lines], [new_ieqs, new_eqns], parent

    def product(self, other):
        """
        Return the Cartesian product.

        INPUT:

        - ``other`` -- a :class:`Polyhedron_base`

        OUTPUT:

        The Cartesian product of ``self`` and ``other`` with a
        suitable base ring to encompass the two.

        EXAMPLES::

            sage: P1 = Polyhedron([[0],[1]], base_ring=ZZ)
            sage: P2 = Polyhedron([[0],[1]], base_ring=QQ)
            sage: P1.product(P2)
            A 2-dimensional polyhedron in QQ^2 defined as the convex hull of 4 vertices

        The Cartesian product is the product in the semiring of polyhedra::

            sage: P1 * P1
            A 2-dimensional polyhedron in ZZ^2 defined as the convex hull of 4 vertices
            sage: P1 * P2
            A 2-dimensional polyhedron in QQ^2 defined as the convex hull of 4 vertices
            sage: P2 * P2
            A 2-dimensional polyhedron in QQ^2 defined as the convex hull of 4 vertices
            sage: 2 * P1
            A 1-dimensional polyhedron in ZZ^1 defined as the convex hull of 2 vertices
            sage: P1 * 2.0
            A 1-dimensional polyhedron in RDF^1 defined as the convex hull of 2 vertices

        TESTS:

        Check that :trac:`15253` is fixed::

            sage: polytopes.hypercube(1) * polytopes.hypercube(2)
            A 3-dimensional polyhedron in ZZ^3 defined as the convex hull of 8 vertices

        Check that the product preserves the backend, where possible::

            sage: P = polytopes.simplex(backend='cdd')
            sage: Q = polytopes.simplex(backend='ppl')
            sage: (P*Q).backend()
            'cdd'
            sage: (Q*P).backend()
            'ppl'
            sage: (P * polytopes.dodecahedron(backend='field')).backend()
            'field'

        Check that double description is set up correctly::

           sage: P = polytopes.permutahedron(4).base_extend(QQ)
           sage: P1 = Polyhedron(rays=[[1,0,0,0],[0,1,1,0]], lines=[[0,1,0,1]])
           sage: Q = P.base_extend(QQ, 'field')
           sage: Q1 = P1.base_extend(QQ, 'field')
           sage: P * P1 == Q * Q1
           True
           sage: P.polar(in_affine_span=True) * P1 == Q.polar(in_affine_span=True) * Q1
           True
        """
        try:
            new_ring = self.parent()._coerce_base_ring(other)
        except TypeError:
            raise TypeError("no common canonical parent for objects with parents: " + str(self.parent())
                             + " and " + str(other.parent()))

        from itertools import chain

        new_vertices = (tuple(x) + tuple(y)
                        for x in self.vertex_generator() for y in other.vertex_generator())

        self_zero  = tuple(0 for _ in range( self.ambient_dim()))
        other_zero = tuple(0 for _ in range(other.ambient_dim()))

        rays = chain((tuple(r) + other_zero for r in  self.ray_generator()),
                     (self_zero + tuple(r)  for r in other.ray_generator()))

        lines = chain((tuple(l) + other_zero for l in  self.line_generator()),
                      (self_zero + tuple(l)  for l in other.line_generator()))

        ieqs = chain((tuple(i) + other_zero               for i in  self.inequality_generator()),
                     ((i.b(),) + self_zero + tuple(i.A()) for i in other.inequality_generator()))

        eqns = chain((tuple(e) + other_zero               for e in  self.equation_generator()),
                     ((e.b(),) + self_zero + tuple(e.A()) for e in other.equation_generator()))

        pref_rep = 'Vrep' if self.n_vertices() + self.n_rays() + other.n_vertices() + other.n_rays() \
                             <= self.n_inequalities() + other.n_inequalities() else 'Hrep'

        parent = self.parent().change_ring(new_ring, ambient_dim=self.ambient_dim() + other.ambient_dim())
        return parent.element_class(parent, [new_vertices, rays, lines],
                                    [ieqs, eqns],
                                    Vrep_minimal=True, Hrep_minimal=True, pref_rep=pref_rep)

    _mul_ = product

    def join(self, other):
        """
        Return the join of ``self`` and ``other``.

        The join of two polyhedra is obtained by first placing the two objects in
        two non-intersecting affine subspaces `V`, and `W` whose affine hull is
        the whole ambient space, and finally by taking the convex hull of their
        union. The dimension of the join is the sum of the dimensions of the
        two polyhedron plus 1.

        INPUT:

        - ``other`` -- a polyhedron

        EXAMPLES::

            sage: P1 = Polyhedron([[0],[1]], base_ring=ZZ)
            sage: P2 = Polyhedron([[0],[1]], base_ring=QQ)
            sage: P1.join(P2)
            A 3-dimensional polyhedron in QQ^3 defined as the convex hull of 4 vertices
            sage: P1.join(P1)
            A 3-dimensional polyhedron in ZZ^3 defined as the convex hull of 4 vertices
            sage: P2.join(P2)
            A 3-dimensional polyhedron in QQ^3 defined as the convex hull of 4 vertices

        An unbounded example::

            sage: R1 = Polyhedron(rays=[[1]])
            sage: R1.join(R1)
            A 3-dimensional polyhedron in ZZ^3 defined as the convex hull of 2 vertices and 2 rays

        TESTS::

            sage: C = polytopes.hypercube(5)
            sage: S = Polyhedron([[1]])
            sage: C.join(S).is_combinatorially_isomorphic(C.pyramid())
            True

            sage: P = polytopes.simplex(backend='cdd')
            sage: Q = polytopes.simplex(backend='ppl')
            sage: P.join(Q).backend()
            'cdd'
            sage: Q.join(P).backend()
            'ppl'
        """
        try:
            new_ring = self.parent()._coerce_base_ring(other)
        except TypeError:
            raise TypeError("no common canonical parent for objects with parents: " + str(self.parent())
                     + " and " + str(other.parent()))

        dim_self = self.ambient_dim()
        dim_other = other.ambient_dim()

        new_vertices = [list(x)+[0]*dim_other+[0] for x in self.vertex_generator()] + \
                       [[0]*dim_self+list(x)+[1] for x in other.vertex_generator()]
        new_rays = []
        new_rays.extend( [ r+[0]*dim_other+[0]
                           for r in self.ray_generator() ] )
        new_rays.extend( [ [0]*dim_self+r+[1]
                           for r in other.ray_generator() ] )
        new_lines = []
        new_lines.extend( [ l+[0]*dim_other+[0]
                            for l in self.line_generator() ] )
        new_lines.extend( [ [0]*dim_self+l+[1]
                            for l in other.line_generator() ] )

        parent = self.parent().change_ring(new_ring, ambient_dim=self.ambient_dim() + other.ambient_dim() + 1)
        return parent.element_class(parent, [new_vertices, new_rays, new_lines], None)

    def subdirect_sum(self, other):
        """
        Return the subdirect sum of ``self`` and ``other``.

        The subdirect sum of two polyhedron is a projection of the join of the
        two polytopes. It is obtained by placing the two objects in orthogonal subspaces
        intersecting at the origin.

        INPUT:

        - ``other`` -- a :class:`Polyhedron_base`

        EXAMPLES::

            sage: P1 = Polyhedron([[1],[2]], base_ring=ZZ)
            sage: P2 = Polyhedron([[3],[4]], base_ring=QQ)
            sage: sds = P1.subdirect_sum(P2);sds
            A 2-dimensional polyhedron in QQ^2 defined as the convex hull of 4
            vertices
            sage: sds.vertices()
            (A vertex at (0, 3),
             A vertex at (0, 4),
             A vertex at (1, 0),
             A vertex at (2, 0))

        .. SEEALSO::

            :meth:`join`
            :meth:`direct_sum`

        TESTS::

            sage: P = polytopes.simplex(backend='cdd')
            sage: Q = polytopes.simplex(backend='ppl')
            sage: P.subdirect_sum(Q).backend()
            'cdd'
            sage: Q.subdirect_sum(P).backend()
            'ppl'
        """
        try:
            new_ring = self.parent()._coerce_base_ring(other)
        except TypeError:
            raise TypeError("no common canonical parent for objects with parents: " + str(self.parent())
                     + " and " + str(other.parent()))

        dim_self = self.ambient_dim()
        dim_other = other.ambient_dim()

        new_vertices = [list(x)+[0]*dim_other for x in self.vertex_generator()] + \
                       [[0]*dim_self+list(x) for x in other.vertex_generator()]
        new_rays = []
        new_rays.extend( [ r+[0]*dim_other
                           for r in self.ray_generator() ] )
        new_rays.extend( [ [0]*dim_self+r
                           for r in other.ray_generator() ] )
        new_lines = []
        new_lines.extend( [ l+[0]*dim_other
                            for l in self.line_generator() ] )
        new_lines.extend( [ [0]*dim_self+l
                            for l in other.line_generator() ] )

        parent = self.parent().change_ring(new_ring, ambient_dim=self.ambient_dim() + other.ambient_dim())
        return parent.element_class(parent, [new_vertices, new_rays, new_lines], None)

    def direct_sum(self, other):
        """
        Return the direct sum of ``self`` and ``other``.

        The direct sum of two polyhedron is the subdirect sum of the two, when
        they have the origin in their interior. To avoid checking if the origin
        is contained in both, we place the affine subspace containing ``other``
        at the center of ``self``.

        INPUT:

        - ``other`` -- a :class:`Polyhedron_base`

        EXAMPLES::

            sage: P1 = Polyhedron([[1],[2]], base_ring=ZZ)
            sage: P2 = Polyhedron([[3],[4]], base_ring=QQ)
            sage: ds = P1.direct_sum(P2);ds
            A 2-dimensional polyhedron in QQ^2 defined as the convex hull of 4 vertices
            sage: ds.vertices()
            (A vertex at (1, 0),
             A vertex at (2, 0),
             A vertex at (3/2, -1/2),
             A vertex at (3/2, 1/2))

        .. SEEALSO::

            :meth:`join`
            :meth:`subdirect_sum`

        TESTS:

        Check that the backend is preserved::

            sage: P = polytopes.simplex(backend='cdd')
            sage: Q = polytopes.simplex(backend='ppl')
            sage: P.direct_sum(Q).backend()
            'cdd'
            sage: Q.direct_sum(P).backend()
            'ppl'

        Check that :trac:`28506` is fixed::

            sage: s2 = polytopes.simplex(2)
            sage: s3 = polytopes.simplex(3)
            sage: s2.direct_sum(s3)
            A 5-dimensional polyhedron in QQ^7 defined as the convex hull of 7 vertices
        """
        try:
            # Some vertices might need fractions.
            new_ring = self.parent()._coerce_base_ring(other).fraction_field()
        except TypeError:
            raise TypeError("no common canonical parent for objects with parents: " + str(self.parent())
                     + " and " + str(other.parent()))

        dim_self = self.ambient_dim()
        dim_other = other.ambient_dim()

        new_vertices = [list(x) + [0]*dim_other for x in self.vertex_generator()] + \
                       [list(self.center()) + list(x.vector() - other.center()) for x in other.vertex_generator()]
        new_rays = []
        new_rays.extend( [ r + [0]*dim_other
                           for r in self.ray_generator() ] )
        new_rays.extend( [ [0]*dim_self + r
                           for r in other.ray_generator() ] )
        new_lines = []
        new_lines.extend( [ l + [0]*dim_other
                            for l in self.line_generator() ] )
        new_lines.extend( [ [0]*dim_self + l
                            for l in other.line_generator() ] )

        parent = self.parent().change_ring(new_ring, ambient_dim=self.ambient_dim() + other.ambient_dim())
        return parent.element_class(parent, [new_vertices, new_rays, new_lines], None)

    def dilation(self, scalar):
        """
        Return the dilated (uniformly stretched) polyhedron.

        INPUT:

        - ``scalar`` -- A scalar, not necessarily in :meth:`base_ring`

        OUTPUT:

        The polyhedron dilated by that scalar, possibly coerced to a
        bigger base ring.

        EXAMPLES::

            sage: p = Polyhedron(vertices = [[t,t^2,t^3] for t in srange(2,6)])
            sage: next(p.vertex_generator())
            A vertex at (2, 4, 8)
            sage: p2 = p.dilation(2)
            sage: next(p2.vertex_generator())
            A vertex at (4, 8, 16)
            sage: p.dilation(2) == p * 2
            True

        TESTS:

        Dilation of empty polyhedra works, see :trac:`14987`::

            sage: p = Polyhedron(ambient_dim=2); p
            The empty polyhedron in ZZ^2
            sage: p.dilation(3)
            The empty polyhedron in ZZ^2

            sage: p = Polyhedron(vertices=[(1,1)], rays=[(1,0)], lines=[(0,1)])
            sage: (-p).rays()
            (A ray in the direction (-1, 0),)
            sage: (-p).lines()
            (A line in the direction (0, 1),)

            sage: (0*p).rays()
            ()
            sage: (0*p).lines()
            ()
        """
        parent = self.parent().base_extend(scalar)

        if scalar == 0:
            new_vertices = tuple(self.ambient_space().zero() for v in self.vertex_generator())
            new_rays = []
            new_lines = []
            return parent.element_class(parent, [new_vertices, new_rays, new_lines], None)

        one = parent.base_ring().one()
        sign = one if scalar > 0 else -one

        make_new_Hrep = lambda h: tuple(scalar*sign*x if i == 0 else sign*x
<<<<<<< HEAD
                                        for i, x in enumerate(h._vector))
=======
                                         for i, x in enumerate(h._vector))
>>>>>>> f4e1decc

        new_vertices = (tuple(scalar*x for x in v._vector) for v in self.vertex_generator())
        new_rays = (tuple(sign*x for x in r._vector) for r in self.ray_generator())
        new_lines = self.line_generator()
        new_inequalities = map(make_new_Hrep, self.inequality_generator())
        new_equations = map(make_new_Hrep, self.equation_generator())

        pref_rep = 'Vrep' if self.n_vertices() + self.n_rays() <= self.n_inequalities() else 'Hrep'

        return parent.element_class(parent, [new_vertices, new_rays, new_lines],
                                    [new_inequalities, new_equations],
                                    Vrep_minimal=True, Hrep_minimal=True, pref_rep=pref_rep)

    def _test_dilation(self, tester=None, **options):
        """
        Run tests on the method :meth:`.dilation`.

        TESTS::

            sage: polytopes.cross_polytope(3)._test_dilation()
        """
        if tester is None:
            tester = self._tester(**options)

        # Testing that the backend is preserved.
        tester.assertEqual(self.dilation(2*self.base_ring().gen()).backend(), self.backend())
        tester.assertEqual(self.dilation(ZZ(3)).backend(), self.backend())

        if self.n_vertices() > 40:
            # Avoid long time computations.
            return

        # Testing that the double description is set up correctly.
        if self.base_ring().is_exact():
            p = self.base_extend(self.base_ring(), backend='field')
            (ZZ(2)*p)._test_basic_properties(tester)
            (ZZ(2)/2*p)._test_basic_properties(tester)
            (ZZ(-3)*p)._test_basic_properties(tester)
            (ZZ(-1)/2*p)._test_basic_properties(tester)
        else:
            tester.assertIsInstance(ZZ(1)/3*self, Polyhedron_base)

        if self.n_vertices() > 20:
            # Avoid long time computations.
            return

        # Some sanity check on the volume (only run for relativly small instances).
        if self.dim() > -1 and self.is_compact() and self.base_ring().is_exact():
            tester.assertEqual(self.dilation(3).volume(measure='induced'), self.volume(measure='induced')*3**self.dim())

        # Testing coercion with algebraic numbers.
        from sage.rings.number_field.number_field import QuadraticField
        K1 = QuadraticField(2, embedding=AA(2).sqrt())
        sqrt2 = K1.gen()
        K2 = QuadraticField(3, embedding=AA(3).sqrt())
        sqrt3 = K2.gen()

        if self.base_ring() in (QQ,ZZ,AA,RDF):
            tester.assertIsInstance(sqrt2*self, Polyhedron_base)
            tester.assertIsInstance(sqrt3*self, Polyhedron_base)
        elif hasattr(self.base_ring(), "composite_fields"):
            for scalar, K in ((sqrt2, K1), (sqrt3, K2)):
                new_ring = None
                try:
                    new_ring = self.base_ring().composite_fields()[0]
                except:
                    # This isn't about testing composite fields.
                    pass
                if new_ring:
                    p = self.change_ring(new_ring)
                    tester.assertIsInstance(scalar*p, Polyhedron_base)

    def linear_transformation(self, linear_transf, new_base_ring=None):
        """
        Return the linear transformation of ``self``.

        INPUT:

        - ``linear_transf`` -- a matrix, not necessarily in :meth:`base_ring`
        - ``new_base_ring`` -- ring (optional); specify the new base ring;
          may avoid coercion failure

        OUTPUT:

        The polyhedron transformed by that matrix, possibly coerced to a
        bigger base ring.

        EXAMPLES::

            sage: b3 = polytopes.Birkhoff_polytope(3)
            sage: proj_mat=matrix([[0,1,0,0,0,0,0,0,0],[0,0,0,1,0,0,0,0,0],[0,0,0,0,0,1,0,0,0],[0,0,0,0,0,0,0,1,0]])
            sage: b3_proj = proj_mat * b3; b3_proj
            A 3-dimensional polyhedron in ZZ^4 defined as the convex hull of 5 vertices

            sage: square = polytopes.regular_polygon(4)
            sage: square.vertices_list()
            [[0, -1], [1, 0], [-1, 0], [0, 1]]
            sage: transf = matrix([[1,1],[0,1]])
            sage: sheared = transf * square
            sage: sheared.vertices_list()
            [[-1, -1], [1, 0], [-1, 0], [1, 1]]
            sage: sheared == square.linear_transformation(transf)
            True

        Specifying the new base ring may avoid coercion failure::

            sage: K.<sqrt2> = QuadraticField(2)
            sage: L.<sqrt3> = QuadraticField(3)
            sage: P = polytopes.cube()*sqrt2
            sage: M = matrix([[sqrt3, 0, 0], [0, sqrt3, 0], [0, 0, 1]])
            sage: P.linear_transformation(M, new_base_ring=K.composite_fields(L)[0])
            A 3-dimensional polyhedron in (Number Field in sqrt2sqrt3 with defining polynomial x^4 - 10*x^2 + 1 with sqrt2sqrt3 = 0.3178372451957823?)^3 defined as the convex hull of 8 vertices

        Linear transformation without specified new base ring fails in this case::

            sage: M*P
            Traceback (most recent call last):
            ...
            TypeError: unsupported operand parent(s) for *: 'Full MatrixSpace of 3 by 3 dense matrices over Number Field in sqrt3 with defining polynomial x^2 - 3 with sqrt3 = 1.732050807568878?' and 'Full MatrixSpace of 3 by 8 dense matrices over Number Field in sqrt2 with defining polynomial x^2 - 2 with sqrt2 = 1.414213562373095?'

        TESTS:

        Linear transformation respects backend::

            sage: P = polytopes.simplex(backend='field')
            sage: t = matrix([[1,1,1,1],[0,1,1,1],[0,0,1,1],[0,0,0,1]])
            sage: P.linear_transformation(t).backend()
            'field'

        Check that coercion works::

            sage: (1.0 * proj_mat) * b3
            A 3-dimensional polyhedron in RDF^4 defined as the convex hull of 5 vertices
            sage: (1/1 * proj_mat) * b3
            A 3-dimensional polyhedron in QQ^4 defined as the convex hull of 5 vertices
            sage: (AA(2).sqrt() * proj_mat) * b3
            A 3-dimensional polyhedron in AA^4 defined as the convex hull of 5 vertices

        Check that zero-matrices act correctly::

            sage: Matrix([]) * b3
            A 0-dimensional polyhedron in ZZ^0 defined as the convex hull of 1 vertex
            sage: Matrix([[0 for _ in range(9)]]) * b3
            A 0-dimensional polyhedron in ZZ^1 defined as the convex hull of 1 vertex
            sage: Matrix([[0 for _ in range(9)] for _ in range(4)]) * b3
            A 0-dimensional polyhedron in ZZ^4 defined as the convex hull of 1 vertex
            sage: Matrix([[0 for _ in range(8)]]) * b3
            Traceback (most recent call last):
            ...
            TypeError: unsupported operand parent(s) for *: 'Full MatrixSpace of 1 by 8 dense matrices over Integer Ring' and 'Full MatrixSpace of 9 by 6 dense matrices over Integer Ring'
            sage: Matrix(ZZ, []) * b3
            A 0-dimensional polyhedron in ZZ^0 defined as the convex hull of 1 vertex
            sage: Matrix(ZZ, [[],[]]) * b3
            Traceback (most recent call last):
            ...
            TypeError: unsupported operand parent(s) for *: 'Full MatrixSpace of 2 by 0 dense matrices over Integer Ring' and 'Full MatrixSpace of 9 by 6 dense matrices over Integer Ring'

        Check that the precomputed double description is correct::

            sage: P = polytopes.permutahedron(4)
            sage: Q = P.change_ring(QQ, backend='field')
            sage: P.affine_hull_projection() == Q.affine_hull_projection()
            True

            sage: M = matrix([[1, 2, 3, 4], [2, 3, 4, 5], [0, 0, 5, 1], [0, 2, 0, 3]])
            sage: M*P == M*Q
            True

            sage: M = matrix([[1, 2, 3, 4], [2, 3, 4, 5], [0, 0, 5, 1], [0, 2, 0, 3], [0, 1, 0, -3]])
            sage: M*P == M*Q
            True
        """
        is_injective = False
        if linear_transf.nrows() != 0:
            if new_base_ring:
                R = new_base_ring
            else:
                R = self.base_ring()

            # Multiplying a matrix with a vector is slow.
            # So we multiply the entire vertex matrix etc.
            # Still we create generators, as possibly the Vrepresentation will be discarded later on.
            if self.n_vertices():
                new_vertices = ( v for v in ((linear_transf*self.vertices_matrix(R)).transpose()) )
            else:
                new_vertices = ()
            if self.n_rays():
                new_rays = ( r for r in matrix(R, self.rays())*linear_transf.transpose() )
            else:
                new_rays = ()
            if self.n_lines():
                new_lines = ( l for l in matrix(R, self.lines())*linear_transf.transpose() )
            else:
                new_lines = ()

            if self.is_compact() and self.n_vertices() and self.n_inequalities():
                homogenous_basis = matrix(R, ( [1] + list(v) for v in self.an_affine_basis() )).transpose()

                # To convert first to a list and then to a matrix seems to be necesarry to obtain a meaningful error,
                # in case the number of columns doesn't match the dimension.
                new_homogenous_basis = matrix(list( [1] + list(linear_transf*vector(R, v)) for v in self.an_affine_basis()) ).transpose()

                if self.dim() + 1 == new_homogenous_basis.rank():
                    # The transformation is injective on the polytope.
                    is_injective = True

                    # Let V be the homogenous vertex matrix (each vertex a column)
                    # and M the linear transformation.
                    # Then M*V is the new homogenous vertex matrix.

                    # Let H be the inequalities matrix (each inequality a row).
                    # If we find N such that N*M*V = V than the new inequalities are
                    # given by H*N.

                    # Note that such N must exist, as our map is injective on the polytope.
                    # It is uniquely defined by considering a basis of the homogenous vertices.
                    N = new_homogenous_basis.solve_left(homogenous_basis)
                    new_inequalities = ( h for h in matrix(R, self.inequalities())*N )

                    # The equations are the left kernel matrix of the homogenous vertices
                    # or equivalently a basis thereof.
                    new_equations = (new_homogenous_basis.transpose()).right_kernel_matrix()

        else:
            new_vertices = [[] for v in self.vertex_generator() ]
            new_rays = []
            new_lines = []

        new_dim = linear_transf.nrows()
        par = self.parent()

        if new_base_ring:
            new_parent = par.change_ring(new_base_ring, ambient_dim=new_dim)
        else:
            new_parent = par.base_extend(linear_transf.base_ring(), ambient_dim=new_dim)

        if is_injective:
            # Set up with both Vrepresentation and Hrepresentation.
            pref_rep = 'Vrep' if self.n_vertices() <= self.n_inequalities() else 'Hrep'

            return new_parent.element_class(new_parent, [new_vertices, new_rays, new_lines],
                                            [new_inequalities, new_equations],
                                            Vrep_minimal=True, Hrep_minimal=True, pref_rep=pref_rep)

        return new_parent.element_class(new_parent, [tuple(new_vertices), tuple(new_rays), tuple(new_lines)], None)

    def _test_linear_transformation(self, tester=None, **options):
        """
        Run some tests on linear transformation.

        TESTS::

            sage: Polyhedron(rays=[(0,1)])._test_linear_transformation()
        """
        if tester is None:
            tester = self._tester(**options)

        # Check that :trac:`30146` is fixed.
        from sage.matrix.special import identity_matrix
        tester.assertEqual(self, self.linear_transformation(identity_matrix(self.ambient_dim())))

    def _acted_upon_(self, actor, self_on_left):
        """
        Implement the action by scalars, vectors, matrices or other polyhedra.

        INPUT:

        - ``actor`` -- one of the following:
          - a scalar, not necessarily in :meth:`base_ring`,
          - a :class:`Polyhedron`,
          - a :class:`sage.modules.free_module_element.vector`,
          - a :class:`sage.matrix.constructor.matrix`,
        - ``self_on_right`` -- must be ``False`` for actor a matrix;
          ignored otherwise

        OUTPUT:

        - Dilation for a scalar
        - Product for a polyhedron
        - Translation for a vector
        - Linear transformation for a matrix

        EXAMPLES:

        ``actor`` is a scalar::

             sage: p = Polyhedron(vertices = [[t,t^2,t^3] for t in srange(2,6)])
             sage: p._acted_upon_(2, True) == p.dilation(2)
             True
             sage: p*2 == p.dilation(2)
             True

        ``actor`` is a polyhedron::

             sage: p*p == p.product(p)
             True

        ``actor`` is a vector::

             sage: p + vector(ZZ,[1,2,3]) == p.translation([1,2,3])
             True

        ``actor`` is a matrix::

             sage: matrix(ZZ,[[1,2,3]]) * p
             A 1-dimensional polyhedron in ZZ^1 defined as the convex hull of 2 vertices

        A matrix must act from the left::

             sage: p * matrix(ZZ, [[1,2,3]]*3)
             Traceback (most recent call last):
             ...
             ValueError: matrices should act on the left
        """
        if is_Polyhedron(actor):
            return self.product(actor)
        elif is_Vector(actor):
            return self.translation(actor)
        elif is_Matrix(actor):
            if self_on_left:
                raise ValueError("matrices should act on the left")
            else:
                return self.linear_transformation(actor)
        else:
            return self.dilation(actor)

    def __neg__(self):
        """
        Negation of a polytope is defined as inverting the coordinates.

        EXAMPLES::

            sage: t = polytopes.simplex(3,project=False);  t.vertices()
            (A vertex at (0, 0, 0, 1), A vertex at (0, 0, 1, 0),
             A vertex at (0, 1, 0, 0), A vertex at (1, 0, 0, 0))
            sage: neg_ = -t
            sage: neg_.vertices()
            (A vertex at (-1, 0, 0, 0), A vertex at (0, -1, 0, 0),
             A vertex at (0, 0, -1, 0), A vertex at (0, 0, 0, -1))

        TESTS::

            sage: p = Polyhedron(ieqs=[[1,1,0]])
            sage: p.rays()
            (A ray in the direction (1, 0),)
            sage: pneg = p.__neg__()
            sage: pneg.rays()
            (A ray in the direction (-1, 0),)
        """
        return self.dilation(-1)

    def __truediv__(self, scalar):
        """
        Divide by a scalar factor.

        See :meth:`dilation` for details.

        EXAMPLES::

            sage: p = Polyhedron(vertices = [[t,t^2,t^3] for t in srange(2,4)])
            sage: (p/5).Vrepresentation()
            (A vertex at (2/5, 4/5, 8/5), A vertex at (3/5, 9/5, 27/5))
            sage: (p/int(5)).Vrepresentation()
            (A vertex at (0.4, 0.8, 1.6), A vertex at (0.6, 1.8, 5.4))
        """
        return self.dilation(1/scalar)

    @coerce_binop
    def convex_hull(self, other):
        """
        Return the convex hull of the set-theoretic union of the two
        polyhedra.

        INPUT:

        - ``other`` -- a :class:`Polyhedron`

        OUTPUT:

        The convex hull.

        EXAMPLES::

            sage: a_simplex = polytopes.simplex(3, project=True)
            sage: verts = a_simplex.vertices()
            sage: verts = [[x[0]*3/5+x[1]*4/5, -x[0]*4/5+x[1]*3/5, x[2]] for x in verts]
            sage: another_simplex = Polyhedron(vertices = verts)
            sage: simplex_union = a_simplex.convex_hull(another_simplex)
            sage: simplex_union.n_vertices()
            7
        """
        hull_vertices = self.vertices() + other.vertices()
        hull_rays = self.rays() + other.rays()
        hull_lines = self.lines() + other.lines()
        return self.parent().element_class(self.parent(), [hull_vertices, hull_rays, hull_lines], None)

    @coerce_binop
    def intersection(self, other):
        r"""
        Return the intersection of one polyhedron with another.

        INPUT:

        - ``other`` -- a :class:`Polyhedron`

        OUTPUT:

        The intersection.

        Note that the intersection of two `\ZZ`-polyhedra might not be
        a `\ZZ`-polyhedron. In this case, a `\QQ`-polyhedron is
        returned.

        EXAMPLES::

            sage: cube = polytopes.hypercube(3)
            sage: oct = polytopes.cross_polytope(3)
            sage: cube.intersection(oct*2)
            A 3-dimensional polyhedron in ZZ^3 defined as the convex hull of 12 vertices

        As a shorthand, one may use::

            sage: cube & oct*2
            A 3-dimensional polyhedron in ZZ^3 defined as the convex hull of 12 vertices

        The intersection of two `\ZZ`-polyhedra is not necessarily a `\ZZ`-polyhedron::

            sage: P = Polyhedron([(0,0),(1,1)], base_ring=ZZ)
            sage: P.intersection(P)
            A 1-dimensional polyhedron in ZZ^2 defined as the convex hull of 2 vertices
            sage: Q = Polyhedron([(0,1),(1,0)], base_ring=ZZ)
            sage: P.intersection(Q)
            A 0-dimensional polyhedron in QQ^2 defined as the convex hull of 1 vertex
            sage: _.Vrepresentation()
            (A vertex at (1/2, 1/2),)

        TESTS:

        Check that :trac:`19012` is fixed::

            sage: K.<a> = QuadraticField(5)
            sage: P = Polyhedron([[0,0],[0,a],[1,1]])
            sage: Q = Polyhedron(ieqs=[[-1,a,1]])
            sage: P.intersection(Q)
            A 2-dimensional polyhedron in (Number Field in a with defining polynomial x^2 - 5 with a = 2.236067977499790?)^2 defined as the convex hull of 4 vertices
        """
        new_ieqs = self.inequalities() + other.inequalities()
        new_eqns = self.equations() + other.equations()
        parent = self.parent()
        try:
            return parent.element_class(parent, None, [new_ieqs, new_eqns])
        except TypeError as msg:
            if self.base_ring() is ZZ:
                parent = parent.base_extend(QQ)
                return parent.element_class(parent, None, [new_ieqs, new_eqns])
            else:
                raise TypeError(msg)

    __and__ = intersection

    def truncation(self, cut_frac=None):
        r"""
        Return a new polyhedron formed from two points on each edge
        between two vertices.

        INPUT:

        - ``cut_frac`` -- integer, how deeply to cut into the edge.
          Default is `\frac{1}{3}`.

        OUTPUT:

        A Polyhedron object, truncated as described above.

        EXAMPLES::

            sage: cube = polytopes.hypercube(3)
            sage: trunc_cube = cube.truncation()
            sage: trunc_cube.n_vertices()
            24
            sage: trunc_cube.n_inequalities()
            14

        TESTS::

            sage: polytopes.simplex(backend='field').truncation().backend()
            'field'
        """
        if cut_frac is None:
            cut_frac = ZZ.one() / 3

        new_vertices = []
        for e in self.bounded_edges():
            new_vertices.append((1 - cut_frac) * e[0]() + cut_frac * e[1]())
            new_vertices.append(cut_frac * e[0]() + (1 - cut_frac) * e[1]())

        new_vertices = [list(v) for v in new_vertices]
        new_rays = self.rays()
        new_lines = self.lines()

        parent = self.parent().base_extend(cut_frac)
        return parent.element_class(parent, [new_vertices, new_rays, new_lines], None)

    def face_truncation(self, face, linear_coefficients=None, cut_frac=None):
        r"""
        Return a new polyhedron formed by truncating a face by an hyperplane.

        By default, the normal vector of the hyperplane used to truncate the
        polyhedron is obtained by taking the barycenter vector of the cone
        corresponding to the truncated face in the normal fan of the
        polyhedron. It is possible to change the direction using the option
        ``linear_coefficients``.

        To determine how deep the truncation is done, the method uses the
        parameter ``cut_frac``. By default it is equal to `\frac{1}{3}`. Once
        the normal vector of the cutting hyperplane is chosen, the vertices of
        polyhedron are evaluated according to the corresponding linear
        function. The parameter `\frac{1}{3}` means that the cutting
        hyperplane is placed `\frac{1}{3}` of the way from the vertices of the
        truncated face to the next evaluated vertex.

        INPUT:

        - ``face`` -- a PolyhedronFace
        - ``linear_coefficients`` -- tuple of integer. Specifies the coefficient
          of the normal vector of the cutting hyperplane used to truncate the
          face.
          The default direction is determined using the normal fan of the
          polyhedron.
        - ``cut_frac`` -- number between 0 and 1. Determines where the
           hyperplane cuts the polyhedron. A value close to 0 cuts very close
           to the face, whereas a value close to 1 cuts very close to the next
           vertex (according to the normal vector of the cutting hyperplane).
           Default is `\frac{1}{3}`.

        OUTPUT:

        A Polyhedron object, truncated as described above.

        EXAMPLES::

            sage: Cube = polytopes.hypercube(3)
            sage: vertex_trunc1 = Cube.face_truncation(Cube.faces(0)[0])
            sage: vertex_trunc1.f_vector()
            (1, 10, 15, 7, 1)
            sage: tuple(f.ambient_V_indices() for f in vertex_trunc1.faces(2))
            ((4, 5, 6, 7, 9),
             (0, 3, 4, 8, 9),
             (0, 1, 6, 7, 8),
             (7, 8, 9),
             (2, 3, 4, 5),
             (1, 2, 5, 6),
             (0, 1, 2, 3))
            sage: vertex_trunc1.vertices()
            (A vertex at (1, -1, -1),
             A vertex at (1, 1, -1),
             A vertex at (1, 1, 1),
             A vertex at (1, -1, 1),
             A vertex at (-1, -1, 1),
             A vertex at (-1, 1, 1),
             A vertex at (-1, 1, -1),
             A vertex at (-1, -1/3, -1),
             A vertex at (-1/3, -1, -1),
             A vertex at (-1, -1, -1/3))
            sage: vertex_trunc2 = Cube.face_truncation(Cube.faces(0)[0],cut_frac=1/2)
            sage: vertex_trunc2.f_vector()
            (1, 10, 15, 7, 1)
            sage: tuple(f.ambient_V_indices() for f in vertex_trunc2.faces(2))
            ((4, 5, 6, 7, 9),
             (0, 3, 4, 8, 9),
             (0, 1, 6, 7, 8),
             (7, 8, 9),
             (2, 3, 4, 5),
             (1, 2, 5, 6),
             (0, 1, 2, 3))
            sage: vertex_trunc2.vertices()
            (A vertex at (1, -1, -1),
             A vertex at (1, 1, -1),
             A vertex at (1, 1, 1),
             A vertex at (1, -1, 1),
             A vertex at (-1, -1, 1),
             A vertex at (-1, 1, 1),
             A vertex at (-1, 1, -1),
             A vertex at (-1, 0, -1),
             A vertex at (0, -1, -1),
             A vertex at (-1, -1, 0))
            sage: vertex_trunc3 = Cube.face_truncation(Cube.faces(0)[0],cut_frac=0.3)
            sage: vertex_trunc3.vertices()
            (A vertex at (-1.0, -1.0, 1.0),
             A vertex at (-1.0, 1.0, -1.0),
             A vertex at (-1.0, 1.0, 1.0),
             A vertex at (1.0, 1.0, -1.0),
             A vertex at (1.0, 1.0, 1.0),
             A vertex at (1.0, -1.0, 1.0),
             A vertex at (1.0, -1.0, -1.0),
             A vertex at (-0.4, -1.0, -1.0),
             A vertex at (-1.0, -0.4, -1.0),
             A vertex at (-1.0, -1.0, -0.4))
            sage: edge_trunc = Cube.face_truncation(Cube.faces(1)[11])
            sage: edge_trunc.f_vector()
            (1, 10, 15, 7, 1)
            sage: tuple(f.ambient_V_indices() for f in edge_trunc.faces(2))
            ((0, 5, 6, 7),
             (1, 4, 5, 6, 8),
             (6, 7, 8, 9),
             (0, 2, 3, 7, 9),
             (1, 2, 8, 9),
             (0, 3, 4, 5),
             (1, 2, 3, 4))
             sage: face_trunc = Cube.face_truncation(Cube.faces(2)[2])
             sage: face_trunc.vertices()
             (A vertex at (1, -1, -1),
              A vertex at (1, 1, -1),
              A vertex at (1, 1, 1),
              A vertex at (1, -1, 1),
              A vertex at (-1/3, -1, 1),
              A vertex at (-1/3, 1, 1),
              A vertex at (-1/3, 1, -1),
              A vertex at (-1/3, -1, -1))
             sage: face_trunc.face_lattice().is_isomorphic(Cube.face_lattice())
             True

        TESTS:

        Testing that the backend is preserved::

            sage: Cube = polytopes.cube(backend='field')
            sage: face_trunc = Cube.face_truncation(Cube.faces(2)[0])
            sage: face_trunc.backend()
            'field'

        Testing that :trac:`28506` is fixed::

            sage: P = polytopes.twenty_four_cell()
            sage: P = P.dilation(6)
            sage: P = P.change_ring(ZZ)
            sage: P.face_truncation(P.faces(2)[0], cut_frac=1)
            A 4-dimensional polyhedron in QQ^4 defined as the convex hull of 27 vertices
        """
        if cut_frac is None:
            cut_frac = ZZ.one() / 3

        face_vertices = face.vertices()

        normal_vectors = []

        for facet in self.Hrepresentation():
            if all(facet.contains(x) and not facet.interior_contains(x)
                   for x in face_vertices):
                # The facet contains the face
                normal_vectors.append(facet.A())

        if linear_coefficients is not None:
            normal_vector = sum(linear_coefficients[i]*normal_vectors[i]
                                for i in range(len(normal_vectors)))
        else:
            normal_vector = sum(normal_vectors)

        B = - normal_vector * (face_vertices[0].vector())

        linear_evaluation = set(-normal_vector * (v.vector()) for v in self.vertices())

        if B == max(linear_evaluation):
            C = max(linear_evaluation.difference(set([B])))
        else:
            C = min(linear_evaluation.difference(set([B])))

        cut_height = (1 - cut_frac) * B + cut_frac * C
        ineq_vector = tuple([cut_height]) + tuple(normal_vector)

        new_ieqs = self.inequalities_list() + [ineq_vector]
        new_eqns = self.equations_list()

        # Some vertices might need fractions.
        parent = self.parent().base_extend(cut_frac/1)
        return parent.element_class(parent, None, [new_ieqs, new_eqns])

    def stack(self, face, position=None):
        r"""
        Return a new polyhedron formed by stacking onto a ``face``. Stacking a
        face adds a new vertex located slightly outside of the designated face.

        INPUT:

        - ``face`` -- a PolyhedronFace

        - ``position`` -- a positive number. Determines a relative distance
          from the barycenter of ``face``. A value close to 0 will place the
          new vertex close to the face and a large value further away. Default
          is `1`. If the given value is too large, an error is returned.

        OUTPUT:

        A Polyhedron object

        EXAMPLES::

            sage: cube = polytopes.cube()
            sage: square_face = cube.facets()[2]
            sage: stacked_square = cube.stack(square_face)
            sage: stacked_square.f_vector()
            (1, 9, 16, 9, 1)

            sage: edge_face = cube.faces(1)[3]
            sage: stacked_edge = cube.stack(edge_face)
            sage: stacked_edge.f_vector()
            (1, 9, 17, 10, 1)

            sage: cube.stack(cube.faces(0)[0])
            Traceback (most recent call last):
            ...
            ValueError: can not stack onto a vertex

            sage: stacked_square_half = cube.stack(square_face,position=1/2)
            sage: stacked_square_half.f_vector()
            (1, 9, 16, 9, 1)
            sage: stacked_square_large = cube.stack(square_face,position=10)

            sage: hexaprism = polytopes.regular_polygon(6).prism()
            sage: hexaprism.f_vector()
            (1, 12, 18, 8, 1)
            sage: square_face = hexaprism.faces(2)[0]
            sage: stacked_hexaprism = hexaprism.stack(square_face)
            sage: stacked_hexaprism.f_vector()
            (1, 13, 22, 11, 1)

            sage: hexaprism.stack(square_face,position=4)
            Traceback (most recent call last):
            ...
            ValueError: the chosen position is too large

            sage: s = polytopes.simplex(7)
            sage: f = s.faces(3)[69]
            sage: sf = s.stack(f); sf
            A 7-dimensional polyhedron in QQ^8 defined as the convex hull of 9 vertices
            sage: sf.vertices()
            (A vertex at (-4, -4, -4, -4, 17/4, 17/4, 17/4, 17/4),
             A vertex at (0, 0, 0, 0, 0, 0, 0, 1),
             A vertex at (0, 0, 0, 0, 0, 0, 1, 0),
             A vertex at (0, 0, 0, 0, 0, 1, 0, 0),
             A vertex at (0, 0, 0, 0, 1, 0, 0, 0),
             A vertex at (0, 0, 0, 1, 0, 0, 0, 0),
             A vertex at (0, 0, 1, 0, 0, 0, 0, 0),
             A vertex at (0, 1, 0, 0, 0, 0, 0, 0),
             A vertex at (1, 0, 0, 0, 0, 0, 0, 0))

        It is possible to stack on unbounded faces::

            sage: Q = Polyhedron(vertices=[[0,1],[1,0]],rays=[[1,1]])
            sage: E = Q.faces(1)
            sage: Q.stack(E[0],1/2).Vrepresentation()
            (A vertex at (0, 1),
             A vertex at (1, 0),
             A ray in the direction (1, 1),
             A vertex at (2, 0))
            sage: Q.stack(E[1],1/2).Vrepresentation()
            (A vertex at (0, 1),
             A vertex at (0, 2),
             A vertex at (1, 0),
             A ray in the direction (1, 1))
            sage: Q.stack(E[2],1/2).Vrepresentation()
            (A vertex at (0, 0),
             A vertex at (0, 1),
             A vertex at (1, 0),
             A ray in the direction (1, 1))

        Stacking requires a proper face::

            sage: Q.stack(Q.faces(2)[0])
            Traceback (most recent call last):
            ...
            ValueError: can only stack on proper face

        TESTS:

        Checking that the backend is preserved::

            sage: Cube = polytopes.cube(backend='field')
            sage: stack = Cube.stack(Cube.faces(2)[0])
            sage: stack.backend()
            'field'

        Taking the stacking vertex too far with the parameter ``position``
        may result in a failure to produce the desired
        (combinatorial type of) polytope.
        The interval of permitted values is always open.
        This is the smallest unpermitted value::

            sage: P = polytopes.octahedron()
            sage: P.stack(P.faces(2)[0], position=4)
            Traceback (most recent call last):
            ...
            ValueError: the chosen position is too large

        Testing that :trac:`29057` is fixed::

            sage: P = polytopes.cross_polytope(4)
            sage: P.stack(P.faces(3)[0])
            A 4-dimensional polyhedron in QQ^4 defined as the convex hull of 9 vertices
        """
        from sage.geometry.polyhedron.face import PolyhedronFace
        if not isinstance(face, PolyhedronFace):
            raise TypeError("{} should be a PolyhedronFace of {}".format(face, self))
        elif face.dim() == 0:
            raise ValueError("can not stack onto a vertex")
        elif face.dim() == -1 or face.dim() == self.dim():
            raise ValueError("can only stack on proper face")

        if position is None:
            position = 1

        face_vertices = face.vertices()
        n_vertices = len(face_vertices)
        barycenter = ZZ.one()*sum([v.vector() for v in face_vertices]) / n_vertices

        # Taking all facets that contain the face
        if face.dim() == self.dim() - 1:
            face_star = set([face.ambient_Hrepresentation()[-1]])
        else:
            face_star = set(facet for facet in self.Hrepresentation() if facet.is_inequality()
                            if all(not facet.interior_contains(x) for x in face_vertices))

        neighboring_facets = set()
        for facet in face_star:
            for neighbor_facet in facet.neighbors():
                if neighbor_facet not in face_star:
                    neighboring_facets.add(neighbor_facet)

        # Create the polyhedron where we can put the new vertex
        locus_ieqs = [facet.vector() for facet in neighboring_facets]
        locus_ieqs += [-facet.vector() for facet in face_star]
        locus_eqns = self.equations_list()

        locus_polyhedron = Polyhedron(ieqs=locus_ieqs, eqns=locus_eqns,
                                      base_ring=self.base_ring().fraction_field(),
                                      backend=self.backend())

        repr_point = locus_polyhedron.representative_point()
        new_vertex = (1-position)*barycenter + position*repr_point

        if not locus_polyhedron.relative_interior_contains(new_vertex):
            raise ValueError("the chosen position is too large")

        parent = self.parent().base_extend(new_vertex)
        return parent.element_class(parent, [self.vertices() + (new_vertex,), self.rays(), self.lines()], None)

    def wedge(self, face, width=1):
        r"""
        Return the wedge over a ``face`` of the polytope ``self``.

        The wedge over a face `F` of a polytope `P` with width `w \not= 0`
        is defined as:

        .. MATH::

            (P \times \mathbb{R}) \cap \{a^\top x + |w x_{d+1}| \leq b\}

        where `\{x | a^\top x = b\}` is a supporting hyperplane defining `F`.

        INPUT:

        - ``face`` -- a PolyhedronFace of ``self``, the face which we take
          the wedge over
        - ``width`` -- a nonzero number (default: ``1``);
          specifies how wide the wedge will be

        OUTPUT:

        A (bounded) polyhedron

        EXAMPLES::

            sage: P_4 = polytopes.regular_polygon(4)
            sage: W1 = P_4.wedge(P_4.faces(1)[0]); W1
            A 3-dimensional polyhedron in AA^3 defined as the convex hull of 6 vertices
            sage: triangular_prism = polytopes.regular_polygon(3).prism()
            sage: W1.is_combinatorially_isomorphic(triangular_prism)
            True

            sage: Q = polytopes.hypersimplex(4,2)
            sage: W2 = Q.wedge(Q.faces(2)[7]); W2
            A 4-dimensional polyhedron in QQ^5 defined as the convex hull of 9 vertices
            sage: W2.vertices()
            (A vertex at (0, 1, 0, 1, 0),
             A vertex at (0, 0, 1, 1, 0),
             A vertex at (1, 0, 0, 1, -1),
             A vertex at (1, 0, 0, 1, 1),
             A vertex at (1, 0, 1, 0, 1),
             A vertex at (1, 1, 0, 0, -1),
             A vertex at (0, 1, 1, 0, 0),
             A vertex at (1, 0, 1, 0, -1),
             A vertex at (1, 1, 0, 0, 1))

            sage: W3 = Q.wedge(Q.faces(1)[11]); W3
            A 4-dimensional polyhedron in QQ^5 defined as the convex hull of 10 vertices
            sage: W3.vertices()
            (A vertex at (0, 1, 0, 1, 0),
             A vertex at (0, 0, 1, 1, 0),
             A vertex at (1, 0, 0, 1, -1),
             A vertex at (1, 0, 0, 1, 1),
             A vertex at (1, 0, 1, 0, 2),
             A vertex at (0, 1, 1, 0, 1),
             A vertex at (1, 0, 1, 0, -2),
             A vertex at (1, 1, 0, 0, 2),
             A vertex at (0, 1, 1, 0, -1),
             A vertex at (1, 1, 0, 0, -2))

            sage: C_3_7 = polytopes.cyclic_polytope(3,7)
            sage: P_6 = polytopes.regular_polygon(6)
            sage: W4 = P_6.wedge(P_6.faces(1)[0])
            sage: W4.is_combinatorially_isomorphic(C_3_7.polar())
            True

        REFERENCES:

        For more information, see Chapter 15 of [HoDaCG17]_.

        TESTS:

        The backend should be preserved as long as the value of width permits.
        The base_ring will change to the field of fractions of the current
        base_ring, unless width forces a different ring. ::

            sage: P = polytopes.cyclic_polytope(3,7, base_ring=ZZ, backend='field')
            sage: W1 = P.wedge(P.faces(2)[0]); W1.base_ring(); W1.backend()
            Rational Field
            'field'
            sage: W2 = P.wedge(P.faces(2)[0], width=5/2); W2.base_ring(); W2.backend()
            Rational Field
            'field'
            sage: W2 = P.wedge(P.faces(2)[9], width=4/2); W2.base_ring(); W2.backend()
            Rational Field
            'field'
            sage: W2.vertices()
            (A vertex at (3, 9, 27, -1/2),
             A vertex at (4, 16, 64, -2),
             A vertex at (6, 36, 216, -10),
             A vertex at (5, 25, 125, -5),
             A vertex at (2, 4, 8, 0),
             A vertex at (1, 1, 1, 0),
             A vertex at (0, 0, 0, 0),
             A vertex at (3, 9, 27, 1/2),
             A vertex at (4, 16, 64, 2),
             A vertex at (6, 36, 216, 10),
             A vertex at (5, 25, 125, 5))
            sage: W2 = P.wedge(P.faces(2)[2], width=1.0); W2.base_ring(); W2.backend()
            Real Double Field
            'cdd'
        """
        width = width*ZZ.one()

        if not self.is_compact():
            raise ValueError("polyhedron 'self' must be a polytope")

        if width == 0:
            raise ValueError("the width should be nonzero")

        from sage.geometry.polyhedron.face import PolyhedronFace
        if not isinstance(face, PolyhedronFace):
            raise TypeError("{} should be a PolyhedronFace of {}".format(face, self))

        F_Hrep = vector([0]*(self.ambient_dim()+1))
        for facet in face.ambient_Hrepresentation():
            if facet.is_inequality():
                F_Hrep = F_Hrep + facet.vector()
        F_Hrep = list(F_Hrep)

        # Preserve the backend, if value of ``width`` permits.
        backend = None
        from .parent import does_backend_handle_base_ring
        if does_backend_handle_base_ring(width.base_ring().fraction_field(), self.backend()):
            backend = self.backend()

        L = Polyhedron(lines=[[1]])
        Q = self.product(L)
        ieqs = [F_Hrep + [width], F_Hrep + [-width]]
        H = Polyhedron(ieqs=ieqs, backend=backend)
        return Q.intersection(H)

    def lawrence_extension(self, v):
        """
        Return the Lawrence extension of ``self`` on the point ``v``.

        Let `P` be a polytope and `v` be a vertex of `P` or a point outside
        `P`. The Lawrence extension of `P` on `v` is the convex hull of
        `(v,1),(v,2)` and `(u,0)` for all vertices `u` in `P` other than `v`
        if `v` is a vertex.

        INPUT:
            - ``v`` -- a vertex of ``self`` or a point outside it

        EXAMPLES::

            sage: P = polytopes.cube()
            sage: P.lawrence_extension(P.vertices()[0])
            A 4-dimensional polyhedron in ZZ^4 defined as the convex hull of 9 vertices
            sage: P.lawrence_extension([-1,-1,-1])
            A 4-dimensional polyhedron in ZZ^4 defined as the convex hull of 9 vertices

        REFERENCES:

            For more information, see Section 6.6 of [Zie2007]_.

        TESTS::

            sage: P = polytopes.simplex(2, backend='cdd')
            sage: P.lawrence_extension(P.vertices()[0]).backend()
            'cdd'

            sage: P = polytopes.simplex(2, backend='ppl')
            sage: P.lawrence_extension(P.vertices()[0]).backend()
            'ppl'

        Check that :trac:`28725` is fixed::

            sage: P = polytopes.regular_polygon(3)
            sage: Q = P.lawrence_extension(P.vertices()[0])
        """
        if not self.is_compact():
            raise NotImplementedError("self must be a polytope")

        V = self.vertices_list()
        v = list(v)

        if self.contains(v) and (v not in V):
            raise ValueError("{} must not be a vertex or outside self".format(v))

        lambda_V = [u + [0] for u in V if u != v] + [v+[1]] + [v+[2]]
<<<<<<< HEAD
        parent = self.parent().change_ring(self.base_ring(), ambient_dim=self.ambient_dim() + 1)
=======
        parent = self.parent().change_ring(self.base_ring(), ambient_dim=self.ambient_dim()+1)
>>>>>>> f4e1decc
        return parent.element_class(parent, [lambda_V, [], []], None)

    def lawrence_polytope(self):
        r"""
        Return the Lawrence polytope of ``self``.

        Let `P` be a `d`-polytope in `\RR^r` with `n` vertices. The Lawrence
        polytope of `P` is the polytope whose vertices are the columns of the
        following `(r+n)`-by-`2n` matrix.

        .. MATH::

            \begin{pmatrix}
             V      &   V    \\
             I_n    &   2I_n
            \end{pmatrix},

        where `V` is the `r`-by-`n` vertices matrix of `P`.

        EXAMPLES::

            sage: P = polytopes.octahedron()
            sage: L = P.lawrence_polytope(); L
            A 9-dimensional polyhedron in ZZ^9 defined as the convex hull of 12 vertices
            sage: V = P.vertices_list()
            sage: i = 0
            sage: for v in V:
            ....:     v = v + i*[0]
            ....:     P = P.lawrence_extension(v)
            ....:     i = i + 1
            sage: P == L
            True

        REFERENCES:

            For more information, see Section 6.6 of [Zie2007]_.

        TESTS::

            sage: P = polytopes.simplex(2, backend='cdd')
            sage: P.lawrence_polytope().backend()
            'cdd'

            sage: P = polytopes.simplex(2, backend='ppl')
            sage: P.lawrence_polytope().backend()
            'ppl'

        Check that :trac:`28725` is fixed::

            sage: P = polytopes.regular_polygon(3)
            sage: Q = P.lawrence_polytope()
        """
        from sage.matrix.constructor import block_matrix

        if not self.is_compact():
            raise NotImplementedError("self must be a polytope")

        V = self.vertices_matrix().transpose()
        n = self.n_vertices()
        I_n = matrix.identity(n)
        lambda_V = block_matrix([[V, I_n], [V, 2*I_n]])
<<<<<<< HEAD
        parent = self.parent().change_ring(self.base_ring(), ambient_dim=self.ambient_dim() + n)
=======
        parent = self.parent().change_ring(self.base_ring(), ambient_dim=self.ambient_dim()+n)
>>>>>>> f4e1decc
        return parent.element_class(parent, [lambda_V, [], []], None)

    def is_lawrence_polytope(self):
        """
        Return ``True`` if ``self`` is a Lawrence polytope.

        A polytope is called a Lawrence polytope if it has a centrally
        symmetric (normalized) Gale diagram.

        EXAMPLES::

            sage: P = polytopes.hypersimplex(5,2)
            sage: L = P.lawrence_polytope()
            sage: L.is_lattice_polytope()
            True
            sage: egyptian_pyramid = polytopes.regular_polygon(4).pyramid()
            sage: egyptian_pyramid.is_lawrence_polytope()
            True
            sage: polytopes.octahedron().is_lawrence_polytope()
            False

        REFERENCES:

            For more information, see [BaSt1990]_.
        """
        if not self.is_compact():
            raise NotImplementedError("self must be a polytope")

        return self.combinatorial_polyhedron().is_lawrence_polytope()

    def barycentric_subdivision(self, subdivision_frac=None):
        r"""
        Return the barycentric subdivision of a compact polyhedron.

        DEFINITION:

        The barycentric subdivision of a compact polyhedron is a standard way
        to triangulate its faces in such a way that maximal faces correspond to
        flags of faces of the starting polyhedron (i.e. a maximal chain in the
        face lattice of the polyhedron). As a simplicial complex, this is known
        as the order complex of the face lattice of the polyhedron.

        REFERENCE:

        See :wikipedia:`Barycentric_subdivision`
        Section 6.6, Handbook of Convex Geometry, Volume A, edited by P.M. Gruber and J.M.
        Wills. 1993, North-Holland Publishing Co..

        INPUT:

        - ``subdivision_frac`` -- number. Gives the proportion how far the new
          vertices are pulled out of the polytope. Default is `\frac{1}{3}` and
          the value should be smaller than `\frac{1}{2}`. The subdivision is
          computed on the polar polyhedron.

        OUTPUT:

        A Polyhedron object, subdivided as described above.

        EXAMPLES::

            sage: P = polytopes.hypercube(3)
            sage: P.barycentric_subdivision()
            A 3-dimensional polyhedron in QQ^3 defined as the convex hull
            of 26 vertices
            sage: P = Polyhedron(vertices=[[0,0,0],[0,1,0],[1,0,0],[0,0,1]])
            sage: P.barycentric_subdivision()
            A 3-dimensional polyhedron in QQ^3 defined as the convex hull
            of 14 vertices
            sage: P = Polyhedron(vertices=[[0,1,0],[0,0,1],[1,0,0]])
            sage: P.barycentric_subdivision()
            A 2-dimensional polyhedron in QQ^3 defined as the convex hull
            of 6 vertices
            sage: P = polytopes.regular_polygon(4, base_ring=QQ)
            sage: P.barycentric_subdivision()
            A 2-dimensional polyhedron in QQ^2 defined as the convex hull of 8
            vertices

        TESTS::

            sage: P.barycentric_subdivision(1/2)
            Traceback (most recent call last):
            ...
            ValueError: the subdivision fraction should be between 0 and 1/2
            sage: P = Polyhedron(ieqs=[[1,0,1],[0,1,0],[1,0,0],[0,0,1]])
            sage: P.barycentric_subdivision()
            Traceback (most recent call last):
            ...
            ValueError: the polytope has to be compact
            sage: P = Polyhedron(vertices=[[0,0,0],[0,1,0],[1,0,0],[0,0,1]], backend='field')
            sage: P.barycentric_subdivision()
            A 3-dimensional polyhedron in QQ^3 defined as the convex hull of 14 vertices

            sage: polytopes.simplex(backend='field').barycentric_subdivision().backend()
            'field'
            sage: polytopes.cube(backend='cdd').barycentric_subdivision().backend()
            'cdd'
        """
        if subdivision_frac is None:
            subdivision_frac = ZZ.one() / 3

        if not self.is_compact():
            raise ValueError("the polytope has to be compact")
        if not (0 < subdivision_frac < ZZ.one() / 2):
            raise ValueError("the subdivision fraction should be "
                             "between 0 and 1/2")

        barycenter = self.center()
        parent = self.parent().base_extend(subdivision_frac)

        start_polar = (self - barycenter).polar(in_affine_span=True)
        polar = (self - barycenter).polar(in_affine_span=True)

        for i in range(self.dimension() - 1):

            new_ineq = []
            subdivided_faces = list(start_polar.faces(i))
            Hrep = polar.Hrepresentation()

            for face in subdivided_faces:

                face_vertices = face.vertices()
                normal_vectors = []

                for facet in Hrep:
                    if all(facet.contains(v) and not facet.interior_contains(v)
                           for v in face_vertices):
                        # The facet contains the face
                        normal_vectors.append(facet.A())

                normal_vector = sum(normal_vectors)
                B = - normal_vector * (face_vertices[0].vector())
                linear_evaluation = set([-normal_vector * (v.vector())
                                         for v in polar.vertices()])

                if B == max(linear_evaluation):
                    C = max(linear_evaluation.difference(set([B])))
                else:
                    C = min(linear_evaluation.difference(set([B])))

                ineq_vector = [(1 - subdivision_frac) * B + subdivision_frac * C] + list(normal_vector)
                new_ineq += [ineq_vector]

            new_ieqs = polar.inequalities_list() + new_ineq
            new_eqns = polar.equations_list()

            polar = parent.element_class(parent, None, [new_ieqs, new_eqns])

        return (polar.polar(in_affine_span=True)) + barycenter

    def face_lattice(self):
        """
        Return the face-lattice poset.

        OUTPUT:

        A :class:`~sage.combinat.posets.posets.FinitePoset`. Elements
        are given as
        :class:`~sage.geometry.polyhedron.face.PolyhedronFace`.

        In the case of a full-dimensional polytope, the faces are
        pairs (vertices, inequalities) of the spanning vertices and
        corresponding saturated inequalities. In general, a face is
        defined by a pair (V-rep. objects, H-rep. objects). The
        V-representation objects span the face, and the corresponding
        H-representation objects are those inequalities and equations
        that are saturated on the face.

        The bottom-most element of the face lattice is the "empty
        face". It contains no V-representation object. All
        H-representation objects are incident.

        The top-most element is the "full face". It is spanned by all
        V-representation objects. The incident H-representation
        objects are all equations and no inequalities.

        In the case of a full-dimensional polytope, the "empty face"
        and the "full face" are the empty set (no vertices, all
        inequalities) and the full polytope (all vertices, no
        inequalities), respectively.

        ALGORITHM:

        See :mod:`sage.geometry.polyhedron.combinatorial_polyhedron.face_iterator`.

        .. NOTE::

            The face lattice is not cached, as long as this creates a memory leak, see :trac:`28982`.

        EXAMPLES::

            sage: square = polytopes.hypercube(2)
            sage: fl = square.face_lattice();fl
            Finite lattice containing 10 elements
            sage: list(f.ambient_V_indices() for f in fl)
            [(), (0,), (1,), (0, 1), (2,), (1, 2), (3,), (0, 3), (2, 3), (0, 1, 2, 3)]
            sage: poset_element = fl[5]
            sage: a_face = poset_element
            sage: a_face
            A 1-dimensional face of a Polyhedron in ZZ^2 defined as the convex hull of 2 vertices
            sage: a_face.ambient_V_indices()
            (1, 2)
            sage: set(a_face.ambient_Vrepresentation()) == \
            ....: set([square.Vrepresentation(1), square.Vrepresentation(2)])
            True
            sage: a_face.ambient_Vrepresentation()
            (A vertex at (1, 1), A vertex at (-1, 1))
            sage: a_face.ambient_Hrepresentation()
            (An inequality (0, -1) x + 1 >= 0,)

        A more complicated example::

            sage: c5_10 = Polyhedron(vertices = [[i,i^2,i^3,i^4,i^5] for i in range(1,11)])
            sage: c5_10_fl = c5_10.face_lattice()
            sage: [len(x) for x in c5_10_fl.level_sets()]
            [1, 10, 45, 100, 105, 42, 1]

        Note that if the polyhedron contains lines then there is a
        dimension gap between the empty face and the first non-empty
        face in the face lattice::

            sage: line = Polyhedron(vertices=[(0,)], lines=[(1,)])
            sage: [ fl.dim() for fl in line.face_lattice() ]
            [-1, 1]

        TESTS::

            sage: c5_20 = Polyhedron(vertices = [[i,i^2,i^3,i^4,i^5]
            ....:     for i in range(1,21)])
            sage: c5_20_fl = c5_20.face_lattice() # long time
            sage: [len(x) for x in c5_20_fl.level_sets()] # long time
            [1, 20, 190, 580, 680, 272, 1]
            sage: polytopes.hypercube(2).face_lattice().plot()
            Graphics object consisting of 27 graphics primitives
            sage: level_sets = polytopes.cross_polytope(2).face_lattice().level_sets()
            sage: level_sets[0][0].ambient_V_indices(), level_sets[-1][0].ambient_V_indices()
            ((), (0, 1, 2, 3))

        Various degenerate polyhedra::

            sage: [[ls.ambient_V_indices() for ls in lss] for lss in Polyhedron(vertices=[[0,0,0],[1,0,0],[0,1,0]]).face_lattice().level_sets()]
            [[()], [(0,), (1,), (2,)], [(0, 1), (0, 2), (1, 2)], [(0, 1, 2)]]
            sage: [[ls.ambient_V_indices() for ls in lss] for lss in Polyhedron(vertices=[(1,0,0),(0,1,0)], rays=[(0,0,1)]).face_lattice().level_sets()]
            [[()], [(1,), (2,)], [(0, 1), (0, 2), (1, 2)], [(0, 1, 2)]]
            sage: [[ls.ambient_V_indices() for ls in lss] for lss in Polyhedron(rays=[(1,0,0),(0,1,0)], vertices=[(0,0,1)]).face_lattice().level_sets()]
            [[()], [(0,)], [(0, 1), (0, 2)], [(0, 1, 2)]]
            sage: [[ls.ambient_V_indices() for ls in lss] for lss in Polyhedron(rays=[(1,0),(0,1)], vertices=[(0,0)]).face_lattice().level_sets()]
            [[()], [(0,)], [(0, 1), (0, 2)], [(0, 1, 2)]]
            sage: [[ls.ambient_V_indices() for ls in lss] for lss in Polyhedron(vertices=[(1,),(0,)]).face_lattice().level_sets()]
            [[()], [(0,), (1,)], [(0, 1)]]
            sage: [[ls.ambient_V_indices() for ls in lss] for lss in Polyhedron(vertices=[(1,0,0),(0,1,0)], lines=[(0,0,1)]).face_lattice().level_sets()]
            [[()], [(0, 1), (0, 2)], [(0, 1, 2)]]
            sage: [[ls.ambient_V_indices() for ls in lss] for lss in Polyhedron(lines=[(1,0,0)], vertices=[(0,0,1)]).face_lattice().level_sets()]
            [[()], [(0, 1)]]
            sage: [[ls.ambient_V_indices() for ls in lss] for lss in Polyhedron(lines=[(1,0),(0,1)], vertices=[(0,0)]).face_lattice().level_sets()]
            [[()], [(0, 1, 2)]]
            sage: [[ls.ambient_V_indices() for ls in lss] for lss in Polyhedron(lines=[(1,0)], rays=[(0,1)], vertices=[(0,0)]).face_lattice().level_sets()]
            [[()], [(0, 1)], [(0, 1, 2)]]
            sage: [[ls.ambient_V_indices() for ls in lss] for lss in Polyhedron(vertices=[(0,)], lines=[(1,)]).face_lattice().level_sets()]
            [[()], [(0, 1)]]
            sage: [[ls.ambient_V_indices() for ls in lss] for lss in Polyhedron(lines=[(1,0)], vertices=[(0,0)]).face_lattice().level_sets()]
            [[()], [(0, 1)]]

        Test that computing the face lattice does not lead to a memory leak::

            sage: import gc
            sage: _ = gc.collect()
            sage: P = polytopes.cube()
            sage: a = P.face_lattice()
            sage: n = get_memory_usage()
            sage: P = polytopes.cube()
            sage: a = P.face_lattice()
            sage: _ = gc.collect()
            sage: n == get_memory_usage()
            True
        """
        from sage.combinat.posets.lattices import FiniteLatticePoset
        return FiniteLatticePoset(self.hasse_diagram())

    @cached_method
    def hasse_diagram(self):
        r"""
        Return the Hasse diagram of the face lattice of ``self``.

        This is the Hasse diagram of the poset of the faces of ``self``.

        OUTPUT: a directed graph

        EXAMPLES::

<<<<<<< HEAD
        def face_constructor(atoms, coatoms):
            from sage.geometry.polyhedron.face import PolyhedronFace
            if not atoms:
                Vindices = ()
            else:
                Vindices = tuple(sorted([atom_to_Vindex[i] for i in atoms] + lines))
            Hindices = tuple(sorted([coatom_to_Hindex[i] for i in coatoms] + equations))
            return PolyhedronFace(self, Vindices, Hindices)
=======
            sage: P = polytopes.regular_polygon(4).pyramid()
            sage: D = P.hasse_diagram(); D
            Digraph on 20 vertices
            sage: D.degree_polynomial()
            x^5 + x^4*y + x*y^4 + y^5 + 4*x^3*y + 8*x^2*y^2 + 4*x*y^3
        """

        from sage.geometry.polyhedron.face import combinatorial_face_to_polyhedral_face
        C = self.combinatorial_polyhedron()
        D = C.hasse_diagram()
>>>>>>> f4e1decc

        def index_to_polyhedron_face(n):
            return combinatorial_face_to_polyhedral_face(
                    self, C.face_by_face_lattice_index(n))

        return D.relabel(index_to_polyhedron_face, inplace=False, immutable=True)

    def face_generator(self, face_dimension=None):
        r"""
        Return an iterator over the faces of given dimension.

        If dimension is not specified return an iterator over all faces.

        INPUT:

        - ``face_dimension`` -- integer (default ``None``),
          yield only faces of this dimension if specified

        OUTPUT:

        Each face is given as
        :class:`~sage.geometry.polyhedron.face.PolyhedronFace`. See
        :mod:`~sage.geometry.polyhedron.face` for details. The order
        is random but fixed.

        EXAMPLES::

            sage: P = polytopes.cube()
            sage: list(P.face_generator())
            [A 3-dimensional face of a Polyhedron in ZZ^3 defined as the convex hull of 8 vertices,
             A -1-dimensional face of a Polyhedron in ZZ^3,
             A 2-dimensional face of a Polyhedron in ZZ^3 defined as the convex hull of 4 vertices,
             A 2-dimensional face of a Polyhedron in ZZ^3 defined as the convex hull of 4 vertices,
             A 2-dimensional face of a Polyhedron in ZZ^3 defined as the convex hull of 4 vertices,
             A 2-dimensional face of a Polyhedron in ZZ^3 defined as the convex hull of 4 vertices,
             A 2-dimensional face of a Polyhedron in ZZ^3 defined as the convex hull of 4 vertices,
             A 2-dimensional face of a Polyhedron in ZZ^3 defined as the convex hull of 4 vertices,
             A 1-dimensional face of a Polyhedron in ZZ^3 defined as the convex hull of 2 vertices,
             A 1-dimensional face of a Polyhedron in ZZ^3 defined as the convex hull of 2 vertices,
             A 1-dimensional face of a Polyhedron in ZZ^3 defined as the convex hull of 2 vertices,
             A 1-dimensional face of a Polyhedron in ZZ^3 defined as the convex hull of 2 vertices,
             A 0-dimensional face of a Polyhedron in ZZ^3 defined as the convex hull of 1 vertex,
             A 0-dimensional face of a Polyhedron in ZZ^3 defined as the convex hull of 1 vertex,
             A 0-dimensional face of a Polyhedron in ZZ^3 defined as the convex hull of 1 vertex,
             A 0-dimensional face of a Polyhedron in ZZ^3 defined as the convex hull of 1 vertex,
             A 1-dimensional face of a Polyhedron in ZZ^3 defined as the convex hull of 2 vertices,
             A 1-dimensional face of a Polyhedron in ZZ^3 defined as the convex hull of 2 vertices,
             A 1-dimensional face of a Polyhedron in ZZ^3 defined as the convex hull of 2 vertices,
             A 0-dimensional face of a Polyhedron in ZZ^3 defined as the convex hull of 1 vertex,
             A 0-dimensional face of a Polyhedron in ZZ^3 defined as the convex hull of 1 vertex,
             A 1-dimensional face of a Polyhedron in ZZ^3 defined as the convex hull of 2 vertices,
             A 1-dimensional face of a Polyhedron in ZZ^3 defined as the convex hull of 2 vertices,
             A 0-dimensional face of a Polyhedron in ZZ^3 defined as the convex hull of 1 vertex,
             A 1-dimensional face of a Polyhedron in ZZ^3 defined as the convex hull of 2 vertices,
             A 1-dimensional face of a Polyhedron in ZZ^3 defined as the convex hull of 2 vertices,
             A 0-dimensional face of a Polyhedron in ZZ^3 defined as the convex hull of 1 vertex,
             A 1-dimensional face of a Polyhedron in ZZ^3 defined as the convex hull of 2 vertices]

             sage: P = polytopes.hypercube(4)
             sage: list(P.face_generator(2))[:4]
             [A 2-dimensional face of a Polyhedron in ZZ^4 defined as the convex hull of 4 vertices,
              A 2-dimensional face of a Polyhedron in ZZ^4 defined as the convex hull of 4 vertices,
              A 2-dimensional face of a Polyhedron in ZZ^4 defined as the convex hull of 4 vertices,
              A 2-dimensional face of a Polyhedron in ZZ^4 defined as the convex hull of 4 vertices]

        If a polytope has more facets than vertices, the output will be somewhat reversed::

            sage: P = polytopes.cross_polytope(3)
            sage: list(P.face_generator())
            [A 3-dimensional face of a Polyhedron in ZZ^3 defined as the convex hull of 6 vertices,
             A -1-dimensional face of a Polyhedron in ZZ^3,
             A 0-dimensional face of a Polyhedron in ZZ^3 defined as the convex hull of 1 vertex,
             A 0-dimensional face of a Polyhedron in ZZ^3 defined as the convex hull of 1 vertex,
             A 0-dimensional face of a Polyhedron in ZZ^3 defined as the convex hull of 1 vertex,
             A 0-dimensional face of a Polyhedron in ZZ^3 defined as the convex hull of 1 vertex,
             A 0-dimensional face of a Polyhedron in ZZ^3 defined as the convex hull of 1 vertex,
             A 0-dimensional face of a Polyhedron in ZZ^3 defined as the convex hull of 1 vertex,
             A 1-dimensional face of a Polyhedron in ZZ^3 defined as the convex hull of 2 vertices,
             A 1-dimensional face of a Polyhedron in ZZ^3 defined as the convex hull of 2 vertices,
             A 1-dimensional face of a Polyhedron in ZZ^3 defined as the convex hull of 2 vertices,
             A 1-dimensional face of a Polyhedron in ZZ^3 defined as the convex hull of 2 vertices,
             A 2-dimensional face of a Polyhedron in ZZ^3 defined as the convex hull of 3 vertices,
             A 2-dimensional face of a Polyhedron in ZZ^3 defined as the convex hull of 3 vertices,
             A 2-dimensional face of a Polyhedron in ZZ^3 defined as the convex hull of 3 vertices,
             A 2-dimensional face of a Polyhedron in ZZ^3 defined as the convex hull of 3 vertices,
             A 1-dimensional face of a Polyhedron in ZZ^3 defined as the convex hull of 2 vertices,
             A 1-dimensional face of a Polyhedron in ZZ^3 defined as the convex hull of 2 vertices,
             A 1-dimensional face of a Polyhedron in ZZ^3 defined as the convex hull of 2 vertices,
             A 2-dimensional face of a Polyhedron in ZZ^3 defined as the convex hull of 3 vertices,
             A 2-dimensional face of a Polyhedron in ZZ^3 defined as the convex hull of 3 vertices,
             A 1-dimensional face of a Polyhedron in ZZ^3 defined as the convex hull of 2 vertices,
             A 1-dimensional face of a Polyhedron in ZZ^3 defined as the convex hull of 2 vertices,
             A 2-dimensional face of a Polyhedron in ZZ^3 defined as the convex hull of 3 vertices,
             A 1-dimensional face of a Polyhedron in ZZ^3 defined as the convex hull of 2 vertices,
             A 1-dimensional face of a Polyhedron in ZZ^3 defined as the convex hull of 2 vertices,
             A 2-dimensional face of a Polyhedron in ZZ^3 defined as the convex hull of 3 vertices,
             A 1-dimensional face of a Polyhedron in ZZ^3 defined as the convex hull of 2 vertices]

        ALGORITHM:

        See :class:`~sage.geometry.polyhedron.combinatorial_polyhedron.face_iterator.FaceIterator`.

        TESTS::

            sage: P = polytopes.simplex()
            sage: list(P.face_generator(-2))
            []
            sage: list(P.face_generator(-1))
            [A -1-dimensional face of a Polyhedron in ZZ^4]
            sage: list(P.face_generator(3))
            [A 3-dimensional face of a Polyhedron in ZZ^4 defined as the convex hull of 4 vertices]

            sage: list(Polyhedron().face_generator())
            [A -1-dimensional face of a Polyhedron in ZZ^0]

        Check that :trac:`29155` is fixed::

            sage: P = polytopes.permutahedron(3)
            sage: [f] = P.face_generator(2)
            sage: f.ambient_Hrepresentation()
            (An equation (1, 1, 1) x - 6 == 0,)
        """
        from sage.geometry.polyhedron.face import combinatorial_face_to_polyhedral_face, PolyhedronFace

        if face_dimension is None or face_dimension == self.dimension():
            # Yield the polyhedron.
            equations = [eq.index() for eq in self.equation_generator()]
            yield PolyhedronFace(self, range(self.n_Vrepresentation()), equations)

        if face_dimension is None or face_dimension == -1:
            if not self.dimension() == -1:
                # Yield the empty face.
                yield PolyhedronFace(self, [], range(self.n_Hrepresentation()))

        if face_dimension is None or -1 < face_dimension < self.dimension():
            # Yield proper faces.
            it = self.combinatorial_polyhedron().face_iter(dimension=face_dimension)
            for comb_face in it:
                yield combinatorial_face_to_polyhedral_face(self, comb_face)

    def faces(self, face_dimension):
        """
        Return the faces of given dimension

        INPUT:

        - ``face_dimension`` -- integer. The dimension of the faces
          whose representation will be returned.

        OUTPUT:

        A tuple of
        :class:`~sage.geometry.polyhedron.face.PolyhedronFace`. See
        :mod:`~sage.geometry.polyhedron.face` for details. The order
        is random but fixed.

        .. SEEALSO::

            :meth:`face_generator`,
            :meth:`facet`.

        EXAMPLES:

        Here we find the vertex and face indices of the eight three-dimensional
        facets of the four-dimensional hypercube::

            sage: p = polytopes.hypercube(4)
            sage: list(f.ambient_V_indices() for f in p.faces(3))
            [(0, 5, 6, 7, 8, 9, 14, 15),
             (1, 4, 5, 6, 10, 13, 14, 15),
             (1, 2, 6, 7, 8, 10, 11, 15),
             (8, 9, 10, 11, 12, 13, 14, 15),
             (0, 3, 4, 5, 9, 12, 13, 14),
             (0, 2, 3, 7, 8, 9, 11, 12),
             (1, 2, 3, 4, 10, 11, 12, 13),
             (0, 1, 2, 3, 4, 5, 6, 7)]

            sage: face = p.faces(3)[3]
            sage: face.ambient_Hrepresentation()
            (An inequality (1, 0, 0, 0) x + 1 >= 0,)
            sage: face.vertices()
            (A vertex at (-1, -1, 1, -1),
             A vertex at (-1, -1, 1, 1),
             A vertex at (-1, 1, -1, -1),
             A vertex at (-1, 1, 1, -1),
             A vertex at (-1, 1, 1, 1),
             A vertex at (-1, 1, -1, 1),
             A vertex at (-1, -1, -1, 1),
             A vertex at (-1, -1, -1, -1))

        You can use the
        :meth:`~sage.geometry.polyhedron.representation.PolyhedronRepresentation.index`
        method to enumerate vertices and inequalities::

            sage: def get_idx(rep): return rep.index()
            sage: [get_idx(_) for _ in face.ambient_Hrepresentation()]
            [4]
            sage: [get_idx(_) for _ in face.ambient_Vrepresentation()]
            [8, 9, 10, 11, 12, 13, 14, 15]

            sage: [ ([get_idx(_) for _ in face.ambient_Vrepresentation()],
            ....:    [get_idx(_) for _ in face.ambient_Hrepresentation()])
            ....:   for face in p.faces(3) ]
            [([0, 5, 6, 7, 8, 9, 14, 15], [7]),
             ([1, 4, 5, 6, 10, 13, 14, 15], [6]),
             ([1, 2, 6, 7, 8, 10, 11, 15], [5]),
             ([8, 9, 10, 11, 12, 13, 14, 15], [4]),
             ([0, 3, 4, 5, 9, 12, 13, 14], [3]),
             ([0, 2, 3, 7, 8, 9, 11, 12], [2]),
             ([1, 2, 3, 4, 10, 11, 12, 13], [1]),
             ([0, 1, 2, 3, 4, 5, 6, 7], [0])]

        TESTS::

            sage: pr = Polyhedron(rays = [[1,0,0],[-1,0,0],[0,1,0]], vertices = [[-1,-1,-1]], lines=[(0,0,1)])
            sage: pr.faces(4)
            ()
            sage: pr.faces(3)[0].ambient_V_indices()
            (0, 1, 2, 3)
            sage: pr.facets()[0].ambient_V_indices()
            (0, 1, 2)
            sage: pr.faces(1)
            ()
            sage: pr.faces(0)
            ()
            sage: pr.faces(-1)
            (A -1-dimensional face of a Polyhedron in QQ^3,)
        """
        return tuple(self.face_generator(face_dimension))

    def facets(self):
        r"""
        Return the facets of the polyhedron.

        Facets are the maximal nontrivial faces of polyhedra.
        The empty face and the polyhedron itself are trivial.

        A facet of a `d`-dimensional polyhedron is a face of dimension
        `d-1`. For `d \neq 0` the converse is true as well.

        OUTPUT:

        A tuple of
        :class:`~sage.geometry.polyhedron.face.PolyhedronFace`. See
        :mod:`~sage.geometry.polyhedron.face` for details. The order
        is random but fixed.

        .. SEEALSO:: :meth:`facets`

        EXAMPLES:

        Here we find the eight three-dimensional facets of the
        four-dimensional hypercube::

            sage: p = polytopes.hypercube(4)
            sage: p.facets()
            (A 3-dimensional face of a Polyhedron in ZZ^4 defined as the convex hull of 8 vertices,
             A 3-dimensional face of a Polyhedron in ZZ^4 defined as the convex hull of 8 vertices,
             A 3-dimensional face of a Polyhedron in ZZ^4 defined as the convex hull of 8 vertices,
             A 3-dimensional face of a Polyhedron in ZZ^4 defined as the convex hull of 8 vertices,
             A 3-dimensional face of a Polyhedron in ZZ^4 defined as the convex hull of 8 vertices,
             A 3-dimensional face of a Polyhedron in ZZ^4 defined as the convex hull of 8 vertices,
             A 3-dimensional face of a Polyhedron in ZZ^4 defined as the convex hull of 8 vertices,
             A 3-dimensional face of a Polyhedron in ZZ^4 defined as the convex hull of 8 vertices)

        This is the same result as explicitly finding the
        three-dimensional faces::

            sage: dim = p.dimension()
            sage: p.faces(dim-1)
            (A 3-dimensional face of a Polyhedron in ZZ^4 defined as the convex hull of 8 vertices,
             A 3-dimensional face of a Polyhedron in ZZ^4 defined as the convex hull of 8 vertices,
             A 3-dimensional face of a Polyhedron in ZZ^4 defined as the convex hull of 8 vertices,
             A 3-dimensional face of a Polyhedron in ZZ^4 defined as the convex hull of 8 vertices,
             A 3-dimensional face of a Polyhedron in ZZ^4 defined as the convex hull of 8 vertices,
             A 3-dimensional face of a Polyhedron in ZZ^4 defined as the convex hull of 8 vertices,
             A 3-dimensional face of a Polyhedron in ZZ^4 defined as the convex hull of 8 vertices,
             A 3-dimensional face of a Polyhedron in ZZ^4 defined as the convex hull of 8 vertices)

        The ``0``-dimensional polyhedron does not have facets::

            sage: P = Polyhedron([[0]])
            sage: P.facets()
            ()
        """
        if self.dimension() == 0:
            return ()
        return self.faces(self.dimension()-1)

    @cached_method(do_pickle=True)
    def f_vector(self):
        r"""
        Return the f-vector.

        OUTPUT:

        Returns a vector whose `i`-th entry is the number of
        `i-2`-dimensional faces of the polytope.

        .. NOTE::

            The ``vertices`` as given by :meth:`Polyhedron_base.vertices`
            do not need to correspond to `0`-dimensional faces. If a polyhedron
            contains `k` lines they correspond to `k`-dimensional faces.
            See example below

        EXAMPLES::

            sage: p = Polyhedron(vertices=[[1, 2, 3], [1, 3, 2],
            ....:     [2, 1, 3], [2, 3, 1], [3, 1, 2], [3, 2, 1], [0, 0, 0]])
            sage: p.f_vector()
            (1, 7, 12, 7, 1)

            sage: polytopes.cyclic_polytope(4,10).f_vector()
            (1, 10, 45, 70, 35, 1)

            sage: polytopes.hypercube(5).f_vector()
            (1, 32, 80, 80, 40, 10, 1)

        Polyhedra with lines do not have `0`-faces::

            sage: Polyhedron(ieqs=[[1,-1,0,0],[1,1,0,0]]).f_vector()
            (1, 0, 0, 2, 1)

        However, the method :meth:`Polyhedron_base.vertices` returns
        two points that belong to the ``Vrepresentation``::

            sage: P = Polyhedron(ieqs=[[1,-1,0],[1,1,0]])
            sage: P.vertices()
            (A vertex at (1, 0), A vertex at (-1, 0))
            sage: P.f_vector()
            (1, 0, 2, 1)

        TESTS:

        Check that :trac:`28828` is fixed::

            sage: P.f_vector().is_immutable()
            True

        The cache of the f-vector is being pickled::

            sage: P = polytopes.cube()
            sage: P.f_vector()
            (1, 8, 12, 6, 1)
            sage: Q = loads(dumps(P))
            sage: Q.f_vector.is_in_cache()
            True
        """
        return self.combinatorial_polyhedron().f_vector()

    def flag_f_vector(self, *args):
        r"""
        Return the flag f-vector.

        For each `-1 < i_0 < \dots < i_n < d` the flag f-vector
        counts the number of flags `F_0 \subset \dots \subset F_n`
        with `F_j` of dimension `i_j` for each `0 \leq j \leq n`,
        where `d` is the dimension of the polyhedron.

        INPUT:

        - ``args`` -- integers (optional); specify an entry of the
          flag-f-vector; must be an increasing sequence of integers

        OUTPUT:

        - a dictionary, if no arguments were given

        - an Integer, if arguments were given

        EXAMPLES:

        Obtain the entire flag-f-vector::

            sage: P = polytopes.twenty_four_cell()
            sage: P.flag_f_vector()
                {(-1,): 1,
                 (0,): 24,
                 (0, 1): 192,
                 (0, 1, 2): 576,
                 (0, 1, 2, 3): 1152,
                 (0, 1, 3): 576,
                 (0, 2): 288,
                 (0, 2, 3): 576,
                 (0, 3): 144,
                 (1,): 96,
                 (1, 2): 288,
                 (1, 2, 3): 576,
                 (1, 3): 288,
                 (2,): 96,
                 (2, 3): 192,
                 (3,): 24,
                 (4,): 1}

        Specify an entry::

            sage: P.flag_f_vector(0,3)
            144
            sage: P.flag_f_vector(2)
            96

        Leading ``-1`` and trailing entry of dimension are allowed::

            sage: P.flag_f_vector(-1,0,3)
            144
            sage: P.flag_f_vector(-1,0,3,4)
            144

        One can get the number of trivial faces::

            sage: P.flag_f_vector(-1)
            1
            sage: P.flag_f_vector(4)
            1

        Polyhedra with lines, have ``0`` entries accordingly::

            sage: P = (Polyhedron(lines=[[1]]) * polytopes.cross_polytope(3))
            sage: P.flag_f_vector()
            {(-1,): 1,
             (0, 1): 0,
             (0, 1, 2): 0,
             (0, 1, 3): 0,
             (0, 2): 0,
             (0, 2, 3): 0,
             (0, 3): 0,
             (0,): 0,
             (1, 2): 24,
             (1, 2, 3): 48,
             (1, 3): 24,
             (1,): 6,
             (2, 3): 24,
             (2,): 12,
             (3,): 8,
             4: 1}

        If the arguments are not stricly increasing or out of range, a key error is raised::

            sage: P.flag_f_vector(-1,0,3,6)
            Traceback (most recent call last):
            ...
            KeyError: (0, 3, 6)
            sage: P.flag_f_vector(-1,3,0)
            Traceback (most recent call last):
            ...
            KeyError: (3, 0)
        """
        flag = self._flag_f_vector()
        if len(args) == 0:
            return flag
        elif len(args) == 1:
            return flag[(args[0],)]
        else:
            dim = self.dimension()
            if args[0] == -1:
                args = args[1:]
            if args[-1] == dim:
                args = args[:-1]
            return flag[tuple(args)]

    @cached_method(do_pickle=True)
    def _flag_f_vector(self):
        r"""
        Return the flag-f-vector.

        See :meth:`flag_f_vector`.

        TESTS::

            sage: polytopes.hypercube(4)._flag_f_vector()
            {(-1,): 1,
            (0,): 16,
            (0, 1): 64,
            (0, 1, 2): 192,
            (0, 1, 2, 3): 384,
            (0, 1, 3): 192,
            (0, 2): 96,
            (0, 2, 3): 192,
            (0, 3): 64,
            (1,): 32,
            (1, 2): 96,
            (1, 2, 3): 192,
            (1, 3): 96,
            (2,): 24,
            (2, 3): 48,
            (3,): 8,
            (4,): 1}
        """
        return self.combinatorial_polyhedron()._flag_f_vector()

    def vertex_graph(self):
        """
        Return a graph in which the vertices correspond to vertices
        of the polyhedron, and edges to edges.

        ..NOTE::

            The graph of a polyhedron with lines has no vertices,
            as the polyhedron has no vertices (`0`-faces).

            The method :meth:`Polyhedron_base:vertices` returns
            the defining points in this case.

        EXAMPLES::

            sage: g3 = polytopes.hypercube(3).vertex_graph(); g3
            Graph on 8 vertices
            sage: g3.automorphism_group().cardinality()
            48
            sage: s4 = polytopes.simplex(4).vertex_graph(); s4
            Graph on 5 vertices
            sage: s4.is_eulerian()
            True

        The graph of an unbounded polyhedron
        is the graph of the bounded complex::

            sage: open_triangle = Polyhedron(vertices=[[1,0], [0,1]],
            ....:                            rays    =[[1,1]])
            sage: open_triangle.vertex_graph()
            Graph on 2 vertices

        The graph of a polyhedron with lines has no vertices::

            sage: line = Polyhedron(lines=[[0,1]])
            sage: line.vertex_graph()
            Graph on 0 vertices
        """
        return self.combinatorial_polyhedron().vertex_graph()

    graph = vertex_graph

    def vertex_digraph(self, f, increasing=True):
        r"""
        Return the directed graph of the polyhedron according to a linear form.

        The underlying undirected graph is the graph of vertices and edges.

        INPUT:

        - ``f`` -- a linear form. The linear form can be provided as:

            - a vector space morphism with one-dimensional codomain, (see
              :meth:`sage.modules.vector_space_morphism.linear_transformation`
              and
              :class:`sage.modules.vector_space_morphism.VectorSpaceMorphism`)
            - a vector ; in this case the linear form is obtained by duality
              using the dot product: ``f(v) = v.dot_product(f)``.

        - ``increasing`` -- boolean (default ``True``) whether to orient
          edges in the increasing or decreasing direction.

        By default, an edge is oriented from `v` to `w` if
        `f(v) \leq f(w)`.

        If `f(v)=f(w)`, then two opposite edges are created.

        EXAMPLES::

            sage: penta = Polyhedron([[0,0],[1,0],[0,1],[1,2],[3,2]])
            sage: G = penta.vertex_digraph(vector([1,1])); G
            Digraph on 5 vertices
            sage: G.sinks()
            [A vertex at (3, 2)]

            sage: A = matrix(ZZ, [[1], [-1]])
            sage: f = linear_transformation(A)
            sage: G = penta.vertex_digraph(f) ; G
            Digraph on 5 vertices
            sage: G.is_directed_acyclic()
            False

        .. SEEALSO::

            :meth:`vertex_graph`
        """
        from sage.modules.vector_space_morphism import VectorSpaceMorphism
        if isinstance(f, VectorSpaceMorphism):
            if f.codomain().dimension() == 1:
                orientation_check = lambda v: f(v) >= 0
            else:
                raise TypeError('the linear map f must have '
                                'one-dimensional codomain')
        else:
            try:
                if f.is_vector():
                    orientation_check = lambda v: v.dot_product(f) >= 0
                else:
                    raise TypeError('f must be a linear map or a vector')
            except AttributeError:
                raise TypeError('f must be a linear map or a vector')
        if not increasing:
            f = -f
        from sage.graphs.digraph import DiGraph
        dg = DiGraph()
        for j in range(self.n_vertices()):
            vj = self.Vrepresentation(j)
            for vi in vj.neighbors():
                if orientation_check(vj.vector() - vi.vector()):
                    dg.add_edge(vi, vj)
        return dg

    def polar(self, in_affine_span=False):
        """
        Return the polar (dual) polytope.

        The original vertices are translated so that their barycenter
        is at the origin, and then the vertices are used as the
        coefficients in the polar inequalities.

        The polytope must be full-dimensional, unless ``in_affine_span`` is ``True``.
        If ``in_affine_span`` is ``True``, then the operation will be performed in the
        linear/affine span of the polyhedron (after translation).

        EXAMPLES::

            sage: p = Polyhedron(vertices = [[0,0,1],[0,1,0],[1,0,0],[0,0,0],[1,1,1]], base_ring=QQ)
            sage: p
            A 3-dimensional polyhedron in QQ^3 defined as the convex hull of 5 vertices
            sage: p.polar()
            A 3-dimensional polyhedron in QQ^3 defined as the convex hull of 6 vertices

            sage: cube = polytopes.hypercube(3)
            sage: octahedron = polytopes.cross_polytope(3)
            sage: cube_dual = cube.polar()
            sage: octahedron == cube_dual
            True

        ``in_affine_span`` somewhat ignores equations, performing the polar in the
        spanned subspace (after translating barycenter to origin)::

            sage: P = polytopes.simplex(3, base_ring=QQ)
            sage: P.polar(in_affine_span=True)
            A 3-dimensional polyhedron in QQ^4 defined as the convex hull of 4 vertices

        Embedding the polytope in a higher dimension, commutes with polar in this case::

            sage: point = Polyhedron([[0]])
            sage: P = polytopes.cube().change_ring(QQ)
            sage: (P*point).polar(in_affine_span=True) == P.polar()*point
            True

        TESTS::

            Check that :trac:`25081` is fixed::

            sage: C = polytopes.hypercube(4,backend='cdd')
            sage: C.polar().backend()
            'cdd'

        Check that :trac:`28850` is fixed::

            sage: P = polytopes.simplex(3, base_ring=QQ)
            sage: P.polar()
            Traceback (most recent call last):
            ...
            ValueError: not full-dimensional; try with 'in_affine_span=True'

        Check that the double description is set up correctly::

            sage: P = Polyhedron([[1,0],[0,1],[-1,-1]], backend='field')
            sage: Q = P.change_ring(QQ, backend='ppl')
            sage: P.polar() == Q.polar()
            True

            sage: P = polytopes.simplex(4, backend='field')
            sage: Q = P.change_ring(QQ, backend='ppl')
            sage: P.polar(in_affine_span=True) == Q.polar(in_affine_span=True)
            True

        Check that it works, even when the equations are not orthogonal to each other::

            sage: P = polytopes.cube()*Polyhedron([[0,0,0]])
            sage: P = P.change_ring(QQ)

            sage: from sage.geometry.polyhedron.backend_field import Polyhedron_field
            sage: from sage.geometry.polyhedron.parent import Polyhedra_field
            sage: parent = Polyhedra_field(QQ, 6, 'field')
            sage: equations = [[0, 0, 0, 0, 1, 1, 1], [0, 0, 0, 0, -1, 1, -1], [0, 0, 0, 0, 1, -1, -1]]
            sage: Q = Polyhedron_field(parent, [P.vertices(), [], []], [P.inequalities(), equations],
            ....:                      Vrep_minimal=True, Hrep_minimal=True)
            sage: Q == P
            True
            sage: Q.polar(in_affine_span=True) == P.polar(in_affine_span=True)
            True
        """
        if not self.is_compact():
            raise ValueError("not a polytope")
        if not in_affine_span and not self.dim() == self.ambient_dim():
            raise ValueError("not full-dimensional; try with 'in_affine_span=True'")

        t_Vrep, t_Hrep, parent = self._translation_double_description(-self.center())
        t_verts = t_Vrep[0]
        t_ieqs = t_Hrep[0]
        t_eqns = t_Hrep[1]

        new_ieqs = ((1,) + tuple(-v) for v in t_verts)
        if self.n_vertices() == 1:
            new_verts = self.vertices()
        elif not self.n_equations():
            new_verts = ((-h/h[0])[1:] for h in t_ieqs)
        else:
            # Transform the equations such that the normals are pairwise orthogonal.
            t_eqns = list(t_eqns)
            for i,h in enumerate(t_eqns):
                for h1 in t_eqns[:i]:
                    a = h[1:]*h1[1:]
                    if a:
                        b = h1[1:]*h1[1:]
                        t_eqns[i] = b*h - a*h1

            def move_vertex_to_subspace(vertex):
                for h in t_eqns:
                    offset = vertex*h[1:]+h[0]
                    vertex = vertex-h[1:]*offset/(h[1:]*h[1:])
                return vertex

            new_verts = (move_vertex_to_subspace((-h/h[0])[1:]) for h in t_ieqs)

        pref_rep = 'Hrep' if self.n_vertices() <= self.n_inequalities() else 'Vrep'

        return parent.element_class(parent, [new_verts, [], []],
                                    [new_ieqs, t_eqns],
                                    Vrep_minimal=True, Hrep_minimal=True, pref_rep=pref_rep)

    def is_self_dual(self):
        r"""
        Return whether the polytope is self-dual.

        A polytope is self-dual if its face lattice is isomorphic to the face
        lattice of its dual polytope.

        EXAMPLES::

            sage: polytopes.simplex().is_self_dual()
            True
            sage: polytopes.twenty_four_cell().is_self_dual()
            True
            sage: polytopes.cube().is_self_dual()
            False
            sage: polytopes.hypersimplex(5,2).is_self_dual()
            False
            sage: P = Polyhedron(vertices=[[1/2, 1/3]], rays=[[1, 1]]).is_self_dual()
            Traceback (most recent call last):
            ...
            ValueError: polyhedron has to be compact

        """
        if not self.is_compact():
            raise ValueError("polyhedron has to be compact")

        n = self.n_vertices()
        m = self.n_facets()
        if n != m:
            return False

        G1 = self.vertex_facet_graph()
        G2 = G1.reverse()
        return G1.is_isomorphic(G2)

    def pyramid(self):
        """
        Returns a polyhedron that is a pyramid over the original.

        EXAMPLES::

            sage: square = polytopes.hypercube(2);  square
            A 2-dimensional polyhedron in ZZ^2 defined as the convex hull of 4 vertices
            sage: egyptian_pyramid = square.pyramid();  egyptian_pyramid
            A 3-dimensional polyhedron in QQ^3 defined as the convex hull of 5 vertices
            sage: egyptian_pyramid.n_vertices()
            5
            sage: for v in egyptian_pyramid.vertex_generator(): print(v)
            A vertex at (0, -1, -1)
            A vertex at (0, -1, 1)
            A vertex at (0, 1, -1)
            A vertex at (0, 1, 1)
            A vertex at (1, 0, 0)

        TESTS::

            sage: polytopes.simplex(backend='cdd').pyramid().backend()
            'cdd'
        """
        assert self.is_compact(), "Not a polytope."

        new_verts = \
            [[0] + x for x in self.Vrep_generator()] + \
            [[1] + list(self.center())]

        parent = self.parent().base_extend(self.center().parent(), ambient_dim=self.ambient_dim()+1)
        return parent.element_class(parent, [new_verts, [], []], None)

    def bipyramid(self):
        """
        Return a polyhedron that is a bipyramid over the original.

        EXAMPLES::

            sage: octahedron = polytopes.cross_polytope(3)
            sage: cross_poly_4d = octahedron.bipyramid()
            sage: cross_poly_4d.n_vertices()
            8
            sage: q = [list(v) for v in cross_poly_4d.vertex_generator()]
            sage: q
            [[-1, 0, 0, 0],
             [0, -1, 0, 0],
             [0, 0, -1, 0],
             [0, 0, 0, -1],
             [0, 0, 0, 1],
             [0, 0, 1, 0],
             [0, 1, 0, 0],
             [1, 0, 0, 0]]

        Now check that bipyramids of cross-polytopes are cross-polytopes::

            sage: q2 = [list(v) for v in polytopes.cross_polytope(4).vertex_generator()]
            sage: [v in q2 for v in q]
            [True, True, True, True, True, True, True, True]

        TESTS::

            sage: polytopes.simplex(backend='cdd').bipyramid().backend()
            'cdd'
        """
        new_verts = \
            [[ 0] + list(x) for x in self.vertex_generator()] + \
            [[ 1] + list(self.center())] + \
            [[-1] + list(self.center())]
        new_rays = [[0] + r for r in self.rays()]
        new_lines = [[0] + list(l) for l in self.lines()]

        parent = self.parent().base_extend(self.center().parent(), ambient_dim=self.ambient_dim()+1)
        return parent.element_class(parent, [new_verts, new_rays, new_lines], None)

    def prism(self):
        """
        Return a prism of the original polyhedron.

        EXAMPLES::

            sage: square = polytopes.hypercube(2)
            sage: cube = square.prism()
            sage: cube
            A 3-dimensional polyhedron in ZZ^3 defined as the convex hull of 8 vertices
            sage: hypercube = cube.prism()
            sage: hypercube.n_vertices()
            16

        TESTS::

            sage: polytopes.simplex(backend='cdd').prism().backend()
            'cdd'
        """
        new_verts = []
        new_verts.extend( [ [0] + v for v in self.vertices()] )
        new_verts.extend( [ [1] + v for v in self.vertices()] )
        new_rays =        [ [0] + r for r in self.rays()]
        new_lines =       [ [0] + l for l in self.lines()]

        parent = self.parent().change_ring(self.base_ring(), ambient_dim=self.ambient_dim()+1)
        return parent.element_class(parent, [new_verts, new_rays, new_lines], None)

    def one_point_suspension(self, vertex):
        """
        Return the one-point suspension of ``self`` by splitting the vertex
        ``vertex``.

        The resulting polyhedron has one more vertex and its dimension
        increases by one.

        INPUT:

        - ``vertex`` -- a Vertex of ``self``

        EXAMPLES::

            sage: cube = polytopes.cube()
            sage: v = cube.vertices()[0]
            sage: ops_cube = cube.one_point_suspension(v)
            sage: ops_cube.f_vector()
            (1, 9, 24, 24, 9, 1)

            sage: pentagon  = polytopes.regular_polygon(5)
            sage: v = pentagon.vertices()[0]
            sage: ops_pentagon = pentagon.one_point_suspension(v)
            sage: ops_pentagon.f_vector()
            (1, 6, 12, 8, 1)

        It works with a polyhedral face as well::

            sage: vv = cube.faces(0)[1]
            sage: ops_cube2 = cube.one_point_suspension(vv)
            sage: ops_cube == ops_cube2
            True

        .. SEEALSO::

            :meth:`face_split`

        TESTS::

            sage: e = cube.faces(1)[0]
            sage: cube.one_point_suspension(e)
            Traceback (most recent call last):
            ...
            TypeError: the vertex A 1-dimensional face of a Polyhedron in ZZ^3 defined as the convex hull of 2 vertices should be a Vertex or PolyhedronFace of dimension 0
        """
        from sage.geometry.polyhedron.representation import Vertex
        from sage.geometry.polyhedron.face import PolyhedronFace
        if isinstance(vertex, Vertex):
            return self.face_split(vertex)
        elif isinstance(vertex, PolyhedronFace) and vertex.dim() == 0:
            return self.face_split(vertex)
        else:
            raise TypeError("the vertex {} should be a Vertex or PolyhedronFace of dimension 0".format(vertex))

    def face_split(self, face):
        """
        Return the face splitting of the face ``face``.

        Splitting a face correspond to the bipyramid (see :meth:`bipyramid`)
        of ``self`` where the two new vertices are placed above and below
        the center of ``face`` instead of the center of the whole polyhedron.
        The two new vertices are placed in the new dimension at height `-1` and
        `1`.

        INPUT:

        - ``face`` -- a PolyhedronFace or a Vertex

        EXAMPLES::

            sage: pentagon  = polytopes.regular_polygon(5)
            sage: f = pentagon.faces(1)[0]
            sage: fsplit_pentagon = pentagon.face_split(f)
            sage: fsplit_pentagon.f_vector()
            (1, 7, 14, 9, 1)

        TESTS:

        Check that :trac:`28668` is fixed::

            sage: P = polytopes.octahedron()
            sage: P.face_split(P.faces(2)[0])
            A 4-dimensional polyhedron in QQ^4 defined as the convex hull of 8 vertices

        .. SEEALSO::

            :meth:`one_point_suspension`
        """
        from sage.geometry.polyhedron.representation import Vertex
        from sage.geometry.polyhedron.face import PolyhedronFace
        if isinstance(face, Vertex):
            new_vertices = [list(x) + [0] for x in self.vertex_generator()] + \
                           [list(face) + [x] for x in [-1, 1]]  # Splitting the vertex
        elif isinstance(face, PolyhedronFace):
            new_vertices = [list(x) + [0] for x in self.vertex_generator()] + \
                           [list(face.as_polyhedron().center()) + [x] for x in [-1, 1]]  # Splitting the face
        else:
            raise TypeError("the face {} should be a Vertex or PolyhedronFace".format(face))

        new_rays = []
        new_rays.extend( [ r + [0] for r in self.ray_generator() ] )

        new_lines = []
        new_lines.extend( [ l + [0] for l in self.line_generator() ] )

        parent = self.parent().change_ring(self.base_ring().fraction_field(), ambient_dim=self.ambient_dim()+1)
        return parent.element_class(parent, [new_vertices, new_rays, new_lines], None)

    def projection(self):
        """
        Return a projection object.

        .. SEEALSO::

            :meth:`~sage.geometry.polyhedron.base.Polyhedron_base.schlegel_projection` for a more interesting projection.

        OUTPUT:

        The identity projection. This is useful for plotting
        polyhedra.

        EXAMPLES::

            sage: p = polytopes.hypercube(3)
            sage: proj = p.projection()
            sage: proj
            The projection of a polyhedron into 3 dimensions
        """
        from .plot import Projection
        self.projection = Projection(self)
        return self.projection

    def render_solid(self, **kwds):
        """
        Return a solid rendering of a 2- or 3-d polytope.

        EXAMPLES::

            sage: p = polytopes.hypercube(3)
            sage: p_solid = p.render_solid(opacity = .7)
            sage: type(p_solid)
            <type 'sage.plot.plot3d.index_face_set.IndexFaceSet'>
        """
        proj = self.projection()
        if self.ambient_dim() == 3:
            return proj.render_solid_3d(**kwds)
        if self.ambient_dim() == 2:
            return proj.render_fill_2d(**kwds)
        raise ValueError("render_solid is only defined for 2 and 3 dimensional polyhedra")

    def render_wireframe(self, **kwds):
        """
        For polytopes in 2 or 3 dimensions, return the edges
        as a list of lines.

        EXAMPLES::

            sage: p = Polyhedron([[1,2,],[1,1],[0,0]])
            sage: p_wireframe = p.render_wireframe()
            sage: p_wireframe._objects
            [Line defined by 2 points, Line defined by 2 points, Line defined by 2 points]
        """
        proj = self.projection()
        if self.ambient_dim() == 3:
            return proj.render_wireframe_3d(**kwds)
        if self.ambient_dim() == 2:
            return proj.render_outline_2d(**kwds)
        raise ValueError("render_wireframe is only defined for 2 and 3 dimensional polyhedra")

    def schlegel_projection(self, projection_dir=None, height=1.1):
        """
        Return the Schlegel projection.

        * The polyhedron is translated such that its
          :meth:`~sage.geometry.polyhedron.base.Polyhedron_base.center`
          is at the origin.

        * The vertices are then normalized to the unit sphere

        * The normalized points are stereographically projected from a
          point slightly outside of the sphere.

        INPUT:

        - ``projection_direction`` -- coordinate list/tuple/iterable
          or ``None`` (default). The direction of the Schlegel
          projection. For a full-dimensional polyhedron, the default
          is the first facet normal; Otherwise, the vector consisting
          of the first n primes is chosen.

        - ``height`` -- float (default: `1.1`). How far outside of the
          unit sphere the focal point is.

        OUTPUT:

        A :class:`~sage.geometry.polyhedron.plot.Projection` object.

        EXAMPLES::

            sage: p = polytopes.hypercube(3)
            sage: sch_proj = p.schlegel_projection()
            sage: schlegel_edge_indices = sch_proj.lines
            sage: schlegel_edges = [sch_proj.coordinates_of(x) for x in schlegel_edge_indices]
            sage: len([x for x in schlegel_edges if x[0][0] > 0])
            5
        """
        proj = self.projection()
        if projection_dir is None:
            vertices = self.vertices()
            facet = self.Hrepresentation(0)
            f0 = [v.index() for v in facet.incident()]
            projection_dir = [sum([vertices[f0[i]][j]/len(f0) for i in range(len(f0))])
                              for j in range(self.ambient_dim())]
        return proj.schlegel(projection_direction=projection_dir, height=height)

    def _volume_lrs(self, verbose=False):
        """
        Computes the volume of a polytope using lrs.

        OUTPUT:

        The volume, cast to RDF (although lrs seems to output a
        rational value this must be an approximation in some cases).

        EXAMPLES::

            sage: polytopes.hypercube(3)._volume_lrs() # optional - lrslib
            8.0
            sage: (polytopes.hypercube(3)*2)._volume_lrs() # optional - lrslib
            64.0
            sage: polytopes.twenty_four_cell()._volume_lrs() # optional - lrslib
            2.0

        REFERENCES:

        - David Avis's lrs program.
        """
        from sage.features.lrs import Lrs
        Lrs().require()

        from sage.misc.temporary_file import tmp_filename
        from subprocess import Popen, PIPE

        in_str = self.cdd_Vrepresentation()
        in_str += 'volume'
        in_filename = tmp_filename()
        in_file = open(in_filename, 'w')
        in_file.write(in_str)
        in_file.close()
        if verbose:
            print(in_str)

        lrs_procs = Popen(['lrs', in_filename],
                          stdin=PIPE, stdout=PIPE, stderr=PIPE)
        ans, err = lrs_procs.communicate()
        ans = bytes_to_str(ans)
        err = bytes_to_str(err)
        if verbose:
            print(ans)
        # FIXME: check err

        for a_line in ans.splitlines():
            if 'Volume=' in a_line:
                volume = a_line.split('Volume=')[1]
                volume = RDF(QQ(volume))
                return volume

        raise ValueError("lrs did not return a volume")

    def _volume_latte(self, verbose=False, algorithm='triangulate', **kwargs):
        """
        Computes the volume of a polytope using LattE integrale.

        INPUT:

        - ``arg`` -- a cdd or LattE description string

        - ``algorithm`` -- (default: 'triangulate') the integration method. Use 'triangulate' for
          polytope triangulation or 'cone-decompose' for tangent cone decomposition method.

        - ``raw_output`` -- if ``True`` then return directly the output string from LattE.

        - ``verbose`` -- if ``True`` then return directly verbose output from LattE.

        - For all other options, consult the LattE manual.

        OUTPUT:

        A rational value, or a string if ``raw_output`` if set to ``True``.

        .. NOTE::

            This function depends on LattE (i.e., the ``latte_int`` optional
            package). See the LattE documentation for further details.

        EXAMPLES::

            sage: polytopes.hypercube(3)._volume_latte() # optional - latte_int
            8
            sage: (polytopes.hypercube(3)*2)._volume_latte() # optional - latte_int
            64
            sage: polytopes.twenty_four_cell()._volume_latte() # optional - latte_int
            2
            sage: polytopes.cuboctahedron()._volume_latte() # optional - latte_int
            20/3

        TESTS:

        Testing triangulate algorithm::

            sage: polytopes.cuboctahedron()._volume_latte(algorithm='triangulate') # optional - latte_int
            20/3

        Testing cone decomposition algorithm::

            sage: polytopes.cuboctahedron()._volume_latte(algorithm='cone-decompose') # optional - latte_int
            20/3

        Testing raw output::

            sage: polytopes.cuboctahedron()._volume_latte(raw_output=True) # optional - latte_int
            '20/3'

        Testing inexact rings::

            sage: P = Polyhedron(vertices=[[0,0],[1,0],[0,1]],base_ring=RDF)
            sage: P.volume(engine='latte')
            Traceback (most recent call last):
            ...
            ValueError: LattE integrale cannot be applied over inexact rings
        """
        from sage.interfaces.latte import integrate
        if self.base_ring() == RDF:
            raise ValueError("LattE integrale cannot be applied over inexact rings")
        else:
            return integrate(self.cdd_Hrepresentation(), algorithm=algorithm, cdd=True, verbose=verbose, **kwargs)

    def _volume_normaliz(self, measure='induced'):
        r"""
        Computes the volume of a polytope using normaliz.

        INPUT:

        - ``measure`` -- (default: 'induced') the measure to take. 'induced'
          correspond to ``EuclideanVolume`` in normaliz and 'induced_lattice'
          correspond to ``Volume`` in normaliz

        OUTPUT:

        A float value (when ``measure`` is 'induced') or a rational number
        (when ``measure`` is 'induced_lattice')

        .. NOTE::

            This function depends on Normaliz (i.e., the ``pynormaliz`` optional
            package). See the Normaliz documentation for further details.

        TESTS::

            sage: P = Polyhedron(vertices=[[0,0],[1,0],[0,1],[1,1]])
            sage: P._volume_normaliz()
            Traceback (most recent call last):
            ...
            TypeError: the backend should be normaliz
        """
        raise TypeError("the backend should be normaliz")

    @cached_method(do_pickle=True)
    def volume(self, measure='ambient', engine='auto', **kwds):
        """
        Return the volume of the polytope.

        INPUT:

        - ``measure`` -- string. The measure to use. Allowed values are:

          * ``ambient`` (default): Lebesgue measure of ambient space (volume)
          * ``induced``: Lebesgue measure of the affine hull (relative volume)
          * ``induced_rational``: Scaling of the Lebesgue measure for rational
            polytopes, such that the unit hypercube has volume 1
          * ``induced_lattice``: Scaling of the Lebesgue measure, such that the
            volume of the hypercube is factorial(n)

        - ``engine`` -- string. The backend to use. Allowed values are:

          * ``'auto'`` (default): choose engine according to measure
          * ``'internal'``: see :meth:`triangulate`
          * ``'TOPCOM'``: see :meth:`triangulate`
          * ``'lrs'``: use David Avis's lrs program (optional)
          * ``'latte'``: use LattE integrale program (optional)
          * ``'normaliz'``: use Normaliz program (optional)

        - ``**kwds`` -- keyword arguments that are passed to the
          triangulation engine

        OUTPUT:

        The volume of the polytope

        EXAMPLES::

            sage: polytopes.hypercube(3).volume()
            8
            sage: (polytopes.hypercube(3)*2).volume()
            64
            sage: polytopes.twenty_four_cell().volume()
            2

        Volume of the same polytopes, using the optional package lrslib
        (which requires a rational polytope).  For mysterious historical
        reasons, Sage casts lrs's exact answer to a float::

            sage: I3 = polytopes.hypercube(3)
            sage: I3.volume(engine='lrs') # optional - lrslib
            8.0
            sage: C24 = polytopes.twenty_four_cell()
            sage: C24.volume(engine='lrs') # optional - lrslib
            2.0

        If the base ring is exact, the answer is exact::

            sage: P5 = polytopes.regular_polygon(5)
            sage: P5.volume()
            2.377641290737884?

            sage: polytopes.icosahedron().volume()
            5/12*sqrt5 + 5/4
            sage: numerical_approx(_) # abs tol 1e9
            2.18169499062491

        When considering lower-dimensional polytopes, we can ask for the
        ambient (full-dimensional), the induced measure (of the affine
        hull) or, in the case of lattice polytopes, for the induced rational measure.
        This is controlled by the parameter `measure`. Different engines
        may have different ideas on the definition of volume of a
        lower-dimensional object::

            sage: P = Polyhedron([[0, 0], [1, 1]])
            sage: P.volume()
            0
            sage: P.volume(measure='induced')
            sqrt(2)
            sage: P.volume(measure='induced_rational') # optional -- latte_int
            1

            sage: S = polytopes.regular_polygon(6); S
            A 2-dimensional polyhedron in AA^2 defined as the convex hull of 6 vertices
            sage: edge = S.faces(1)[4].as_polyhedron()
            sage: edge.vertices()
            (A vertex at (0.866025403784439?, 1/2), A vertex at (0, 1))
            sage: edge.volume()
            0
            sage: edge.volume(measure='induced')
            1

            sage: P = Polyhedron(backend='normaliz',vertices=[[1,0,0],[0,0,1],[-1,1,1],[-1,2,0]]) # optional - pynormaliz
            sage: P.volume()  # optional - pynormaliz
            0
            sage: P.volume(measure='induced')  # optional - pynormaliz
            3/2*sqrt(3)
            sage: P.volume(measure='induced',engine='normaliz')  # optional - pynormaliz
            2.598076211353316
            sage: P.volume(measure='induced_rational')  # optional - pynormaliz, latte_int
            3/2
            sage: P.volume(measure='induced_rational',engine='normaliz')  # optional - pynormaliz
            3/2
            sage: P.volume(measure='induced_lattice')  # optional - pynormaliz
            3

        The same polytope without normaliz backend::

            sage: P = Polyhedron(vertices=[[1,0,0],[0,0,1],[-1,1,1],[-1,2,0]])
            sage: P.volume(measure='induced_lattice',engine='latte')  # optional - latte_int
            3

            sage: Dexact = polytopes.dodecahedron()
            sage: v = Dexact.faces(2)[0].as_polyhedron().volume(measure='induced', engine='internal'); v
            -80*(55*sqrt(5) - 123)/sqrt(-6368*sqrt(5) + 14240)
            sage: v = Dexact.faces(2)[4].as_polyhedron().volume(measure='induced', engine='internal'); v
            -80*(55*sqrt(5) - 123)/sqrt(-6368*sqrt(5) + 14240)
            sage: RDF(v)    # abs tol 1e-9
            1.53406271079044

            sage: Dinexact = polytopes.dodecahedron(exact=False)
            sage: w = Dinexact.faces(2)[2].as_polyhedron().volume(measure='induced', engine='internal'); RDF(w) # abs tol 1e-9
            1.5340627082974878

            sage: [polytopes.simplex(d).volume(measure='induced') for d in range(1,5)] == [sqrt(d+1)/factorial(d) for d in range(1,5)]
            True

            sage: I = Polyhedron([[-3, 0], [0, 9]])
            sage: I.volume(measure='induced')
            3*sqrt(10)
            sage: I.volume(measure='induced_rational') # optional -- latte_int
            3

            sage: T = Polyhedron([[3, 0, 0], [0, 4, 0], [0, 0, 5]])
            sage: T.volume(measure='induced')
            1/2*sqrt(769)
            sage: T.volume(measure='induced_rational') # optional -- latte_int
            1/2

            sage: Q = Polyhedron(vertices=[(0, 0, 1, 1), (0, 1, 1, 0), (1, 1, 0, 0)])
            sage: Q.volume(measure='induced')
            1
            sage: Q.volume(measure='induced_rational') # optional -- latte_int
            1/2

        The volume of a full-dimensional unbounded polyhedron is infinity::

            sage: P = Polyhedron(vertices = [[1, 0], [0, 1]], rays = [[1, 1]])
            sage: P.volume()
            +Infinity

        The volume of a non full-dimensional unbounded polyhedron depends on the measure used::

            sage: P = Polyhedron(ieqs = [[1,1,1],[-1,-1,-1],[3,1,0]]); P
            A 1-dimensional polyhedron in QQ^2 defined as the convex hull of 1 vertex and 1 ray
            sage: P.volume()
            0
            sage: P.volume(measure='induced')
            +Infinity
            sage: P.volume(measure='ambient')
            0
            sage: P.volume(measure='induced_rational')  # optional - pynormaliz
            +Infinity
            sage: P.volume(measure='induced_rational',engine='latte')  # optional - latte_int
            +Infinity

        The volume in `0`-dimensional space is taken by counting measure::

            sage: P = Polyhedron(vertices=[[]]); P
            A 0-dimensional polyhedron in ZZ^0 defined as the convex hull of 1 vertex
            sage: P.volume()
            1
            sage: P = Polyhedron(vertices=[]); P
            The empty polyhedron in ZZ^0
            sage: P.volume()
            0

        TESTS:

        The cache of the volume is being pickled::

            sage: P = polytopes.cube()
            sage: P.volume()
            8
            sage: Q = loads(dumps(P))
            sage: Q.volume.is_in_cache()
            True
        """
        from sage.features import FeatureNotPresentError, PythonModule
        if measure == 'induced_rational' and engine not in ['auto', 'latte', 'normaliz']:
            raise RuntimeError("the induced rational measure can only be computed with the engine set to `auto`, `latte`, or `normaliz`")
        if measure == 'induced_lattice' and engine not in ['auto', 'latte', 'normaliz']:
            raise RuntimeError("the induced lattice measure can only be computed with the engine set to `auto`, `latte`, or `normaliz`")
        if engine == 'auto' and measure == 'induced_rational':
            # Enforce a default choice, change if a better engine is found.
            from sage.features.latte import Latte
            try:
                Latte().require()
                engine = 'latte'
            except FeatureNotPresentError:
                try:
                    PythonModule("PyNormaliz", spkg="pynormaliz").require()
                    engine = 'normaliz'
                except FeatureNotPresentError:
                    raise RuntimeError("the induced rational measure can only be computed with the optional packages `latte_int`, or `pynormaliz`")

        if engine == 'auto' and measure == 'induced_lattice':
            # Enforce a default choice, change if a better engine is found.
            try:
                PythonModule("PyNormaliz", spkg="pynormaliz").require()
                engine = 'normaliz'
            except FeatureNotPresentError:
                try:
                    from sage.features.latte import Latte
                    Latte().require()
                    engine = 'latte'
                except FeatureNotPresentError:
                    raise RuntimeError("the induced rational measure can only be computed with the optional packages `latte_int`, or `pynormaliz`")

        if engine == 'auto' and measure == 'ambient' and self.backend() == 'normaliz':
            engine = 'normaliz'

        if measure == 'ambient':
            if self.dim() < self.ambient_dim():
                return self.base_ring().zero()
            elif self.dim() == 0:
                return 1
            # if the polyhedron is unbounded, return infinity
            if not self.is_compact():
                from sage.rings.infinity import infinity
                return infinity
            if engine == 'lrs':
                return self._volume_lrs(**kwds)
            elif engine == 'latte':
                return self._volume_latte(**kwds)
            elif engine == 'normaliz':
                return self._volume_normaliz(measure='ambient')

            triangulation = self.triangulate(engine=engine, **kwds)
            pc = triangulation.point_configuration()
            return sum([pc.volume(simplex) for simplex in triangulation]) / ZZ(self.dim()).factorial()
        elif measure == 'induced':
            # if polyhedron is actually full-dimensional, return volume with ambient measure
            if self.dim() == self.ambient_dim():
                return self.volume(measure='ambient', engine=engine, **kwds)
            # if the polyhedron is unbounded, return infinity
            if not self.is_compact():
                from sage.rings.infinity import infinity
                return infinity
            if engine == 'normaliz':
                return self._volume_normaliz(measure='euclidean')
            # use an orthogonal transformation, which preserves volume up to a factor provided by the transformation matrix
            A, b = self.affine_hull_projection(orthogonal=True, as_affine_map=True)
            Adet = (A.matrix().transpose() * A.matrix()).det()
            return self.affine_hull_projection(orthogonal=True).volume(measure='ambient', engine=engine, **kwds) / sqrt(Adet)
        elif measure == 'induced_rational':
            # if the polyhedron is unbounded, return infinity
            if not self.is_compact():
                from sage.rings.infinity import infinity
                return infinity
            if engine == 'latte':
                return self._volume_latte(**kwds)
            else:  # engine is 'normaliz'
                return self._volume_normaliz(measure='induced_lattice') / ZZ(self.dim()).factorial()
        elif measure == 'induced_lattice':
            # if the polyhedron is unbounded, return infinity
            if not self.is_compact():
                from sage.rings.infinity import infinity
                return infinity
            if engine == 'latte':
                return self._volume_latte(**kwds) * ZZ(self.dim()).factorial()
            else:  # engine is 'normaliz'
                return self._volume_normaliz(measure='induced_lattice')
        else:
            raise TypeError("the measure should be `ambient`, `induced`, `induced_rational`, or `induced_lattice`")

    def integrate(self, polynomial, **kwds):
        r"""
        Return the integral of a polynomial over a polytope.

        INPUT:

        - ``P`` -- Polyhedron

        - ``polynomial`` -- A multivariate polynomial or a valid LattE description string for
          polynomials

        - ``**kwds`` -- additional keyword arguments that are passed to the engine

        OUTPUT:

        The integral of the polynomial over the polytope

        .. NOTE::

            The polytope triangulation algorithm is used. This function depends
            on LattE (i.e., the ``latte_int`` optional package).

        EXAMPLES::

            sage: P = polytopes.cube()
            sage: x, y, z = polygens(QQ, 'x, y, z')
            sage: P.integrate(x^2*y^2*z^2)    # optional - latte_int
            8/27

        If the polyhedron has floating point coordinates, an inexact result can
        be obtained if we transform to rational coordinates::

            sage: P = 1.4142*polytopes.cube()
            sage: P_QQ = Polyhedron(vertices = [[QQ(vi) for vi in v] for v in P.vertex_generator()])
            sage: RDF(P_QQ.integrate(x^2*y^2*z^2))    # optional - latte_int
            6.703841212195228

        Integral over a non full-dimensional polytope::

            sage: x, y = polygens(QQ, 'x, y')
            sage: P = Polyhedron(vertices=[[0,0],[1,1]])
            sage: P.integrate(x*y)    # optional - latte_int
            Traceback (most recent call last):
            ...
            NotImplementedError: the polytope must be full-dimensional

        TESTS:

        Testing a three-dimensional integral::

            sage: P = polytopes.octahedron()
            sage: x, y, z = polygens(QQ, 'x, y, z')
            sage: P.integrate(2*x^2*y^4*z^6+z^2)    # optional - latte_int
            630632/4729725

        Testing a polytope with non-rational vertices::

            sage: P = polytopes.icosahedron()
            sage: P.integrate(x^2*y^2*z^2)    # optional - latte_int
            Traceback (most recent call last):
            ...
            TypeError: the base ring must be ZZ, QQ, or RDF

        Testing a univariate polynomial::

            sage: P = Polyhedron(vertices=[[0],[1]])
            sage: x = polygen(QQ, 'x')
            sage: P.integrate(x)    # optional - latte_int
            1/2

        Testing a polytope with floating point coordinates::

            sage: P = Polyhedron(vertices = [[0, 0], [1, 0], [1.1, 1.1], [0, 1]])
            sage: P.integrate('[[1,[2,2]]]')    # optional - latte_int
            Traceback (most recent call last):
            ...
            TypeError: LattE integrale cannot be applied over inexact rings
        """
        if self.base_ring() == RDF:
            raise TypeError("LattE integrale cannot be applied over inexact rings")
        elif not self.is_full_dimensional():
            raise NotImplementedError("the polytope must be full-dimensional")
        else:
            from sage.interfaces.latte import integrate
            return integrate(self.cdd_Hrepresentation(), polynomial,
                             cdd=True, **kwds)

    def contains(self, point):
        """
        Test whether the polyhedron contains the given ``point``.

        .. SEEALSO::

            :meth:`interior_contains`, :meth:`relative_interior_contains`.

        INPUT:

        - ``point`` -- coordinates of a point (an iterable)

        OUTPUT:

        Boolean.

        EXAMPLES::

            sage: P = Polyhedron(vertices=[[1,1],[1,-1],[0,0]])
            sage: P.contains( [1,0] )
            True
            sage: P.contains( P.center() )  # true for any convex set
            True

        As a shorthand, one may use the usual ``in`` operator::

            sage: P.center() in P
            True
            sage: [-1,-1] in P
            False

        The point need not have coordinates in the same field as the
        polyhedron::

            sage: ray = Polyhedron(vertices=[(0,0)], rays=[(1,0)], base_ring=QQ)
            sage: ray.contains([sqrt(2)/3,0])        # irrational coordinates are ok
            True
            sage: a = var('a')
            sage: ray.contains([a,0])                # a might be negative!
            False
            sage: assume(a>0)
            sage: ray.contains([a,0])
            True
            sage: ray.contains(['hello', 'kitty'])   # no common ring for coordinates
            False

        The empty polyhedron needs extra care, see :trac:`10238`::

            sage: empty = Polyhedron(); empty
            The empty polyhedron in ZZ^0
            sage: empty.contains([])
            False
            sage: empty.contains([0])               # not a point in QQ^0
            False
            sage: full = Polyhedron(vertices=[()]); full
            A 0-dimensional polyhedron in ZZ^0 defined as the convex hull of 1 vertex
            sage: full.contains([])
            True
            sage: full.contains([0])
            False
        """
        try:
            p = vector(point)
        except TypeError:  # point not iterable or no common ring for elements
            if len(point) > 0:
                return False
            else:
                p = vector(self.base_ring(), [])

        if len(p) != self.ambient_dim():
            return False

        for H in self.Hrep_generator():
            if not H.contains(p):
                return False
        return True

    __contains__ = contains

    def interior_contains(self, point):
        """
        Test whether the interior of the polyhedron contains the
        given ``point``.

        .. SEEALSO::

            :meth:`contains`, :meth:`relative_interior_contains`.

        INPUT:

        - ``point`` -- coordinates of a point

        OUTPUT:

        ``True`` or ``False``.

        EXAMPLES::

            sage: P = Polyhedron(vertices=[[0,0],[1,1],[1,-1]])
            sage: P.contains( [1,0] )
            True
            sage: P.interior_contains( [1,0] )
            False

        If the polyhedron is of strictly smaller dimension than the
        ambient space, its interior is empty::

            sage: P = Polyhedron(vertices=[[0,1],[0,-1]])
            sage: P.contains( [0,0] )
            True
            sage: P.interior_contains( [0,0] )
            False

        The empty polyhedron needs extra care, see :trac:`10238`::

            sage: empty = Polyhedron(); empty
            The empty polyhedron in ZZ^0
            sage: empty.interior_contains([])
            False
        """
        try:
            p = vector(point)
        except TypeError:  # point not iterable or no common ring for elements
            if len(point) > 0:
                return False
            else:
                p = vector(self.base_ring(), [])

        if len(p) != self.ambient_dim():
            return False

        for H in self.Hrep_generator():
            if not H.interior_contains(p):
                return False
        return True

    def relative_interior_contains(self, point):
        """
        Test whether the relative interior of the polyhedron
        contains the given ``point``.

        .. SEEALSO::

            :meth:`contains`, :meth:`interior_contains`.

        INPUT:

        - ``point`` -- coordinates of a point

        OUTPUT:

        ``True`` or ``False``

        EXAMPLES::

            sage: P = Polyhedron(vertices=[(1,0), (-1,0)])
            sage: P.contains( (0,0) )
            True
            sage: P.interior_contains( (0,0) )
            False
            sage: P.relative_interior_contains( (0,0) )
            True
            sage: P.relative_interior_contains( (1,0) )
            False

        The empty polyhedron needs extra care, see :trac:`10238`::

            sage: empty = Polyhedron(); empty
            The empty polyhedron in ZZ^0
            sage: empty.relative_interior_contains([])
            False
        """
        try:
            p = vector(point)
        except TypeError:  # point not iterable or no common ring for elements
            if len(point) > 0:
                return False
            else:
                p = vector(self.base_ring(), [])

        if len(p) != self.ambient_dim():
            return False

        for eq in self.equation_generator():
            if not eq.contains(p):
                return False

        for ine in self.inequality_generator():
            if not ine.interior_contains(p):
                return False

        return True

    def is_simplex(self):
        r"""
        Return whether the polyhedron is a simplex.

        A simplex is a bounded polyhedron with `d+1` vertices, where
        `d` is the dimension.

        EXAMPLES::

            sage: Polyhedron([(0,0,0), (1,0,0), (0,1,0)]).is_simplex()
            True
            sage: polytopes.simplex(3).is_simplex()
            True
            sage: polytopes.hypercube(3).is_simplex()
            False
        """
        return self.is_compact() and (self.dim()+1 == self.n_vertices())

    def neighborliness(self):
        r"""
        Return the largest ``k``, such that the polyhedron is ``k``-neighborly.

        A polyhedron is `k`-neighborly if every set of `n` vertices forms a face
        for `n` up to `k`.

        In case of the `d`-dimensional simplex, it returns `d + 1`.

        .. SEEALSO::

            :meth:`is_neighborly`

        EXAMPLES::

            sage: cube = polytopes.cube()
            sage: cube.neighborliness()
            1
            sage: P = Polyhedron(); P
            The empty polyhedron in ZZ^0
            sage: P.neighborliness()
            0
            sage: P = Polyhedron([[0]]); P
            A 0-dimensional polyhedron in ZZ^1 defined as the convex hull of 1 vertex
            sage: P.neighborliness()
            1
            sage: S = polytopes.simplex(5); S
            A 5-dimensional polyhedron in ZZ^6 defined as the convex hull of 6 vertices
            sage: S.neighborliness()
            6
            sage: C = polytopes.cyclic_polytope(7,10); C
            A 7-dimensional polyhedron in QQ^7 defined as the convex hull of 10 vertices
            sage: C.neighborliness()
            3
            sage: C = polytopes.cyclic_polytope(6,11); C
            A 6-dimensional polyhedron in QQ^6 defined as the convex hull of 11 vertices
            sage: C.neighborliness()
            3
            sage: [polytopes.cyclic_polytope(5,n).neighborliness() for n in range(6,10)]
            [6, 2, 2, 2]

        """
        return self.combinatorial_polyhedron().neighborliness()

    def is_neighborly(self, k=None):
        r"""
        Return whether the polyhedron is neighborly.

        If the input ``k`` is provided, then return whether the polyhedron is ``k``-neighborly

        A polyhedron is neighborly if every set of `n` vertices forms a face
        for `n` up to floor of half the dimension of the polyhedron.
        It is `k`-neighborly if this is true for `n` up to `k`.

        INPUT:

        - ``k`` -- the dimension up to which to check if every set of ``k``
          vertices forms a face. If no ``k`` is provided, check up to floor
          of half the dimension of the polyhedron.

        OUTPUT:

        - ``True`` if every set of up to ``k`` vertices forms a face,
        - ``False`` otherwise

        .. SEEALSO::

            :meth:`neighborliness`

        EXAMPLES::

            sage: cube = polytopes.hypercube(3)
            sage: cube.is_neighborly()
            True
            sage: cube = polytopes.hypercube(4)
            sage: cube.is_neighborly()
            False

        Cyclic polytopes are neighborly::

            sage: all(polytopes.cyclic_polytope(i, i + 1 + j).is_neighborly() for i in range(5) for j in range(3))
            True

        The neighborliness of a polyhedron equals floor of dimension half
        (or larger in case of a simplex) if and only if the polyhedron
        is neighborly::

            sage: testpolys = [polytopes.cube(), polytopes.cyclic_polytope(6, 9), polytopes.simplex(6)]
            sage: [(P.neighborliness()>=floor(P.dim()/2)) == P.is_neighborly() for P in  testpolys]
            [True, True, True]

        """
        return self.combinatorial_polyhedron().is_neighborly()

    @cached_method
    def is_lattice_polytope(self):
        r"""
        Return whether the polyhedron is a lattice polytope.

        OUTPUT:

        ``True`` if the polyhedron is compact and has only integral
        vertices, ``False`` otherwise.

        EXAMPLES::

            sage: polytopes.cross_polytope(3).is_lattice_polytope()
            True
            sage: polytopes.regular_polygon(5).is_lattice_polytope()
            False
        """
        if not self.is_compact():
            return False
        if self.base_ring() is ZZ:
            return True
        return all(v.is_integral() for v in self.vertex_generator())

    @cached_method
    def lattice_polytope(self, envelope=False):
        r"""
        Return an encompassing lattice polytope.

        INPUT:

        - ``envelope`` -- boolean (default: ``False``). If the
          polyhedron has non-integral vertices, this option decides
          whether to return a strictly larger lattice polytope or
          raise a ``ValueError``. This option has no effect if the
          polyhedron has already integral vertices.

        OUTPUT:

        A :class:`LatticePolytope
        <sage.geometry.lattice_polytope.LatticePolytopeClass>`. If the
        polyhedron is compact and has integral vertices, the lattice
        polytope equals the polyhedron. If the polyhedron is compact
        but has at least one non-integral vertex, a strictly larger
        lattice polytope is returned.

        If the polyhedron is not compact, a ``NotImplementedError`` is
        raised.

        If the polyhedron is not integral and ``envelope=False``, a
        ``ValueError`` is raised.

        ALGORITHM:

        For each non-integral vertex, a bounding box of integral
        points is added and the convex hull of these integral points
        is returned.

        EXAMPLES:

        First, a polyhedron with integral vertices::

            sage: P = Polyhedron( vertices = [(1, 0), (0, 1), (-1, 0), (0, -1)])
            sage: lp = P.lattice_polytope(); lp
            2-d reflexive polytope #3 in 2-d lattice M
            sage: lp.vertices()
            M(-1,  0),
            M( 0, -1),
            M( 0,  1),
            M( 1,  0)
            in 2-d lattice M

        Here is a polyhedron with non-integral vertices::

            sage: P = Polyhedron( vertices = [(1/2, 1/2), (0, 1), (-1, 0), (0, -1)])
            sage: lp = P.lattice_polytope()
            Traceback (most recent call last):
            ...
            ValueError: Some vertices are not integral. You probably want
            to add the argument "envelope=True" to compute an enveloping
            lattice polytope.
            sage: lp = P.lattice_polytope(True); lp
            2-d reflexive polytope #5 in 2-d lattice M
            sage: lp.vertices()
            M(-1,  0),
            M( 0, -1),
            M( 1,  1),
            M( 0,  1),
            M( 1,  0)
            in 2-d lattice M
        """
        if not self.is_compact():
            raise NotImplementedError('only compact lattice polytopes are allowed')

        try:
            vertices = self.vertices_matrix(ZZ).columns()
        except TypeError:
            if not envelope:
                raise ValueError('Some vertices are not integral. '
                    'You probably want to add the argument '
                    '"envelope=True" to compute an enveloping lattice polytope.')
            vertices = []
            for v in self.vertex_generator():
                vbox = [ set([floor(x), ceil(x)]) for x in v ]
                vertices.extend( itertools.product(*vbox) )

        # construct the (enveloping) lattice polytope
        from sage.geometry.lattice_polytope import LatticePolytope
        return LatticePolytope(vertices)

    def _integral_points_PALP(self):
        r"""
        Return the integral points in the polyhedron using PALP.

        This method is for testing purposes and will eventually be removed.

        OUTPUT:

        The list of integral points in the polyhedron. If the
        polyhedron is not compact, a ``ValueError`` is raised.

        EXAMPLES::

            sage: Polyhedron(vertices=[(-1,-1),(1,0),(1,1),(0,1)])._integral_points_PALP()
            [M(-1, -1), M(0, 1), M(1, 0), M(1, 1), M(0, 0)]
            sage: Polyhedron(vertices=[(-1/2,-1/2),(1,0),(1,1),(0,1)]).lattice_polytope(True).points()
            M(-1, -1),
            M(-1,  0),
            M( 0, -1),
            M( 1,  1),
            M( 0,  1),
            M( 1,  0),
            M( 0,  0)
            in 2-d lattice M
            sage: Polyhedron(vertices=[(-1/2,-1/2),(1,0),(1,1),(0,1)])._integral_points_PALP()
            [M(1, 1), M(0, 1), M(1, 0), M(0, 0)]
        """
        if not self.is_compact():
            raise ValueError('can only enumerate points in a compact polyhedron')
        lp = self.lattice_polytope(True)
        # remove cached values to get accurate timings
        try:
            del lp._points
            del lp._npoints
        except AttributeError:
            pass
        if self.is_lattice_polytope():
            return list(lp.points())
        return [p for p in lp.points() if self.contains(p)]

    @cached_method(do_pickle=True)
    def h_star_vector(self):
        r"""
        Return the `h^*`-vector of the lattice polytope.

        The `h^*`-vector records the coefficients of the polynomial in the
        numerator of the Ehrhart series of a lattice polytope.

        INPUT:

        - ``self`` -- A lattice polytope.

        OUTPUT:

        A list whose entries give the `h^*`-vector.

        .. NOTE:

            The backend of ``self`` should be ``'normaliz'``.
            This function depends on Normaliz (i.e. the ``'pynormaliz'`` optional
            package). See the Normaliz documentation for further details.

        EXAMPLES:

        The `h^*`-vector of a unimodular simplex S (a simplex with
        volume = `\frac{1}{dim(S)!}`) is always 1. Here we test this on
        simplices up to dimension 3::

            sage: s1 = polytopes.simplex(1,backend='normaliz')              # optional - pynormaliz
            sage: s2 = polytopes.simplex(2,backend='normaliz')              # optional - pynormaliz
            sage: s3 = polytopes.simplex(3,backend='normaliz')              # optional - pynormaliz
            sage: [s1.h_star_vector(),s2.h_star_vector(),s3.h_star_vector()]  # optional - pynormaliz
            [[1], [1], [1]]

        For a less trivial example, we compute the `h^*`-vector of the
        `0/1`-cube, which has the Eulerian numbers `(3,i)` for `i \in [0,2]`
        as an `h^*`-vector::

            sage: cube = polytopes.cube(intervals='zero_one', backend='normaliz') # optional - pynormaliz
            sage: cube.h_star_vector()   # optional - pynormaliz
            [1, 4, 1]
            sage: from sage.combinat.combinat import eulerian_number
            sage: [eulerian_number(3,i) for i in range(3)]
            [1, 4, 1]

        TESTS::

            sage: s3 = polytopes.simplex(3)
            sage: s3.h_star_vector()
            Traceback (most recent call last):
            ...
            TypeError: The backend of self must be normaliz

            sage: t = Polyhedron(vertices=[[0],[1/2]])
            sage: t.h_star_vector()
            Traceback (most recent call last):
            ...
            TypeError: The h_star vector is only defined for lattice polytopes

            sage: t2 = Polyhedron(vertices=[[AA(sqrt(2))],[1/2]])
            sage: t2.h_star_vector()
            Traceback (most recent call last):
            ...
            TypeError: The h_star vector is only defined for lattice polytopes

        Check that the `h^*`-vector is pickled::

            sage: new_cube = loads(dumps(cube))         # optional - pynormaliz
            sage: new_cube.h_star_vector.is_in_cache()  # optional - pynormaliz
            True
        """
        if self.is_empty():
            return 0
        if not self.is_lattice_polytope():
            raise TypeError('The h_star vector is only defined for lattice polytopes')
        if not self.backend() == 'normaliz':
            raise TypeError('The backend of self must be normaliz')
        return self._h_star_vector_normaliz()

    def _h_star_vector_normaliz(self):
        r"""
        Return the `h^*`-vector of a lattice polytope with backend = 'normaliz'.

        INPUT:

        - ``self`` -- A lattice polytope.

        OUTPUT:

        The `h^*`-vector as a list.

        .. NOTE:

        The backend of ``self`` should be ``'normaliz'``.

        TESTS::

            sage: s3 = polytopes.simplex(3)
            sage: s3._h_star_vector_normaliz()
            Traceback (most recent call last):
            ...
            TypeError: the backend should be normaliz
        """
        raise TypeError("the backend should be normaliz")

    @cached_method
    def bounding_box(self, integral=False, integral_hull=False):
        r"""
        Return the coordinates of a rectangular box containing the non-empty polytope.

        INPUT:

        - ``integral`` -- Boolean (default: ``False``). Whether to
          only allow integral coordinates in the bounding box.

        - ``integral_hull`` -- Boolean (default: ``False``). If ``True``, return a
          box containing the integral points of the polytope, or ``None, None`` if it
          is known that the polytope has no integral points.

        OUTPUT:

        A pair of tuples ``(box_min, box_max)`` where ``box_min`` are
        the coordinates of a point bounding the coordinates of the
        polytope from below and ``box_max`` bounds the coordinates
        from above.

        EXAMPLES::

            sage: Polyhedron([ (1/3,2/3), (2/3, 1/3) ]).bounding_box()
            ((1/3, 1/3), (2/3, 2/3))
            sage: Polyhedron([ (1/3,2/3), (2/3, 1/3) ]).bounding_box(integral=True)
            ((0, 0), (1, 1))
            sage: Polyhedron([ (1/3,2/3), (2/3, 1/3) ]).bounding_box(integral_hull=True)
            (None, None)
            sage: Polyhedron([ (1/3,2/3), (3/3, 4/3) ]).bounding_box(integral_hull=True)
            ((1, 1), (1, 1))
            sage: polytopes.buckyball(exact=False).bounding_box()
            ((-0.8090169944, -0.8090169944, -0.8090169944), (0.8090169944, 0.8090169944, 0.8090169944))

        TESTS::

            sage: Polyhedron().bounding_box()
            Traceback (most recent call last):
            ...
            ValueError: empty polytope is not allowed
        """
        box_min = []
        box_max = []
        if not self.is_compact():
            raise ValueError("only polytopes (compact polyhedra) are allowed")
        if self.n_vertices() == 0:
            raise ValueError("empty polytope is not allowed")
        for i in range(self.ambient_dim()):
            coords = [v[i] for v in self.vertex_generator()]
            max_coord = max(coords)
            min_coord = min(coords)
            if integral_hull:
                a = ceil(min_coord)
                b = floor(max_coord)
                if a > b:
                    return None, None
                box_max.append(b)
                box_min.append(a)
            elif integral:
                box_max.append(ceil(max_coord))
                box_min.append(floor(min_coord))
            else:
                box_max.append(max_coord)
                box_min.append(min_coord)
        return (tuple(box_min), tuple(box_max))

    def integral_points_count(self, **kwds):
        r"""
        Return the number of integral points in the polyhedron.

        This generic version of this method simply calls ``integral_points``.

        EXAMPLES::

            sage: P = polytopes.cube()
            sage: P.integral_points_count()
            27

        We shrink the polyhedron a little bit::

            sage: Q = P*(8/9)
            sage: Q.integral_points_count()
            1

        Same for a polyhedron whose coordinates are not rationals.  Note that
        the answer is an integer even though there are no guarantees for
        exactness::

            sage: Q = P*RDF(8/9)
            sage: Q.integral_points_count()
            1

        Unbounded polyhedra (with or without lattice points) are not supported::

            sage: P = Polyhedron(vertices=[[1/2, 1/3]], rays=[[1, 1]])
            sage: P.integral_points_count()
            Traceback (most recent call last):
            ...
            NotImplementedError: ...
            sage: P = Polyhedron(vertices=[[1, 1]], rays=[[1, 1]])
            sage: P.integral_points_count()
            Traceback (most recent call last):
            ...
            NotImplementedError: ...

        """
        return len(self.integral_points())

    def integral_points(self, threshold=100000):
        r"""
        Return the integral points in the polyhedron.

        Uses either the naive algorithm (iterate over a rectangular
        bounding box) or triangulation + Smith form.

        INPUT:

        - ``threshold`` -- integer (default: 100000). Use the naive
          algorithm as long as the bounding box is smaller than this.

        OUTPUT:

        The list of integral points in the polyhedron. If the
        polyhedron is not compact, a ``ValueError`` is raised.

        EXAMPLES::

            sage: Polyhedron(vertices=[(-1,-1),(1,0),(1,1),(0,1)]).integral_points()
            ((-1, -1), (0, 0), (0, 1), (1, 0), (1, 1))

            sage: simplex = Polyhedron([(1,2,3), (2,3,7), (-2,-3,-11)])
            sage: simplex.integral_points()
            ((-2, -3, -11), (0, 0, -2), (1, 2, 3), (2, 3, 7))

        The polyhedron need not be full-dimensional::

            sage: simplex = Polyhedron([(1,2,3,5), (2,3,7,5), (-2,-3,-11,5)])
            sage: simplex.integral_points()
            ((-2, -3, -11, 5), (0, 0, -2, 5), (1, 2, 3, 5), (2, 3, 7, 5))

            sage: point = Polyhedron([(2,3,7)])
            sage: point.integral_points()
            ((2, 3, 7),)

            sage: empty = Polyhedron()
            sage: empty.integral_points()
            ()

        Here is a simplex where the naive algorithm of running over
        all points in a rectangular bounding box no longer works fast
        enough::

            sage: v = [(1,0,7,-1), (-2,-2,4,-3), (-1,-1,-1,4), (2,9,0,-5), (-2,-1,5,1)]
            sage: simplex = Polyhedron(v); simplex
            A 4-dimensional polyhedron in ZZ^4 defined as the convex hull of 5 vertices
            sage: len(simplex.integral_points())
            49

        A case where rounding in the right direction goes a long way::

            sage: P = 1/10*polytopes.hypercube(14, backend='field')
            sage: P.integral_points()
            ((0, 0, 0, 0, 0, 0, 0, 0, 0, 0, 0, 0, 0, 0),)

        Finally, the 3-d reflexive polytope number 4078::

            sage: v = [(1,0,0), (0,1,0), (0,0,1), (0,0,-1), (0,-2,1),
            ....:      (-1,2,-1), (-1,2,-2), (-1,1,-2), (-1,-1,2), (-1,-3,2)]
            sage: P = Polyhedron(v)
            sage: pts1 = P.integral_points()                     # Sage's own code
            sage: all(P.contains(p) for p in pts1)
            True
            sage: pts2 = LatticePolytope(v).points()          # PALP
            sage: for p in pts1: p.set_immutable()
            sage: set(pts1) == set(pts2)
            True

            sage: timeit('Polyhedron(v).integral_points()')   # not tested - random
            625 loops, best of 3: 1.41 ms per loop
            sage: timeit('LatticePolytope(v).points()')       # not tested - random
            25 loops, best of 3: 17.2 ms per loop

        TESTS:

        Test some trivial cases (see :trac:`17937`)::

            sage: P = Polyhedron(ambient_dim=1)  # empty polyhedron in 1 dimension
            sage: P.integral_points()
            ()
            sage: P = Polyhedron(ambient_dim=0)  # empty polyhedron in 0 dimensions
            sage: P.integral_points()
            ()
            sage: P = Polyhedron([[3]])  # single point in 1 dimension
            sage: P.integral_points()
            ((3),)
            sage: P = Polyhedron([[1/2]])  # single non-integral point in 1 dimension
            sage: P.integral_points()
            ()
            sage: P = Polyhedron([[]])  # single point in 0 dimensions
            sage: P.integral_points()
            ((),)

        Test unbounded polyhedron::

            sage: P = Polyhedron(rays=[[1,0,0]])
            sage: P.integral_points()
            Traceback (most recent call last):
            ...
            ValueError: can only enumerate points in a compact polyhedron
        """
        if not self.is_compact():
            raise ValueError('can only enumerate points in a compact polyhedron')
        # Trivial cases: polyhedron with 0 or 1 vertices
        if self.n_vertices() == 0:
            return ()
        if self.n_vertices() == 1:
            v = self.vertices_list()[0]
            try:
                return (vector(ZZ, v),)
            except TypeError:  # vertex not integral
                return ()

        # for small bounding boxes, it is faster to naively iterate over the points of the box
        box_min, box_max = self.bounding_box(integral_hull=True)
        if box_min is None:
            return ()
        box_points = prod(max_coord-min_coord+1 for min_coord, max_coord in zip(box_min, box_max))
        if not self.is_lattice_polytope() or \
                (self.is_simplex() and box_points < 1000) or \
                box_points < threshold:
            from sage.geometry.integral_points import rectangular_box_points
            return rectangular_box_points(list(box_min), list(box_max), self)

        # for more complicate polytopes, triangulate & use smith normal form
        from sage.geometry.integral_points import simplex_points
        if self.is_simplex():
            return simplex_points(self.Vrepresentation())
        triangulation = self.triangulate()
        points = set()
        for simplex in triangulation:
            triang_vertices = [self.Vrepresentation(i) for i in simplex]
            new_points = simplex_points(triang_vertices)
            for p in new_points:
                p.set_immutable()
            points.update(new_points)
        # assert all(self.contains(p) for p in points)   # slow
        return tuple(points)

    def get_integral_point(self, index, **kwds):
        r"""
        Return the ``index``-th integral point in this polyhedron.

        This is equivalent to ``sorted(self.integral_points())[index]``.
        However, so long as self.integral_points_count() does not need to
        enumerate all integral points, neither does this method. Hence it can
        be significantly faster. If the polyhedron is not compact, a
        ``ValueError`` is raised.

        INPUT:

        - ``index`` -- integer. The index of the integral point to be found. If
          this is not in [0, ``self.integral_point_count()``), an ``IndexError``
          is raised.

        - ``**kwds`` -- optional keyword parameters that are passed to
          :meth:`self.integral_points_count`.

        ALGORITHM:

        The function computes each of the components of the requested point in
        turn. To compute x_i, the ith component, it bisects the upper and lower
        bounds on x_i given by the bounding box. At each bisection, it uses
        :meth:`integral_points_count` to determine on which side of the
        bisecting hyperplane the requested point lies.

        .. SEEALSO::

            :meth:`integral_points_count`.

        EXAMPLES::

            sage: P = Polyhedron(vertices=[(-1,-1),(1,0),(1,1),(0,1)])
            sage: P.get_integral_point(1)
            (0, 0)
            sage: P.get_integral_point(4)
            (1, 1)
            sage: sorted(P.integral_points())
            [(-1, -1), (0, 0), (0, 1), (1, 0), (1, 1)]
            sage: P.get_integral_point(5)
            Traceback (most recent call last):
            ...
            IndexError: ...

            sage: Q = Polyhedron([(1,3), (2, 7), (9, 77)])
            sage: [Q.get_integral_point(i) for i in range(Q.integral_points_count())] == sorted(Q.integral_points())
            True
            sage: Q.get_integral_point(0, explicit_enumeration_threshold=0, triangulation='cddlib')  # optional - latte_int
            (1, 3)
            sage: Q.get_integral_point(0, explicit_enumeration_threshold=0, triangulation='cddlib', foo=True)  # optional - latte_int
            Traceback (most recent call last):
            ...
            RuntimeError: ...

            sage: R = Polyhedron(vertices=[[1/2, 1/3]], rays=[[1, 1]])
            sage: R.get_integral_point(0)
            Traceback (most recent call last):
            ...
            ValueError: ...
        """

        if not self.is_compact():
            raise ValueError('can only enumerate points in a compact polyhedron')

        if not 0 <= index < self.integral_points_count(**kwds):
            raise IndexError('polytope index out of range')

        D = self.ambient_dim()
        lower_bounds, upper_bounds = self.bounding_box()
        coordinate = []
        P = self
        S = self.parent()
        for i in range(D):  # Now compute x_i, the ith component of coordinate.
            lower, upper = ceil(lower_bounds[i]), floor(upper_bounds[i]) + 1  # So lower <= x_i < upper.
            while lower < upper-1:
                guess = (lower + upper) // 2  # > lower.
                # Build new polyhedron by intersecting P with the halfspace {x_i < guess}.
                P_lt_guess = P.intersection(S(None, ([[guess-1] + [0] * i + [-1] + [0] * (D - i - 1)], [])))
                # Avoid computing P_geq_guess = P.intersection({x_i >= guess}) right now, it might not be needed.
                P_lt_guess_count = P_lt_guess.integral_points_count(**kwds)
                if P_lt_guess_count > index:  # Move upper down to guess.
                    upper = guess
                    index -= 0
                    P = P_lt_guess
                else:  # P_lt_guess_count <= index:  # Move lower up to guess.
                    lower = guess
                    index -= P_lt_guess_count
                    P_geq_guess = P.intersection(S(None, ([[-guess] + [0] * i + [1] + [0] * (D - i - 1)], [])))
                    P = P_geq_guess
            coordinate.append(lower)  # Record the new component that we have found.
        point = vector(ZZ, coordinate)
        point.set_immutable()
        return point

    def random_integral_point(self, **kwds):
        r"""
        Return an integral point in this polyhedron chosen uniformly at random.

        INPUT:

        - ``**kwds`` -- optional keyword parameters that are passed to
          :meth:`self.get_integral_point`.

        OUTPUT:

        The integral point in the polyhedron chosen uniformly at random. If the
        polyhedron is not compact, a ``ValueError`` is raised. If the
        polyhedron does not contain any integral points, an ``EmptySetError`` is
        raised.

        .. SEEALSO::

            :meth:`get_integral_point`.

        EXAMPLES::

            sage: P = Polyhedron(vertices=[(-1,-1),(1,0),(1,1),(0,1)])
            sage: P.random_integral_point()  # random
            (0, 0)
            sage: P.random_integral_point() in P.integral_points()
            True
            sage: P.random_integral_point(explicit_enumeration_threshold=0, triangulation='cddlib')  # random, optional - latte_int
            (1, 1)
            sage: P.random_integral_point(explicit_enumeration_threshold=0, triangulation='cddlib', foo=7)  # optional - latte_int
            Traceback (most recent call last):
            ...
            RuntimeError: ...

            sage: Q = Polyhedron(vertices=[(2, 1/3)], rays=[(1, 2)])
            sage: Q.random_integral_point()
            Traceback (most recent call last):
            ...
            ValueError: ...

            sage: R = Polyhedron(vertices=[(1/2, 0), (1, 1/2), (0, 1/2)])
            sage: R.random_integral_point()
            Traceback (most recent call last):
            ...
            EmptySetError: ...
        """

        if not self.is_compact():
            raise ValueError('can only sample integral points in a compact polyhedron')

        count = self.integral_points_count()
        if count == 0:
            raise EmptySetError('polyhedron does not contain any integral points')

        return self.get_integral_point(current_randstate().python_random().randint(0, count-1), **kwds)

    @cached_method
    def combinatorial_automorphism_group(self, vertex_graph_only=False):
        """
        Computes the combinatorial automorphism group.

        If ``vertex_graph_only`` is ``True``,  the automorphism group
        of the vertex-edge graph of the polyhedron is returned. Otherwise
        the automorphism group of the vertex-facet graph, which is
        isomorphic to the automorphism group of the face lattice is returned.

        INPUT:

        - ``vertex_graph_only`` -- boolean (default: ``False``); whether
          to return the automorphism group of the vertex edges graph or
          of the lattice

        OUTPUT:

        A
        :class:`PermutationGroup<sage.groups.perm_gps.permgroup.PermutationGroup_generic_with_category'>`
        that is isomorphic to the combinatorial automorphism group is
        returned.

        - if ``vertex_graph_only`` is ``True``:
          The automorphism group of the vertex-edge graph of the polyhedron

        - if ``vertex_graph_only`` is ``False`` (default):
          The automorphism group of the vertex-facet graph of the polyhedron,
          see :meth:`vertex_facet_graph`. This group is isomorphic to the
          automorphism group of the face lattice of the polyhedron.

        NOTE:

            Depending on ``vertex_graph_only``, this method returns groups
            that are not necessarily isomorphic, see the examples below.

        .. SEEALSO::

            :meth:`is_combinatorially_isomorphic`,
            :meth:`graph`,
            :meth:`vertex_facet_graph`.

        EXAMPLES::

            sage: quadrangle = Polyhedron(vertices=[(0,0),(1,0),(0,1),(2,3)])
            sage: quadrangle.combinatorial_automorphism_group().is_isomorphic(groups.permutation.Dihedral(4))
            True
            sage: quadrangle.restricted_automorphism_group()
            Permutation Group with generators [()]

        Permutations of the vertex graph only exchange vertices with vertices::

            sage: P = Polyhedron(vertices=[(1,0), (1,1)], rays=[(1,0)])
            sage: P.combinatorial_automorphism_group(vertex_graph_only=True)
            Permutation Group with generators [(A vertex at (1,0),A vertex at (1,1))]

        This shows an example of two polytopes whose vertex-edge graphs are isomorphic,
        but their face_lattices are not isomorphic::

            sage: Q=Polyhedron([[-123984206864/2768850730773, -101701330976/922950243591, -64154618668/2768850730773, -2748446474675/2768850730773],
            ....: [-11083969050/98314591817, -4717557075/98314591817, -32618537490/98314591817, -91960210208/98314591817],
            ....: [-9690950/554883199, -73651220/554883199, 1823050/554883199, -549885101/554883199], [-5174928/72012097, 5436288/72012097, -37977984/72012097, 60721345/72012097],
            ....: [-19184/902877, 26136/300959, -21472/902877, 899005/902877], [53511524/1167061933, 88410344/1167061933, 621795064/1167061933, 982203941/1167061933],
            ....: [4674489456/83665171433, -4026061312/83665171433, 28596876672/83665171433, -78383796375/83665171433], [857794884940/98972360190089, -10910202223200/98972360190089, 2974263671400/98972360190089, -98320463346111/98972360190089]])
            sage: C = polytopes.cyclic_polytope(4,8)
            sage: C.is_combinatorially_isomorphic(Q)
            False
            sage: C.combinatorial_automorphism_group(vertex_graph_only=True).is_isomorphic(Q.combinatorial_automorphism_group(vertex_graph_only=True))
            True
            sage: C.combinatorial_automorphism_group(vertex_graph_only=False).is_isomorphic(Q.combinatorial_automorphism_group(vertex_graph_only=False))
            False

        The automorphism group of the face lattice is isomorphic to the combinatorial automorphism group::

            sage: CG = C.hasse_diagram().automorphism_group()
            sage: C.combinatorial_automorphism_group().is_isomorphic(CG)
            True
            sage: QG = Q.hasse_diagram().automorphism_group()
            sage: Q.combinatorial_automorphism_group().is_isomorphic(QG)
            True

        """
        if vertex_graph_only:
            G = self.graph()
        else:
            G = self.vertex_facet_graph()
        return G.automorphism_group(edge_labels=True)

    @cached_method
    def restricted_automorphism_group(self, output="abstract"):
        r"""
        Return the restricted automorphism group.

        First, let the linear automorphism group be the subgroup of
        the affine group `AGL(d,\RR) = GL(d,\RR) \ltimes \RR^d`
        preserving the `d`-dimensional polyhedron. The affine group
        acts in the usual way `\vec{x}\mapsto A\vec{x}+b` on the
        ambient space.

        The restricted automorphism group is the subgroup of the linear
        automorphism group generated by permutations of the generators
        of the same type. That is, vertices can only be permuted with
        vertices, ray generators with ray generators, and line
        generators with line generators.

        For example, take the first quadrant

        .. MATH::

            Q = \Big\{ (x,y) \Big| x\geq 0,\; y\geq0 \Big\}
            \subset \QQ^2

        Then the linear automorphism group is

        .. MATH::

            \mathrm{Aut}(Q) =
            \left\{
            \begin{pmatrix}
            a & 0 \\ 0 & b
            \end{pmatrix}
            ,~
            \begin{pmatrix}
            0 & c \\ d & 0
            \end{pmatrix}
            :~
            a, b, c, d \in \QQ_{>0}
            \right\}
            \subset
            GL(2,\QQ)
            \subset
            E(d)

        Note that there are no translations that map the quadrant `Q`
        to itself, so the linear automorphism group is contained in
        the general linear group (the subgroup of transformations
        preserving the origin). The restricted automorphism group is

        .. MATH::

            \mathrm{Aut}(Q) =
            \left\{
            \begin{pmatrix}
            1 & 0 \\ 0 & 1
            \end{pmatrix}
            ,~
            \begin{pmatrix}
            0 & 1 \\ 1 & 0
            \end{pmatrix}
            \right\}
            \simeq \ZZ_2

        INPUT:

        - ``output`` -- how the group should be represented:

          - ``"abstract"`` (default) -- return an abstract permutation
            group without further meaning.

          - ``"permutation"`` -- return a permutation group on the
            indices of the polyhedron generators. For example, the
            permutation ``(0,1)`` would correspond to swapping
            ``self.Vrepresentation(0)`` and ``self.Vrepresentation(1)``.

          - ``"matrix"`` -- return a matrix group representing affine
            transformations. When acting on affine vectors, you should
            append a `1` to every vector. If the polyhedron is not full
            dimensional, the returned matrices act as the identity on
            the orthogonal complement of the affine space spanned by
            the polyhedron.

          - ``"matrixlist"`` -- like ``matrix``, but return the list of
            elements of the matrix group. Useful for fields without a
            good implementation of matrix groups or to avoid the
            overhead of creating the group.

        OUTPUT:

        - For ``output="abstract"`` and ``output="permutation"``:
          a :class:`PermutationGroup<sage.groups.perm_gps.permgroup.PermutationGroup_generic>`.

        - For ``output="matrix"``: a :class:`MatrixGroup`.

        - For ``output="matrixlist"``: a list of matrices.

        REFERENCES:

        - [BSS2009]_

        EXAMPLES:

        A cross-polytope example::

            sage: P = polytopes.cross_polytope(3)
            sage: P.restricted_automorphism_group() == PermutationGroup([[(3,4)], [(2,3),(4,5)],[(2,5)],[(1,2),(5,6)],[(1,6)]])
            True
            sage: P.restricted_automorphism_group(output="permutation") == PermutationGroup([[(2,3)],[(1,2),(3,4)],[(1,4)],[(0,1),(4,5)],[(0,5)]])
            True
            sage: mgens = [[[1,0,0,0],[0,1,0,0],[0,0,-1,0],[0,0,0,1]], [[1,0,0,0],[0,0,1,0],[0,1,0,0],[0,0,0,1]], [[0,1,0,0],[1,0,0,0],[0,0,1,0],[0,0,0,1]]]

        We test groups for equality in a fool-proof way; they can have different generators, etc::

            sage: poly_g = P.restricted_automorphism_group(output="matrix")
            sage: matrix_g = MatrixGroup([matrix(QQ,t) for t in mgens])
            sage: all(t.matrix() in poly_g for t in matrix_g.gens())
            True
            sage: all(t.matrix() in matrix_g for t in poly_g.gens())
            True

        24-cell example::

            sage: P24 = polytopes.twenty_four_cell()
            sage: AutP24 = P24.restricted_automorphism_group()
            sage: PermutationGroup([
            ....:     '(1,20,2,24,5,23)(3,18,10,19,4,14)(6,21,11,22,7,15)(8,12,16,17,13,9)',
            ....:     '(1,21,8,24,4,17)(2,11,6,15,9,13)(3,20)(5,22)(10,16,12,23,14,19)'
            ....: ]).is_isomorphic(AutP24)
            True
            sage: AutP24.order()
            1152

        Here is the quadrant example mentioned in the beginning::

            sage: P = Polyhedron(rays=[(1,0),(0,1)])
            sage: P.Vrepresentation()
            (A vertex at (0, 0), A ray in the direction (0, 1), A ray in the direction (1, 0))
            sage: P.restricted_automorphism_group(output="permutation")
            Permutation Group with generators [(1,2)]

        Also, the polyhedron need not be full-dimensional::

            sage: P = Polyhedron(vertices=[(1,2,3,4,5),(7,8,9,10,11)])
            sage: P.restricted_automorphism_group()
            Permutation Group with generators [(1,2)]
            sage: G = P.restricted_automorphism_group(output="matrixlist")
            sage: G
            (
            [1 0 0 0 0 0]  [ -87/55  -82/55    -2/5   38/55   98/55   12/11]
            [0 1 0 0 0 0]  [-142/55  -27/55    -2/5   38/55   98/55   12/11]
            [0 0 1 0 0 0]  [-142/55  -82/55     3/5   38/55   98/55   12/11]
            [0 0 0 1 0 0]  [-142/55  -82/55    -2/5   93/55   98/55   12/11]
            [0 0 0 0 1 0]  [-142/55  -82/55    -2/5   38/55  153/55   12/11]
            [0 0 0 0 0 1], [      0       0       0       0       0       1]
            )
            sage: g = AffineGroup(5, QQ)(G[1])
            sage: g
                  [ -87/55  -82/55    -2/5   38/55   98/55]     [12/11]
                  [-142/55  -27/55    -2/5   38/55   98/55]     [12/11]
            x |-> [-142/55  -82/55     3/5   38/55   98/55] x + [12/11]
                  [-142/55  -82/55    -2/5   93/55   98/55]     [12/11]
                  [-142/55  -82/55    -2/5   38/55  153/55]     [12/11]
            sage: g^2
                  [1 0 0 0 0]     [0]
                  [0 1 0 0 0]     [0]
            x |-> [0 0 1 0 0] x + [0]
                  [0 0 0 1 0]     [0]
                  [0 0 0 0 1]     [0]
            sage: g(list(P.vertices()[0]))
            (7, 8, 9, 10, 11)
            sage: g(list(P.vertices()[1]))
            (1, 2, 3, 4, 5)

        Affine transformations do not change the restricted automorphism
        group. For example, any non-degenerate triangle has the
        dihedral group with 6 elements, `D_6`, as its automorphism
        group::

            sage: initial_points = [vector([1,0]), vector([0,1]), vector([-2,-1])]
            sage: points = initial_points
            sage: Polyhedron(vertices=points).restricted_automorphism_group()
            Permutation Group with generators [(2,3), (1,2)]
            sage: points = [pt - initial_points[0] for pt in initial_points]
            sage: Polyhedron(vertices=points).restricted_automorphism_group()
            Permutation Group with generators [(2,3), (1,2)]
            sage: points = [pt - initial_points[1] for pt in initial_points]
            sage: Polyhedron(vertices=points).restricted_automorphism_group()
            Permutation Group with generators [(2,3), (1,2)]
            sage: points = [pt - 2*initial_points[1] for pt in initial_points]
            sage: Polyhedron(vertices=points).restricted_automorphism_group()
            Permutation Group with generators [(2,3), (1,2)]

        The ``output="matrixlist"`` can be used over fields without a
        complete implementation of matrix groups::

            sage: P = polytopes.dodecahedron(); P
            A 3-dimensional polyhedron in (Number Field in sqrt5 with defining polynomial x^2 - 5 with sqrt5 = 2.236067977499790?)^3 defined as the convex hull of 20 vertices
            sage: G = P.restricted_automorphism_group(output="matrixlist")
            sage: len(G)
            120

        Floating-point computations are supported with a simple fuzzy
        zero implementation::

            sage: P = Polyhedron(vertices=[(1/3,0,0,1),(0,1/4,0,1),(0,0,1/5,1)], base_ring=RDF)
            sage: P.restricted_automorphism_group()
            Permutation Group with generators [(2,3), (1,2)]
            sage: len(P.restricted_automorphism_group(output="matrixlist"))
            6

        TESTS::

            sage: P = Polyhedron(vertices=[(1,0), (1,1)], rays=[(1,0)])
            sage: P.restricted_automorphism_group(output="permutation")
            Permutation Group with generators [(1,2)]
            sage: P.restricted_automorphism_group(output="matrix")
            Matrix group over Rational Field with 1 generators (
            [ 1  0  0]
            [ 0 -1  1]
            [ 0  0  1]
            )
            sage: P.restricted_automorphism_group(output="foobar")
            Traceback (most recent call last):
            ...
            ValueError: unknown output 'foobar', valid values are ('abstract', 'permutation', 'matrix', 'matrixlist')

        Check that :trac:`28828` is fixed::

            sage: P.restricted_automorphism_group(output="matrixlist")[0].is_immutable()
            True
        """
        # The algorithm works as follows:
        #
        # Let V be the matrix where every column is a homogeneous
        # coordinate of a V-representation object (vertex, ray, line).
        # Let us assume that V has full rank, that the polyhedron is
        # full dimensional.
        #
        # Let Q = V Vt and C = Vt Q^-1 V. The rows and columns of C
        # can be thought of as being indexed by the V-rep objects of the
        # polytope.
        #
        # It turns out that we can identify the restricted automorphism
        # group with the automorphism group of the edge-colored graph
        # on the V-rep objects with colors determined by the symmetric
        # matrix C.
        #
        # An automorphism of this graph is equivalent to a permutation
        # matrix P such that C = Pt C P. If we now define
        # A = V P Vt Q^-1, then one can check that V P = A V.
        # In other words: permuting the generators is the same as
        # applying the affine transformation A on the generators.
        #
        # If the given polyhedron is not fully-dimensional,
        # then Q will be not invertible. In this case, we use a
        # pseudoinverse Q+ instead of Q^-1. The formula for A acting on
        # the space spanned by V then simplifies to A = V P V+ where V+
        # denotes the pseudoinverse of V, which also equals V+ = Vt Q+.
        #
        # If we are asked to return the (group of) transformation
        # matrices to the user, we also require that those
        # transformations act as the identity on the orthogonal
        # complement of the space spanned by V. This complement is the
        # space spanned by the columns of W = 1 - V V+. One can check
        # that B = (V P V+) + W is the correct matrix: it acts the same
        # as A on V and it satisfies B W = W.

        outputs = ("abstract", "permutation", "matrix", "matrixlist")
        if output not in outputs:
            raise ValueError("unknown output {!r}, valid values are {}".format(output, outputs))

        # For backwards compatibility, we treat "abstract" as
        # "permutation", but where we add 1 to the indices of the
        # permutations.
        index0 = 0
        if output == "abstract":
            index0 = 1
            output = "permutation"

        if self.base_ring().is_exact():
            def rational_approximation(c):
                return c
        else:
            c_list = []

            def rational_approximation(c):
                # Implementation detail: Return unique integer if two
                # c-values are the same up to machine precision. But
                # you can think of it as a uniquely-chosen rational
                # approximation.
                for i, x in enumerate(c_list):
                    if self._is_zero(x - c):
                        return i
                c_list.append(c)
                return len(c_list) - 1

        if self.is_compact():
            def edge_label(i, j, c_ij):
                return c_ij
        else:
            # In the non-compact case, we also label the edges by the
            # type of the V-representation object. This ensures that
            # vertices, rays, and lines are only permuted amongst
            # themselves.
            def edge_label(i, j, c_ij):
                return (self.Vrepresentation(i).type(), c_ij, self.Vrepresentation(j).type())

        # Homogeneous coordinates for the V-representation objects.
        # Mathematically, V is a matrix. For efficiency however, we
        # represent it as a list of column vectors.
        V = [v.homogeneous_vector() for v in self.Vrepresentation()]

        # Pseudoinverse of V Vt
        Qplus = sum(v.column() * v.row() for v in V).pseudoinverse()

        # Construct the graph.
        G = Graph()
        for i in range(len(V)):
            for j in range(i+1, len(V)):
                c_ij = rational_approximation(V[i] * Qplus * V[j])
                G.add_edge(index0+i, index0+j, edge_label(i, j, c_ij))

        permgroup = G.automorphism_group(edge_labels=True)
        if output == "permutation":
            return permgroup
        elif output == "matrix":
            permgroup = permgroup.gens()

        # Compute V+ = Vt Q+ as list of row vectors
        Vplus = list(matrix(V) * Qplus)  # matrix(V) is Vt

        # Compute W = 1 - V V+
        W = 1 - sum(V[i].column() * Vplus[i].row() for i in range(len(V)))

        # Convert the permutation group to a matrix group.
        # If P is a permutation, then we return the matrix
        # B = (V P V+) + W.
        #
        # If output == "matrix", we loop over the generators of the group.
        # Otherwise, we loop over all elements.
        matrices = []
        for perm in permgroup:
            A = sum(V[perm(i)].column() * Vplus[i].row() for i in range(len(V)))
            matrices.append(A + W)

        for mat in matrices:
            mat.set_immutable()

        if output == "matrixlist":
            return tuple(matrices)
        else:
            return MatrixGroup(matrices)

    def is_full_dimensional(self):
        """
        Return whether the polyhedron is full dimensional.

        OUTPUT:

        Boolean. Whether the polyhedron is not contained in any strict
        affine subspace.

        EXAMPLES::

            sage: polytopes.hypercube(3).is_full_dimensional()
            True
            sage: Polyhedron(vertices=[(1,2,3)], rays=[(1,0,0)]).is_full_dimensional()
            False
        """
        return self.dim() == self.ambient_dim()

    def is_combinatorially_isomorphic(self, other, algorithm='bipartite_graph'):
        r"""
        Return whether the polyhedron is combinatorially isomorphic to another polyhedron.

        We only consider bounded polyhedra. By definition, they are
        combinatorially isomorphic if their face lattices are isomorphic.

        INPUT:

        - ``other`` -- a polyhedron object
        - ``algorithm`` (default = ``bipartite_graph``) -- the algorithm to use.
          The other possible value is ``face_lattice``.

        OUTPUT:

        - ``True`` if the two polyhedra are combinatorially isomorphic
        - ``False`` otherwise

        .. SEEALSO::

            :meth:`combinatorial_automorphism_group`,
            :meth:`vertex_facet_graph`.

        REFERENCES:

        For the equivalence of the two algorithms see [KK1995]_, p. 877-878

        EXAMPLES:

        The square is combinatorially isomorphic to the 2-dimensional cube::

            sage: polytopes.hypercube(2).is_combinatorially_isomorphic(polytopes.regular_polygon(4))
            True

        All the faces of the 3-dimensional permutahedron are either
        combinatorially isomorphic to a square or a hexagon::

            sage: H = polytopes.regular_polygon(6)
            sage: S = polytopes.hypercube(2)
            sage: P = polytopes.permutahedron(4)
            sage: all(F.as_polyhedron().is_combinatorially_isomorphic(S) or F.as_polyhedron().is_combinatorially_isomorphic(H) for F in P.faces(2))
            True

        Checking that a regular simplex intersected with its reflection
        through the origin is combinatorially isomorphic to the intersection
        of a cube with a hyperplane perpendicular to its long diagonal::

            sage: def simplex_intersection(k):
            ....:   S1 = Polyhedron([vector(v)-vector(polytopes.simplex(k).center()) for v in polytopes.simplex(k).vertices_list()])
            ....:   S2 = Polyhedron([-vector(v) for v in S1.vertices_list()])
            ....:   return S1.intersection(S2)
            sage: def cube_intersection(k):
            ....:    C = polytopes.hypercube(k+1)
            ....:    H = Polyhedron(eqns=[[0]+[1 for i in range(k+1)]])
            ....:    return C.intersection(H)
            sage: [simplex_intersection(k).is_combinatorially_isomorphic(cube_intersection(k)) for k in range(2,5)]
            [True, True, True]
            sage: simplex_intersection(2).is_combinatorially_isomorphic(polytopes.regular_polygon(6))
            True
            sage: simplex_intersection(3).is_combinatorially_isomorphic(polytopes.octahedron())
            True

        Two polytopes with the same `f`-vector, but different combinatorial types::

            sage: P = Polyhedron([[-605520/1525633, -605520/1525633, -1261500/1525633, -52200/1525633, 11833/1525633],\
             [-720/1769, -600/1769, 1500/1769, 0, -31/1769], [-216/749, 240/749, -240/749, -432/749, 461/749], \
             [-50/181, 50/181, 60/181, -100/181, -119/181], [-32/51, -16/51, -4/51, 12/17, 1/17],\
             [1, 0, 0, 0, 0], [16/129, 128/129, 0, 0, 1/129], [64/267, -128/267, 24/89, -128/267, 57/89],\
             [1200/3953, -1200/3953, -1440/3953, -360/3953, -3247/3953], [1512/5597, 1512/5597, 588/5597, 4704/5597, 2069/5597]])
            sage: C = polytopes.cyclic_polytope(5,10)
            sage: C.f_vector() == P.f_vector(); C.f_vector()
            True
            (1, 10, 45, 100, 105, 42, 1)
            sage: C.is_combinatorially_isomorphic(P)
            False

            sage: S = polytopes.simplex(3)
            sage: S = S.face_truncation(S.faces(0)[3])
            sage: S = S.face_truncation(S.faces(0)[4])
            sage: S = S.face_truncation(S.faces(0)[5])
            sage: T = polytopes.simplex(3)
            sage: T = T.face_truncation(T.faces(0)[3])
            sage: T = T.face_truncation(T.faces(0)[4])
            sage: T = T.face_truncation(T.faces(0)[4])
            sage: T.is_combinatorially_isomorphic(S)
            False
            sage: T.f_vector(), S.f_vector()
            ((1, 10, 15, 7, 1), (1, 10, 15, 7, 1))

            sage: C = polytopes.hypercube(5)
            sage: C.is_combinatorially_isomorphic(C)
            True
            sage: C.is_combinatorially_isomorphic(C, algorithm='magic')
            Traceback (most recent call last):
            ...
            AssertionError: `algorithm` must be 'bipartite graph' or 'face_lattice'

            sage: G = Graph()
            sage: C.is_combinatorially_isomorphic(G)
            Traceback (most recent call last):
            ...
            AssertionError: input `other` must be a polyhedron

            sage: H = Polyhedron(eqns=[[0,1,1,1,1]]); H
            A 3-dimensional polyhedron in QQ^4 defined as the convex hull of 1 vertex and 3 lines
            sage: C.is_combinatorially_isomorphic(H)
            Traceback (most recent call last):
            ...
            AssertionError: polyhedron `other` must be bounded

        """
        assert isinstance(other, Polyhedron_base), "input `other` must be a polyhedron"
        assert self.is_compact(), "polyhedron `self` must be bounded"
        assert other.is_compact(), "polyhedron `other` must be bounded"
        assert algorithm in ['bipartite_graph', 'face_lattice'], "`algorithm` must be 'bipartite graph' or 'face_lattice'"

        # For speed, we check if the polyhedra have the same number of facets and vertices.
        # This is faster than building the bipartite graphs first and
        # then check that they won't be isomorphic.
        if self.n_vertices() != other.n_vertices() or self.n_facets() != other.n_facets():
            return False

        if algorithm == 'bipartite_graph':
            G_self = self.vertex_facet_graph(False)
            G_other = other.vertex_facet_graph(False)

            return G_self.is_isomorphic(G_other)
        else:
            return self.face_lattice().is_isomorphic(other.face_lattice())

    def _test_is_combinatorially_isomorphic(self, tester=None, **options):
        """
        Run tests on the method :meth:`.is_combinatorially_isomorphic`.

        TESTS::

            sage: polytopes.cross_polytope(3)._test_is_combinatorially_isomorphic()
        """
        if tester is None:
            tester = self._tester(**options)

        if not self.is_compact():
            with tester.assertRaises(AssertionError):
                self.is_combinatorially_isomorphic(self)
            return

        tester.assertTrue(self.is_combinatorially_isomorphic(ZZ(4)*self))
        if self.n_vertices():
            tester.assertTrue(self.is_combinatorially_isomorphic(self + self.center()))

        if self.n_vertices() < 20:
            tester.assertTrue(self.is_combinatorially_isomorphic(ZZ(4)*self, algorithm='face_lattice'))
            if self.n_vertices():
                tester.assertTrue(self.is_combinatorially_isomorphic(self + self.center(), algorithm='face_lattice'))

    def affine_hull_projection(self, as_affine_map=False, orthogonal=False, orthonormal=False, extend=False):
        """
        Return the polyhedron projected into its affine hull.

        Each polyhedron is contained in some smallest affine subspace
        (possibly the entire ambient space) -- its affine hull.
        We provide a projection of the ambient
        space of the polyhedron to Euclidian space of dimension of the
        polyhedron. Then the image of the polyhedron under this
        projection (or, depending on the parameter ``as_affine_map``,
        the projection itself) is returned.

        INPUT:

        - ``as_affine_map`` (boolean, default = False) -- If ``False``, return
          a polyhedron. If ``True``, return the affine transformation,
          that sends the embedded polytope to a fulldimensional one.
          It is given as a pair ``(A, b)``, where A is a linear transformation
          and ``b`` is a vector, and the affine transformation sends ``v`` to
          ``A(v)+b``.

        - ``orthogonal`` (boolean, default = False) -- if ``True``,
          provide an orthogonal transformation.

        - ``orthonormal`` (boolean, default = False) -- if ``True``,
          provide an orthonormal transformation. If the base ring does not
          provide the necessary square roots, the extend parameter
          needs to be set to ``True``.

        - ``extend`` (boolean, default = False) -- if ``True``,
          allow base ring to be extended if necessary. This becomes
          relevant when requiring an orthonormal transformation.

        OUTPUT:

        A full-dimensional polyhedron or an affine transformation,
        depending on the parameter ``as_affine_map``.

        .. TODO::

            - make the parameters ``orthogonal`` and ``orthonormal`` work
              with unbounded polyhedra.

        EXAMPLES::

            sage: triangle = Polyhedron([(1,0,0), (0,1,0), (0,0,1)]);  triangle
            A 2-dimensional polyhedron in ZZ^3 defined as the convex hull of 3 vertices
            sage: triangle.affine_hull_projection()
            A 2-dimensional polyhedron in ZZ^2 defined as the convex hull of 3 vertices

            sage: half3d = Polyhedron(vertices=[(3,2,1)], rays=[(1,0,0)])
            sage: half3d.affine_hull_projection().Vrepresentation()
            (A ray in the direction (1), A vertex at (3))

        The resulting affine hulls depend on the parameter ``orthogonal`` and ``orthonormal``::

            sage: L = Polyhedron([[1,0],[0,1]]); L
            A 1-dimensional polyhedron in ZZ^2 defined as the convex hull of 2 vertices
            sage: A = L.affine_hull_projection(); A
            A 1-dimensional polyhedron in ZZ^1 defined as the convex hull of 2 vertices
            sage: A.vertices()
            (A vertex at (0), A vertex at (1))
            sage: A = L.affine_hull_projection(orthogonal=True); A
            A 1-dimensional polyhedron in QQ^1 defined as the convex hull of 2 vertices
            sage: A.vertices()
            (A vertex at (0), A vertex at (2))
            sage: A = L.affine_hull_projection(orthonormal=True)
            Traceback (most recent call last):
            ...
            ValueError: the base ring needs to be extended; try with "extend=True"
            sage: A = L.affine_hull_projection(orthonormal=True, extend=True); A
            A 1-dimensional polyhedron in AA^1 defined as the convex hull of 2 vertices
            sage: A.vertices()
            (A vertex at (1.414213562373095?), A vertex at (0.?e-18))

        More generally::

            sage: S = polytopes.simplex(); S
            A 3-dimensional polyhedron in ZZ^4 defined as the convex hull of 4 vertices
            sage: S.vertices()
            (A vertex at (0, 0, 0, 1),
             A vertex at (0, 0, 1, 0),
             A vertex at (0, 1, 0, 0),
             A vertex at (1, 0, 0, 0))
            sage: A = S.affine_hull_projection(); A
            A 3-dimensional polyhedron in ZZ^3 defined as the convex hull of 4 vertices
            sage: A.vertices()
            (A vertex at (0, 0, 0),
             A vertex at (0, 0, 1),
             A vertex at (0, 1, 0),
             A vertex at (1, 0, 0))
            sage: A = S.affine_hull_projection(orthogonal=True); A
            A 3-dimensional polyhedron in QQ^3 defined as the convex hull of 4 vertices
            sage: A.vertices()
            (A vertex at (0, 0, 0),
             A vertex at (2, 0, 0),
             A vertex at (1, 3/2, 0),
             A vertex at (1, 1/2, 4/3))
            sage: A = S.affine_hull_projection(orthonormal=True, extend=True); A
            A 3-dimensional polyhedron in AA^3 defined as the convex hull of 4 vertices
            sage: A.vertices()
            (A vertex at (0.7071067811865475?, 0.4082482904638630?, 1.154700538379252?),
             A vertex at (0.7071067811865475?, 1.224744871391589?, 0.?e-18),
             A vertex at (1.414213562373095?, 0.?e-18, 0.?e-18),
             A vertex at (0.?e-18, 0.?e-18, 0.?e-18))


        More examples with the ``orthonormal`` parameter::

            sage: P = polytopes.permutahedron(3); P
            A 2-dimensional polyhedron in ZZ^3 defined as the convex hull of 6 vertices
            sage: set([F.as_polyhedron().affine_hull_projection(orthonormal=True, extend=True).volume() for F in P.affine_hull_projection().faces(1)]) == {1, sqrt(AA(2))}
            True
            sage: set([F.as_polyhedron().affine_hull_projection(orthonormal=True, extend=True).volume() for F in P.affine_hull_projection(orthonormal=True, extend=True).faces(1)]) == {sqrt(AA(2))}
            True
            sage: D = polytopes.dodecahedron()
            sage: F = D.faces(2)[0].as_polyhedron()
            sage: F.affine_hull_projection(orthogonal=True)
            A 2-dimensional polyhedron in (Number Field in sqrt5 with defining polynomial x^2 - 5 with sqrt5 = 2.236067977499790?)^2 defined as the convex hull of 5 vertices
            sage: F.affine_hull_projection(orthonormal=True, extend=True)
            A 2-dimensional polyhedron in AA^2 defined as the convex hull of 5 vertices
            sage: K.<sqrt2> = QuadraticField(2)
            sage: P = Polyhedron([2*[K.zero()],2*[sqrt2]])
            sage: K.<sqrt2> = QuadraticField(2)
            sage: P = Polyhedron([2*[K.zero()],2*[sqrt2]]); P
            A 1-dimensional polyhedron in (Number Field in sqrt2 with defining polynomial x^2 - 2 with sqrt2 = 1.414213562373095?)^2 defined as the convex hull of 2 vertices
            sage: P.vertices()
            (A vertex at (0, 0), A vertex at (sqrt2, sqrt2))
            sage: A = P.affine_hull_projection(orthonormal=True); A
            A 1-dimensional polyhedron in (Number Field in sqrt2 with defining polynomial x^2 - 2 with sqrt2 = 1.414213562373095?)^1 defined as the convex hull of 2 vertices
            sage: A.vertices()
            (A vertex at (0), A vertex at (2))
            sage: K.<sqrt3> = QuadraticField(3)
            sage: P = Polyhedron([2*[K.zero()],2*[sqrt3]]); P
            A 1-dimensional polyhedron in (Number Field in sqrt3 with defining polynomial x^2 - 3 with sqrt3 = 1.732050807568878?)^2 defined as the convex hull of 2 vertices
            sage: P.vertices()
            (A vertex at (0, 0), A vertex at (sqrt3, sqrt3))
            sage: A = P.affine_hull_projection(orthonormal=True)
            Traceback (most recent call last):
            ...
            ValueError: the base ring needs to be extended; try with "extend=True"
            sage: A = P.affine_hull_projection(orthonormal=True, extend=True); A
            A 1-dimensional polyhedron in AA^1 defined as the convex hull of 2 vertices
            sage: A.vertices()
            (A vertex at (0), A vertex at (2.449489742783178?))
            sage: sqrt(6).n()
            2.44948974278318



        The affine hull is combinatorially equivalent to the input::

            sage: P.is_combinatorially_isomorphic(P.affine_hull_projection())
            True
            sage: P.is_combinatorially_isomorphic(P.affine_hull_projection(orthogonal=True))
            True
            sage: P.is_combinatorially_isomorphic(P.affine_hull_projection(orthonormal=True, extend=True))
            True

        The ``orthonormal=True`` parameter preserves volumes;
        it provides an isometric copy of the polyhedron::

            sage: Pentagon = polytopes.dodecahedron().faces(2)[0].as_polyhedron()
            sage: P = Pentagon.affine_hull_projection(orthonormal=True, extend=True)
            sage: _, c= P.is_inscribed(certificate=True)
            sage: c
            (0.4721359549995794?, 0.6498393924658126?)
            sage: circumradius = (c-vector(P.vertices()[0])).norm()
            sage: p = polytopes.regular_polygon(5)
            sage: p.volume()
            2.377641290737884?
            sage: P.volume()
            1.53406271079097?
            sage: p.volume()*circumradius^2
            1.534062710790965?
            sage: P.volume() == p.volume()*circumradius^2
            True

        One can also use ``orthogonal`` parameter to calculate volumes;
        in this case we don't need to switch base rings. One has to divide
        by the square root of the determinant of the linear part of the
        affine transformation times its transpose::

            sage: Pentagon = polytopes.dodecahedron().faces(2)[0].as_polyhedron()
            sage: Pnormal = Pentagon.affine_hull_projection(orthonormal=True, extend=True)
            sage: Pgonal = Pentagon.affine_hull_projection(orthogonal=True)
            sage: A, b = Pentagon.affine_hull_projection(orthogonal=True, as_affine_map=True)
            sage: Adet = (A.matrix().transpose()*A.matrix()).det()
            sage: Pnormal.volume()
            1.53406271079097?
            sage: Pgonal.volume()/sqrt(Adet)
            -80*(55*sqrt(5) - 123)/sqrt(-6368*sqrt(5) + 14240)
            sage: Pgonal.volume()/sqrt(Adet).n(digits=20)
            1.5340627107909646651
            sage: AA(Pgonal.volume()^2) == (Pnormal.volume()^2)*AA(Adet)
            True

        An other example with ``as_affine_map=True``::

            sage: P = polytopes.permutahedron(4)
            sage: A, b = P.affine_hull_projection(orthonormal=True, as_affine_map=True, extend=True)
            sage: Q = P.affine_hull_projection(orthonormal=True, extend=True)
            sage: Q.center()
            (0.7071067811865475?, 0.7071067811865475?, 2.000000000000000?)
            sage: A(P.center()) + b == Q.center()
            True

        For unbounded, non full-dimensional polyhedra, the ``orthogonal=True`` and ``orthonormal=True``
        is not implemented::

            sage: P = Polyhedron(ieqs=[[0, 1, 0], [0, 0, 1], [0, 0, -1]]); P
            A 1-dimensional polyhedron in QQ^2 defined as the convex hull of 1 vertex and 1 ray
            sage: P.is_compact()
            False
            sage: P.is_full_dimensional()
            False
            sage: P.affine_hull_projection(orthogonal=True)
            Traceback (most recent call last):
            ...
            NotImplementedError: "orthogonal=True" and "orthonormal=True" work only for compact polyhedra
            sage: P.affine_hull_projection(orthonormal=True)
            Traceback (most recent call last):
            ...
            NotImplementedError: "orthogonal=True" and "orthonormal=True" work only for compact polyhedra

        Setting ``as_affine_map`` to ``True``
        without ``orthogonal`` or ``orthonormal`` set to ``True``::

            sage: S = polytopes.simplex()
            sage: S.affine_hull_projection(as_affine_map=True)
            (Vector space morphism represented by the matrix:
             [1 0 0]
             [0 1 0]
             [0 0 1]
             [0 0 0]
             Domain: Vector space of dimension 4 over Rational Field
             Codomain: Vector space of dimension 3 over Rational Field,
             (0, 0, 0))

        If the polyhedron is full-dimensional, it is returned::

            sage: polytopes.cube().affine_hull_projection()
            A 3-dimensional polyhedron in ZZ^3 defined as the convex hull of 8 vertices
            sage: polytopes.cube().affine_hull_projection(as_affine_map=True)
            (Vector space morphism represented by the matrix:
             [1 0 0]
             [0 1 0]
             [0 0 1]
             Domain: Vector space of dimension 3 over Rational Field
             Codomain: Vector space of dimension 3 over Rational Field,
             (0, 0, 0))

        TESTS:

        Check that :trac:`23355` is fixed::

            sage: P = Polyhedron([[7]]); P
            A 0-dimensional polyhedron in ZZ^1 defined as the convex hull of 1 vertex
            sage: P.affine_hull_projection()
            A 0-dimensional polyhedron in ZZ^0 defined as the convex hull of 1 vertex
            sage: P.affine_hull_projection(orthonormal='True')
            A 0-dimensional polyhedron in QQ^0 defined as the convex hull of 1 vertex
            sage: P.affine_hull_projection(orthogonal='True')
            A 0-dimensional polyhedron in QQ^0 defined as the convex hull of 1 vertex

        Check that :trac:`24047` is fixed::

            sage: P1 = Polyhedron(vertices=([[-1, 1], [0, -1], [0, 0], [-1, -1]]))
            sage: P2 = Polyhedron(vertices=[[1, 1], [1, -1], [0, -1], [0, 0]])
            sage: P = P1.intersection(P2)
            sage: A, b = P.affine_hull_projection(as_affine_map=True, orthonormal=True, extend=True)

            sage: Polyhedron([(2,3,4)]).affine_hull_projection()
            A 0-dimensional polyhedron in ZZ^0 defined as the convex hull of 1 vertex

        Check that backend is preserved::

            sage: polytopes.simplex(backend='field').affine_hull_projection().backend()
            'field'

            sage: P = Polyhedron(vertices=[[0,0], [1,0]], backend='field')
            sage: P.affine_hull_projection(orthogonal=True, orthonormal=True, extend=True).backend()
            'field'

        Check that :trac:`29116` is fixed::

            sage: V =[
            ....:    [1, 0, -1, 0, 0],
            ....:    [1, 0, 0, -1, 0],
            ....:    [1, 0, 0, 0, -1],
            ....:    [1, 0, 0, +1, 0],
            ....:    [1, 0, 0, 0, +1],
            ....:    [1, +1, 0, 0, 0]
            ....:     ]
            sage: P = Polyhedron(V)
            sage: P.affine_hull_projection()
            A 4-dimensional polyhedron in ZZ^4 defined as the convex hull of 6 vertices
            sage: P.affine_hull_projection(orthonormal=True)
            Traceback (most recent call last):
            ...
            ValueError: the base ring needs to be extended; try with "extend=True"
            sage: P.affine_hull_projection(orthonormal=True, extend=True)
            A 4-dimensional polyhedron in AA^4 defined as the convex hull of 6 vertices

        ``affine_hull`` is a deprecated alias::

            sage: _ = P.affine_hull()
            doctest:...: DeprecationWarning: affine_hull is deprecated. Please use affine_hull_projection instead.
            See https://trac.sagemath.org/29326 for details.
        """
        # handle trivial full-dimensional case
        if self.ambient_dim() == self.dim():
            if as_affine_map:
                return linear_transformation(matrix(self.base_ring(), self.dim(), self.dim(), self.base_ring().one())), self.ambient_space().zero()
            return self

        if orthogonal or orthonormal:
            # see TODO
            if not self.is_compact():
                raise NotImplementedError('"orthogonal=True" and "orthonormal=True" work only for compact polyhedra')
            affine_basis = self.an_affine_basis()
            # We implicitly translate the first vertex of the affine basis to zero.
            M = matrix(self.base_ring(), self.dim(), self.ambient_dim(),
                       [v.vector() - affine_basis[0].vector() for v in affine_basis[1:]])

            # Switch base_ring to AA if necessary,
            # since gram_schmidt needs to be able to take square roots.
            # Pick orthonormal basis and transform all vertices accordingly
            # if the orthonormal transform makes it necessary, change base ring.
            try:
                A = M.gram_schmidt(orthonormal=orthonormal)[0]
            except TypeError:
                if not extend:
                    raise ValueError('the base ring needs to be extended; try with "extend=True"')
                M = matrix(AA, M)
                A = M.gram_schmidt(orthonormal=orthonormal)[0]
            if as_affine_map:
                return linear_transformation(A, side='right'), -A*vector(A.base_ring(), affine_basis[0])

            translate_vector = vector(A.base_ring(), affine_basis[0])

            # Note the order. We compute ``A*self`` and then substract the translation vector.
            # ``A*self`` uses the incidence matrix and we avoid recomputation.
            # Also, if the new base ring is ``AA``, we want to avoid computing the incidence matrix in that ring.

            # ``convert=True`` takes care of the case, where there might be no coercion (``AA`` and quadratic field).
            return self.linear_transformation(A, new_base_ring=A.base_ring()) - A*translate_vector

        # translate one vertex to the origin
        v0 = self.vertices()[0].vector()
        gens = []
        for v in self.vertices()[1:]:
            gens.append(v.vector() - v0)
        for r in self.rays():
            gens.append(r.vector())
        for l in self.lines():
            gens.append(l.vector())

        # Pick subset of coordinates to coordinatize the affine span
        pivots = matrix(gens).pivots()

        A = matrix([[1 if j == i else 0 for j in range(self.ambient_dim())] for i in pivots])
        if as_affine_map:
            return linear_transformation(A, side='right'), vector(self.base_ring(), self.dim())
        else:
            return A*self

    affine_hull = deprecated_function_alias(29326, affine_hull_projection)

    def _polymake_init_(self):
        """
        Return a polymake "Polytope" object corresponding to ``self``.

        EXAMPLES::

            sage: P = polytopes.cube()
            sage: PP = polymake(P)         # optional - polymake
            sage: PP.N_VERTICES            # optional - polymake
            8

        Lower-dimensional polyhedron::

            sage: P = Polyhedron(vertices=[[1, 0], [0, 1]])
            sage: PP = polymake(P)         # optional - polymake
            sage: PP.COMBINATORIAL_DIM     # optional - polymake
            1
            sage: PP.AFFINE_HULL           # optional - polymake
            -1 1 1

        Empty polyhedron::

            sage: P = Polyhedron(ambient_dim=2, vertices=[])
            sage: PP = polymake(P)         # optional - polymake
            sage: PP.COMBINATORIAL_DIM     # optional - polymake
            -1

        Pointed unbounded polyhedron::

            sage: P = Polyhedron(vertices=[[1, 0], [0, 1]], rays=[[1, 0]])
            sage: PP = polymake(P)         # optional - polymake
            sage: PP.VERTICES              # optional - polymake
            1 0 1
            1 1 0
            0 1 0
            sage: PP.FACETS                # optional - polymake
            1 0 -1
            -1 1 1
            0 0 1

        Non-pointed polyhedron::

            sage: P = Polyhedron(vertices=[[1, 0], [0, 1]], lines=[[1, 0]])
            sage: PP = polymake(P)         # optional - polymake
            sage: PP.VERTICES              # optional - polymake
            1 0 1
            1 0 0
            sage: PP.FACETS                # optional - polymake
            1 0 -1
            0 0 1
            sage: PP.LINEALITY_SPACE       # optional - polymake
            0 1 0

        Algebraic polyhedron::

            sage: P = polytopes.dodecahedron(); P
            A 3-dimensional polyhedron in (Number Field in sqrt5 with defining polynomial x^2 - 5 with sqrt5 = 2.236067977499790?)^3 defined as the convex hull of 20 vertices
            sage: print("There may be a recompilation warning"); PP = polymake(P); PP # optional - polymake
            There may be a recompilation warning...
            Polytope<QuadraticExtension<Rational>>[...]
            sage: sorted(PP.VERTICES[:], key=repr)[0]  # optional - polymake
            1 -1+1r5 -4+2r5 0

        Floating-point polyhedron::

            sage: P = polytopes.dodecahedron(exact=False); P
            A 3-dimensional polyhedron in RDF^3 defined as the convex hull of 20 vertices
            sage: print("There may be a recompilation warning"); PP = polymake(P); PP # optional - polymake
            There may be a recompilation warning...
            Polytope<Float>[...]
            sage: sorted(PP.VERTICES[:], key=repr)[0] # optional - polymake
            1 -0.472135955 0 -1.236067978

        """
        from sage.interfaces.polymake import polymake
        polymake_field = polymake(self.base_ring().fraction_field())
        polymake_class = "Polytope<{}>".format(polymake_field)
        if self.is_empty():
            # Polymake 3.1 cannot enter an empty polyhedron using
            # FACETS and AFFINE_HULL.  Use corresponding input properties instead.
            # https://forum.polymake.org/viewtopic.php?f=8&t=545
            return polymake.new_object(polymake_class,
                                       INEQUALITIES=self.inequalities_list(),
                                       EQUATIONS=self.equations_list())
        else:
            return polymake.new_object(polymake_class,
                                       FACETS=self.inequalities_list(),
                                       AFFINE_HULL=self.equations_list(),
                                       VERTICES=   [ [1] + v for v in self.vertices_list() ] \
                                                 + [ [0] + r for r in self.rays_list() ],
                                       LINEALITY_SPACE=[ [0] + l for l in self.lines_list() ])<|MERGE_RESOLUTION|>--- conflicted
+++ resolved
@@ -2814,21 +2814,13 @@
             Hvec = H.A()
             Hindex = H.index()
             for Vvec, Vindex in Vvectors_vertices:
-<<<<<<< HEAD
                 if is_zero(Hvec*Vvec + Hconst):
-=======
-                if self._is_zero(Hvec*Vvec + Hconst):
->>>>>>> f4e1decc
                     incidence_matrix[Vindex, Hindex] = 1
 
             # A ray or line is considered incident with a hyperplane,
             # if it is orthogonal to the normal vector of the hyperplane.
             for Vvec, Vindex in Vvectors_rays_lines:
-<<<<<<< HEAD
                 if is_zero(Hvec*Vvec):
-=======
-                if self._is_zero(Hvec*Vvec):
->>>>>>> f4e1decc
                     incidence_matrix[Vindex, Hindex] = 1
 
         incidence_matrix.set_immutable()
@@ -4957,11 +4949,7 @@
         sign = one if scalar > 0 else -one
 
         make_new_Hrep = lambda h: tuple(scalar*sign*x if i == 0 else sign*x
-<<<<<<< HEAD
                                         for i, x in enumerate(h._vector))
-=======
-                                         for i, x in enumerate(h._vector))
->>>>>>> f4e1decc
 
         new_vertices = (tuple(scalar*x for x in v._vector) for v in self.vertex_generator())
         new_rays = (tuple(sign*x for x in r._vector) for r in self.ray_generator())
@@ -5990,11 +5978,7 @@
             raise ValueError("{} must not be a vertex or outside self".format(v))
 
         lambda_V = [u + [0] for u in V if u != v] + [v+[1]] + [v+[2]]
-<<<<<<< HEAD
         parent = self.parent().change_ring(self.base_ring(), ambient_dim=self.ambient_dim() + 1)
-=======
-        parent = self.parent().change_ring(self.base_ring(), ambient_dim=self.ambient_dim()+1)
->>>>>>> f4e1decc
         return parent.element_class(parent, [lambda_V, [], []], None)
 
     def lawrence_polytope(self):
@@ -6056,11 +6040,7 @@
         n = self.n_vertices()
         I_n = matrix.identity(n)
         lambda_V = block_matrix([[V, I_n], [V, 2*I_n]])
-<<<<<<< HEAD
         parent = self.parent().change_ring(self.base_ring(), ambient_dim=self.ambient_dim() + n)
-=======
-        parent = self.parent().change_ring(self.base_ring(), ambient_dim=self.ambient_dim()+n)
->>>>>>> f4e1decc
         return parent.element_class(parent, [lambda_V, [], []], None)
 
     def is_lawrence_polytope(self):
@@ -6351,16 +6331,6 @@
 
         EXAMPLES::
 
-<<<<<<< HEAD
-        def face_constructor(atoms, coatoms):
-            from sage.geometry.polyhedron.face import PolyhedronFace
-            if not atoms:
-                Vindices = ()
-            else:
-                Vindices = tuple(sorted([atom_to_Vindex[i] for i in atoms] + lines))
-            Hindices = tuple(sorted([coatom_to_Hindex[i] for i in coatoms] + equations))
-            return PolyhedronFace(self, Vindices, Hindices)
-=======
             sage: P = polytopes.regular_polygon(4).pyramid()
             sage: D = P.hasse_diagram(); D
             Digraph on 20 vertices
@@ -6371,7 +6341,6 @@
         from sage.geometry.polyhedron.face import combinatorial_face_to_polyhedral_face
         C = self.combinatorial_polyhedron()
         D = C.hasse_diagram()
->>>>>>> f4e1decc
 
         def index_to_polyhedron_face(n):
             return combinatorial_face_to_polyhedral_face(
