--- conflicted
+++ resolved
@@ -1007,7 +1007,6 @@
             sage: sc_inexact
             A 3-dimensional polyhedron in RDF^3 defined as the convex hull of 24 vertices
             sage: sc_inexact.f_vector()
-<<<<<<< HEAD
             (1, 24, 60, 38, 1)
             sage: sc_exact = polytopes.snub_cube(exact=True)  # long time - 30secs
             sage: sc_exact.f_vector()               # long time
@@ -1045,45 +1044,6 @@
             sage: sc = polytopes.snub_cube(exact=True, backend='normaliz')  # optional - pynormaliz
             sage: sc.f_vector()                                             # optional - pynormaliz
             (1, 24, 60, 38, 1)
-=======
-            (1, 24, 60, 38, 1)
-            sage: sc_exact = polytopes.snub_cube(exact=True)  # long time - 30secs
-            sage: sc_exact.f_vector()               # long time
-            (1, 24, 60, 38, 1)
-            sage: sc_exact.vertices()               # long time
-            (A vertex at (-1, -z, -z^2),
-             A vertex at (-z^2, -1, -z),
-             A vertex at (-z, -z^2, -1),
-             A vertex at (-1, z^2, -z),
-             A vertex at (-z, -1, z^2),
-             A vertex at (z^2, -z, -1),
-             A vertex at (z, -1, -z^2),
-             A vertex at (-z^2, z, -1),
-             A vertex at (-1, -z^2, z),
-             A vertex at (z, z^2, -1),
-             A vertex at (-1, z, z^2),
-             A vertex at (z^2, -1, z),
-             A vertex at (-z, 1, -z^2),
-             A vertex at (z^2, 1, -z),
-             A vertex at (-z^2, -z, 1),
-             A vertex at (-z, z^2, 1),
-             A vertex at (-z^2, 1, z),
-             A vertex at (1, -z^2, -z),
-             A vertex at (1, -z, z^2),
-             A vertex at (1, z, -z^2),
-             A vertex at (z, -z^2, 1),
-             A vertex at (z, 1, z^2),
-             A vertex at (z^2, z, 1),
-             A vertex at (1, z^2, z))
-            sage: sc_exact.is_combinatorially_isomorphic(sc_inexact) #long time
-            True
-
-        TESTS::
-
-            sage: sc = polytopes.snub_cube(exact=True, backend='normaliz')  # optional - pynormaliz
-            sage: sc.f_vector()                                             # optional - pynormaliz
-            (1, 24, 60, 38, 1)
->>>>>>> a1e1a8f7
 
         """
         def construct_z(field):
@@ -1096,11 +1056,7 @@
             # construct the exact number field
             from sage.rings.number_field.number_field import NumberField
             R = QQ['x']
-<<<<<<< HEAD
             f = R([-1, 1, 1, 1])
-=======
-            f = R([-1,1,1,1])
->>>>>>> a1e1a8f7
             embedding = construct_z(AA)
             base_ring = NumberField(f, name='z', embedding=embedding)
             z = base_ring.gen()
@@ -1177,11 +1133,7 @@
             sage: bb.f_vector()                                 # optional - pynormaliz
             (1, 60, 90, 32, 1)
             sage: bb.base_ring()                                # optional - pynormaliz
-<<<<<<< HEAD
-            Number Field in sqrt5 with defining polynomial x^2 - 5
-=======
             Number Field in sqrt5 with defining polynomial x^2 - 5 with sqrt5 = 2.236067977499790?
->>>>>>> a1e1a8f7
 
         """
         return self.icosahedron(exact=exact, base_ring=base_ring, backend=backend).truncation()
@@ -1216,11 +1168,7 @@
             sage: id.f_vector()                                         # optional - pynormaliz
             (1, 30, 60, 32, 1)
             sage: id.base_ring()                                        # optional - pynormaliz
-<<<<<<< HEAD
-            Number Field in sqrt5 with defining polynomial x^2 - 5
-=======
             Number Field in sqrt5 with defining polynomial x^2 - 5 with sqrt5 = 2.236067977499790?
->>>>>>> a1e1a8f7
         """
         from sage.rings.number_field.number_field import QuadraticField
         from itertools import product
@@ -1292,11 +1240,7 @@
             sage: id.f_vector()                                            # optional - pynormaliz
             (1, 30, 60, 32, 1)
             sage: id.base_ring()                                           # optional - pynormaliz
-<<<<<<< HEAD
-            Number Field in sqrt5 with defining polynomial x^2 - 5
-=======
             Number Field in sqrt5 with defining polynomial x^2 - 5 with sqrt5 = 2.236067977499790?
->>>>>>> a1e1a8f7
 
         """
         if base_ring is None and exact:
@@ -1374,11 +1318,7 @@
             sage: td.f_vector()                                              # optional - pynormaliz
             (1, 60, 90, 32, 1)
             sage: td.base_ring()                                             # optional - pynormaliz
-<<<<<<< HEAD
-            Number Field in sqrt5 with defining polynomial x^2 - 5
-=======
             Number Field in sqrt5 with defining polynomial x^2 - 5 with sqrt5 = 2.236067977499790?
->>>>>>> a1e1a8f7
 
         """
         if base_ring is None and exact:
@@ -1538,11 +1478,7 @@
             sage: rid.f_vector()                                              # optional - pynormaliz
             (1, 60, 120, 62, 1)
             sage: rid.base_ring()                                             # optional - pynormaliz
-<<<<<<< HEAD
-            Number Field in sqrt5 with defining polynomial x^2 - 5
-=======
             Number Field in sqrt5 with defining polynomial x^2 - 5 with sqrt5 = 2.236067977499790?
->>>>>>> a1e1a8f7
 
         """
         if base_ring is None and exact:
@@ -1619,11 +1555,7 @@
             sage: ti.f_vector()                                                   # optional - pynormaliz
             (1, 120, 180, 62, 1)
             sage: ti.base_ring()                                                  # optional - pynormaliz
-<<<<<<< HEAD
-            Number Field in sqrt5 with defining polynomial x^2 - 5
-=======
             Number Field in sqrt5 with defining polynomial x^2 - 5 with sqrt5 = 2.236067977499790?
->>>>>>> a1e1a8f7
 
         """
         if base_ring is None and exact:
@@ -1690,17 +1622,10 @@
 
         The cdd backend with floating point arithmetic fails for this polytope::
 
-<<<<<<< HEAD
-            sage: sd = polytopes.snub_dodecahedron()
-            sage: sd.f_vector() # not tested
-            (1, 60, 150, 92, 1)
-            sage: sd.base_ring() # not tested
-=======
             sage: sd = polytopes.snub_dodecahedron()        # not tested
             sage: sd.f_vector()                             # not tested
             (1, 60, 150, 92, 1)
             sage: sd.base_ring()                            # not tested
->>>>>>> a1e1a8f7
             Real Double Field
 
         """
@@ -1997,10 +1922,6 @@
             sage: p600 = polytopes.six_hundred_cell(exact=True, backend='normaliz') # optional - pynormaliz
             sage: len(list(p600.bounded_edges()))                                   # optional - pynormaliz
             720
-<<<<<<< HEAD
-=======
-
->>>>>>> a1e1a8f7
         """
         if exact:
             from sage.rings.number_field.number_field import QuadraticField
@@ -2065,11 +1986,7 @@
 
             sage: gap = polytopes.grand_antiprism(exact=True, backend='normaliz')  # optional - pynormaliz
             sage: gap                                                              # optional - pynormaliz
-<<<<<<< HEAD
-            A 4-dimensional polyhedron in (Number Field in sqrt5 with defining polynomial x^2 - 5)^4 defined as the convex hull of 100 vertices
-=======
             A 4-dimensional polyhedron in (Number Field in sqrt5 with defining polynomial x^2 - 5 with sqrt5 = 2.236067977499790?)^4 defined as the convex hull of 100 vertices
->>>>>>> a1e1a8f7
         """
         from itertools import product
 
