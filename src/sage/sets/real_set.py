--- conflicted
+++ resolved
@@ -909,8 +909,7 @@
             sage: RealSet(i, (3,4))    # tuple of two numbers = open set
             (0, 1) ∪ (3, 4)
             sage: RealSet(i, [3,4])    # list of two numbers = closed set
-<<<<<<< HEAD
-            (0, 1) + [3, 4]
+            (0, 1) ∪ [3, 4]
 
         Real sets belong to a subcategory of topological spaces::
 
@@ -923,9 +922,6 @@
             sage: RealSet((1, 2), (3, 4)).category()
             Join of Category of infinite sets and Category of subobjects of sets and Category of topological spaces
 
-=======
-            (0, 1) ∪ [3, 4]
->>>>>>> 8abdc8b1
         """
         category = TopologicalSpaces()
         if len(intervals) <= 1:
