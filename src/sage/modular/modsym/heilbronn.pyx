"""
Heilbronn matrix computation
"""

#*****************************************************************************
#       Copyright (C) 2004 William Stein <wstein@gmail.com>
#
#  Distributed under the terms of the GNU General Public License (GPL)
#
#    This code is distributed in the hope that it will be useful,
#    but WITHOUT ANY WARRANTY; without even the implied warranty of
#    MERCHANTABILITY or FITNESS FOR A PARTICULAR PURPOSE.  See the GNU
#    General Public License for more details.
#
#  The full text of the GPL is available at:
#
#                  http://www.gnu.org/licenses/
#*****************************************************************************

import sage.rings.arith

import sage.misc.misc

include '../../ext/cdefs.pxi'
include '../../ext/interrupt.pxi'
include '../../ext/stdsage.pxi'

cimport p1list
import  p1list
cdef p1list.export export
export = p1list.export()

ctypedef long long llong

cdef int llong_prod_mod(int a, int b, int N):
    cdef int c
    c = <int> ( ((<llong> a) * (<llong> b)) % (<llong> N) )
    if c < 0:
        c = c + N
    return c

def HeilbronnCremonaList(int p):
    """
    The Heilbronn matrices of determinant p, as defined by Cremona.
    """
    cdef int r, x1, x2, y1, y2, a, b, c, x3, y3, q
<<<<<<< HEAD
    cdef float f
=======
>>>>>>> d055a7eb
    cdef object ans

    if p == 2:
        return [[1,0,0,2], [2,0,0,1], [2,1,0,1], [1,0,1,2]]

    #if cremona.has_key(p):
    #    return cremona[p]
    assert sage.rings.arith.is_prime(p), "Input must be a pseudoprime."

    ans = [[1,0,0,p]]
    # WARNING: In C (which is what we're writing in below!), -p/2 means
    # "round toward 0", but in Python it means "round down" (right now),
    # and in Python 3.0 it'll mean "make a float".
    _sig_on
    for r from -p/2 <= r < p/2+1:
        x1=p; x2=-r; y1=0; y2=1; a=-p; b=r; c=0; x3=0; y3=0; q=0
        ans.append([x1,x2,y1,y2])
        while b:
            q = <int>roundf(<float>a / <float> b)
            c = a - b*q
            a = -b
            b = c
            x3 = q*x2 - x1
            x1 = x2; x2 = x3; y3 = q*y2 - y1; y1 = y2; y2 = y3
            ans.append([x1,x2, y1,y2])
    _sig_off
    return ans

def HeilbronnMerelList(int n):
    """
    Set of Heilbronn matrices of determinant n, as defined by Merel.
    """
    cdef int a, q, d, b, c, bc
    cdef object H

    H = []
    _sig_on
    for a from 1 <= a <= n:
        ## We have ad-bc=n so c=0 and ad=n, or b=(ad-n)/c
        ## Must have ad - n >= 0, so d must be >= Ceiling(n/a).
        q = n/a
        if q*a == n:
          d = q
          for b from 0 <= b < a:
              H.append([a,b,0,d])
          for c from 1 <= c < d:
              H.append([a,0,c,d])
        for d from q+1 <= d <= n:
            bc = a*d-n
            ## Divisor c of bc must satisfy Floor(bc/c) lt a and c lt d.
            ## c ge (bc div a + 1)  <=>  Floor(bc/c) lt a  (for integers)
            ## c le d - 1           <=>  c lt d
            for c from bc/a + 1 <= c < d:
                if bc % c == 0:
                    H.append([a,bc/c,c,d])
    _sig_off
    return H

cdef struct list:
    int *v
    int i   # how many positions of list are filled
    int n   # how much memory has been allocated

cdef int* expand(int *v, int n, int new_length) except NULL:
    cdef int *w, i
    w = <int*>  sage_malloc(new_length*sizeof(int))
    if w == <int*> 0:
        return NULL
    if v:
        for i from 0 <= i < n:
            w[i] = v[i]
        sage_free(v)
    return w

cdef int list_append(list* L, int a) except -1:
    cdef int j
    if L.i >= L.n:
        j = 10 + 2*L.n
        L.v = expand(L.v, L.n, j)
        L.n = j
    L.v[L.i] = a
    L.i = L.i + 1

cdef int list_append4(list* L, int a, int b, int c, int d) except -1:
    list_append(L, a)
    list_append(L, b)
    list_append(L, c)
    list_append(L, d)

cdef void list_clear(list L):
    sage_free(L.v)

cdef void list_init(list* L):
    L.n = 16
    L.i = 0
    L.v = expand(<int*>0, 0, L.n)


cdef class Heilbronn:
    cdef int length
    cdef list list

    def __dealloc__(self):
        list_clear(self.list)

    def _initialize_list(self):
        raise NotImplementedError

    def __getitem__(self, int n):
        if n < 0 or n >= self.length:
            raise IndexError
        return [self.list.v[4*n], self.list.v[4*n+1], \
                self.list.v[4*n+2], self.list.v[4*n+3]]

    def __len__(self):
        return self.length

    def to_list(self):
        cdef int i
        L = []
        for i from 0 <= i < self.length:
            L.append([self.list.v[4*i], self.list.v[4*i+1], \
                      self.list.v[4*i+2], self.list.v[4*i+3]])
        return L

    def apply(self, int u, int v, int N):
        """
        Return a list of pairs ((c,d),m), which is obtained as follows:
          1) Compute the images (a,b) of the vector (u,v) (mod N) acted on by
             each of the HeilbronnCremona matrices in self.
          2) Reduce each (a,b) to canonical form (c,d) using p1normalize
          3) Sort.
          4) Create the list ((c,d),m), where m is the number of times
             that (c,d) appears in the list created in steps 1--3 above.
        Note that the pairs ((c,d),m) are sorted lexicographically by (c,d).
        """
        cdef int i, a, b, c, d, s
        cdef object X
        M = {}
        t = sage.misc.misc.verbose("start making list M.",level=5)
        _sig_on
        if N < 32768:   # use ints with no reduction modulo N
            for i from 0 <= i < self.length:
                a = u*self.list.v[4*i] + v*self.list.v[4*i+2]
                b = u*self.list.v[4*i+1] + v*self.list.v[4*i+3]
                export.c_p1_normalize_int(N, a, b, &c, &d, &s, 0)
                X = (c,d)
                if M.has_key(X):
                    M[X] = M[X] + 1
                else:
                    M[X] = 1
        elif N < 46340:    # use ints but reduce mod N so can add two
            for i from 0 <= i < self.length:
                a = (u * self.list.v[4*i])%N + (v * self.list.v[4*i+2])%N
                b = (u * self.list.v[4*i+1])%N + (v * self.list.v[4*i+3])%N
                export.c_p1_normalize_int(N, a, b, &c, &d, &s, 0)
                X = (c,d)
                if M.has_key(X):
                    M[X] = M[X] + 1
                else:
                    M[X] = 1
        else:
            for i from 0 <= i < self.length:
                a = llong_prod_mod(u,self.list.v[4*i],N) + llong_prod_mod(v,self.list.v[4*i+2], N)
                b = llong_prod_mod(u,self.list.v[4*i+1],N) + llong_prod_mod(v,self.list.v[4*i+3], N)
                export.c_p1_normalize_llong(N, a, b, &c, &d, &s, 0)
                X = (c,d)
                if M.has_key(X):
                    M[X] = M[X] + 1
                else:
                    M[X] = 1
        t = sage.misc.misc.verbose("finished making list M.",t, level=5)
        mul = []
        for x,y in M.items():
            mul.append((x,y))
        t = sage.misc.misc.verbose("finished making mul list.",t, level=5)
        _sig_off
        return mul

cdef class HeilbronnCremona(Heilbronn):
    cdef public int p

    def __init__(self, int p):
        if p <= 1 or not sage.rings.arith.is_prime(p):
            raise ValueError, "p must be >= 2 and prime"
        self.p = p
        self._initialize_list()

    def __repr__(self):
        return "The Cremona-Heilbronn matrices of determinant %s"%self.p

    def _initialize_list(self):
        cdef int r, x1, x2, y1, y2, a, b, c, x3, y3, q, n, p
<<<<<<< HEAD
        cdef float f
=======
>>>>>>> d055a7eb
        cdef list *L
        list_init(&self.list)
        L = &self.list
        p = self.p

        list_append4(L, 1,0,0,p)

        # When p==2, then Heilbronn matrices are
        #    [[1,0,0,2], [2,0,0,1], [2,1,0,1], [1,0,1,2]]
        # which are not given by the algorithm below.
        if p == 2:
            list_append4(L, 2,0,0,1)
            list_append4(L, 2,1,0,1)
            list_append4(L, 1,0,1,2)
            self.length = 4
            return

        # NOTE: In C, -p/2 means "round toward 0", but in Python it
        # means "round down."
        _sig_on
        for r from -p/2 <= r < p/2+1:
            x1=p; x2=-r; y1=0; y2=1; a=-p; b=r; c=0; x3=0; y3=0; q=0
            list_append4(L, x1,x2,y1,y2)
            while b:
                q = <int>roundf(<float>a / <float> b)
                c = a - b*q
                a = -b
                b = c
                x3 = q*x2 - x1
                x1 = x2; x2 = x3; y3 = q*y2 - y1; y1 = y2; y2 = y3
                list_append4(L, x1,x2, y1,y2)
        self.length = L.i/4
        _sig_off

    def __getitem__(self, int n):
        if n < 0 or n >= self.length:
            raise IndexError
        return [self.list.v[4*n], self.list.v[4*n+1], \
                self.list.v[4*n+2], self.list.v[4*n+3]]



cdef class HeilbronnMerel(Heilbronn):
    cdef public int n

    def __init__(self, int n):
        if n <= 0:
            raise ValueError, "n (=%s) must be >= 1"%n
        self.n = n
        self._initialize_list()

    def __repr__(self):
        return "The Merel-Heilbronn matrices of determinant %s"%self.n

    def _initialize_list(self):
        cdef int a, q, d, b, c, bc, n
        cdef list *L
        list_init(&self.list)
        L = &self.list
        n = self.n

        _sig_on
        for a from 1 <= a <= n:
            ## We have ad-bc=n so c=0 and ad=n, or b=(ad-n)/c
            ## Must have ad - n >= 0, so d must be >= Ceiling(n/a).
            q = n/a
            if q*a == n:
                d = q
                for b from 0 <= b < a:
                    list_append4(L, a,b,0,d)
                for c from 1 <= c < d:
                    list_append4(L, a,0,c,d)
            for d from q+1 <= d <= n:
                bc = a*d-n
                ## Divisor c of bc must satisfy Floor(bc/c) lt a and c lt d.
                ## c ge (bc div a + 1)  <=>  Floor(bc/c) lt a  (for integers)
                ## c le d - 1           <=>  c lt d
                for c from bc/a + 1 <= c < d:
                    if bc % c == 0:
                        list_append4(L,a,bc/c,c,d)
        self.length = L.i/4
        _sig_off<|MERGE_RESOLUTION|>--- conflicted
+++ resolved
@@ -44,10 +44,6 @@
     The Heilbronn matrices of determinant p, as defined by Cremona.
     """
     cdef int r, x1, x2, y1, y2, a, b, c, x3, y3, q
-<<<<<<< HEAD
-    cdef float f
-=======
->>>>>>> d055a7eb
     cdef object ans
 
     if p == 2:
@@ -241,10 +237,6 @@
 
     def _initialize_list(self):
         cdef int r, x1, x2, y1, y2, a, b, c, x3, y3, q, n, p
-<<<<<<< HEAD
-        cdef float f
-=======
->>>>>>> d055a7eb
         cdef list *L
         list_init(&self.list)
         L = &self.list
