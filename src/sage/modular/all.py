from sage.misc.lazy_import import lazy_import

from .quatalg.all import *

from .modsym.all import *

from .modform.all import *

from .ssmod.all import *

from .abvar.all import *

from .dirichlet import (DirichletGroup,
                        kronecker_character, kronecker_character_upside_down,
                        trivial_character)

from .arithgroup.all import (Gamma0, Gamma1, GammaH, Gamma, SL2Z,
                             ArithmeticSubgroup_Permutation,
                             CongruenceSubgroup, FareySymbol)

from .cusps import Cusp, Cusps

lazy_import('sage.modular.dims', ('dimension_cusp_forms',
                                  'dimension_new_cusp_forms',
                                  'dimension_eis',
                                  'dimension_modular_forms',
                                  'sturm_bound'),
            deprecation=(32647, 'removed from main namespace'))

from .etaproducts import (EtaGroup, EtaProduct, EtaGroupElement,
                          AllCusps, CuspFamily)

lazy_import('sage.modular.multiple_zeta', ['Multizeta', 'Multizetas'])

from .overconvergent.all import *

from .local_comp.all import *

from .cusps_nf import NFCusp, NFCusps, Gamma0_NFCusps

from .btquotients.all import *

from .pollack_stevens.all import *

<<<<<<< HEAD
from sage.modular.drinfeld_modform.all import *

from sage.modular.quasimodform.all import *
del lazy_import
=======
from .quasimodform.all import *
>>>>>>> 744939e0
<|MERGE_RESOLUTION|>--- conflicted
+++ resolved
@@ -42,11 +42,6 @@
 
 from .pollack_stevens.all import *
 
-<<<<<<< HEAD
-from sage.modular.drinfeld_modform.all import *
+from .drinfeld_modform.all import *
 
-from sage.modular.quasimodform.all import *
-del lazy_import
-=======
-from .quasimodform.all import *
->>>>>>> 744939e0
+from .quasimodform.all import *