--- conflicted
+++ resolved
@@ -1690,10 +1690,6 @@
         """
         Compute and return the approximate order of ``self``.
 
-<<<<<<< HEAD
-        a = left._approximate_order * right._approximate_order
-        super().__init__(left, right, left._is_sparse, a)
-=======
         EXAMPLES::
 
             sage: from sage.data_structures.stream import Stream_exact, Stream_function, Stream_dirichlet_convolve
@@ -1712,7 +1708,6 @@
                              "coefficient streams with minimal index of "
                              "nonzero coefficient at least 1")
         return self._left._approximate_order * self._right._approximate_order
->>>>>>> 75c275cf
 
     def get_coefficient(self, n):
         """
