--- conflicted
+++ resolved
@@ -1,13 +1,3 @@
 r"""
-<<<<<<< HEAD
-PathTableau features that are imported by default in the interpreter namespace
-"""
-from __future__ import absolute_import
-
-from .path_tableau import PathTableau, PathTableaux, CylindricalDiagram
-from .catalan import CatalanTableau, CatalanTableaux
-from .frieze import FriezePattern, FriezePatterns
-=======
 PathTableaux
-"""
->>>>>>> 62e7e631
+"""