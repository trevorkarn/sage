--- conflicted
+++ resolved
@@ -117,13 +117,8 @@
             sage: TestSuite(QS3).run()
         """
         self.n = n
-<<<<<<< HEAD
-        CombinatorialFreeModule.__init__(self, R, permutation.Permutations(n), prefix='', latex_prefix='', category = (GroupAlgebras(R),FiniteDimensionalAlgebrasWithBasis(R)))
-        self.rename("Symmetric group algebra of order %s over %s"%(self.n, self.base_ring()))
-=======
         self._name = "Symmetric group algebra of order %s"%self.n
         CombinatorialFreeModule.__init__(self, R, Permutations(n), prefix='', latex_prefix='', category = (GroupAlgebras(R),FiniteDimensionalAlgebrasWithBasis(R)))
->>>>>>> 37c8a8c9
         # This is questionable, and won't be inherited properly
         if n > 0:
             S = SymmetricGroupAlgebra(R, n-1)
@@ -1629,7 +1624,6 @@
         sage: from sage.combinat.symmetric_group_algebra import a, b, e
         sage: all( e(t) == b(t) * a(t) for t in StandardTableaux(5) )
         True
-
     """
     t = Tableau(tableau)
     if star:
