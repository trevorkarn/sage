r"""
"Named" Permutation groups (such as the symmetric group, S_n)

You can construct the following permutation groups:

-  :class:`SymmetricGroup`, `S_n` of order `n!` (`n` can also be a list `X` of distinct
   positive integers, in which case it returns `S_X`)

-  :class:`AlternatingGroup`, `A_n` of order `n!/2` (n can also be a list `X`
   of distinct positive integers, in which case it returns `A_X`)

-  :class:`DihedralGroup`, `D_n` of order `2n`

-  :class:`GeneralDihedralGroup`, `Dih(G)`, where `G` is an abelian group

-  :class:`CyclicPermutationGroup`, `C_n` of order `n`

-  :class:`DiCyclicGroup`, nonabelian groups of order `4m` with a unique element of order 2

-  :class:`TransitiveGroup`, `n`-th` transitive group of degree `d`
   from the GAP tables of transitive groups

-  ``TransitiveGroups(d)``, ``TransitiveGroups()``, set of all of the above

-  :class:`PrimitiveGroup`, `n`-th` primitive group of degree `d`
   from the GAP tables of primitive groups

-  ``PrimitiveGroups(d)``, ``PrimitiveGroups()``, set of all of the above

-  ``MathieuGroup(degree)``, Mathieu group of degree 9, 10, 11, 12, 21, 22, 23, or 24.

-  :class:`KleinFourGroup`, subgroup of `S_4` of order `4` which is not `C_2 \times C_2`

-  :class:`QuaternionGroup`, non-abelian group of order `8`, `\{\pm 1, \pm I, \pm J, \pm K\}`

-  :class:`SplitMetacyclicGroup`, nonabelian groups of order `p^m` with cyclic
   subgroups of index p

-  :class:`SemidihedralGroup`, nonabelian 2-groups with cyclic subgroups of index 2

-  ``PGL(n,q)``, projective general linear group of `n\times n` matrices over
   the finite field `\GF(q)`

-  ``PSL(n,q)``, projective special linear group of `n\times n` matrices over
   the finite field `\GF(q)`

-  ``PSp(2n,q)``, projective symplectic linear group of `2n\times 2n` matrices
   over the finite field `\GF(q)`

-  ``PSU(n,q)``, projective special unitary group of `n \times n` matrices having
   coefficients in the finite field `\GF(q^2)` that respect a
   fixed nondegenerate sesquilinear form, of determinant 1.

-  ``PGU(n,q)``, projective general unitary group of `n\times n` matrices having
   coefficients in the finite field `\GF(q^2)` that respect a
   fixed nondegenerate sesquilinear form, modulo the centre.

-  ``SuzukiGroup(q)``, Suzuki group over `\GF(q)`, `^2 B_2(2^{2k+1}) = Sz(2^{2k+1})`.

-  :class:`ComplexReflectionGroup`, the complex reflection group `G(m, p, n)` or
   the exceptional complex reflection group `G_m`

<<<<<<< HEAD
-- SmallPermutationGroup, a permutation realization of a group specified by its GAP id.
=======
-  :class:`SmallPermutationGroup`, a permutation realization of a group specified by its GAP id.
>>>>>>> eb8417b6

AUTHOR:

- David Joyner (2007-06): split from permgp.py (suggested by Nick Alexander)

REFERENCES:

- Cameron, P., Permutation Groups. New York: Cambridge University Press, 1999.
- Wielandt, H., Finite Permutation Groups. New York: Academic Press, 1964.
- Dixon, J. and Mortimer, B., Permutation Groups, Springer-Verlag, Berlin/New York, 1996.

.. NOTE::

    Though Suzuki groups are okay, Ree groups should *not* be wrapped as
    permutation groups - the construction is too slow - unless (for
    small values or the parameter) they are made using explicit generators.
"""
# ****************************************************************************
#       Copyright (C) 2006 William Stein <wstein@gmail.com>
#                          David Joyner <wdjoyner@gmail.com>
#
#  Distributed under the terms of the GNU General Public License (GPL)
#                  https://www.gnu.org/licenses/
# ****************************************************************************
from pathlib import Path

from sage.arith.misc import factor, valuation
from sage.categories.finite_enumerated_sets import FiniteEnumeratedSets
from sage.groups.abelian_gps.abelian_group import AbelianGroup
from sage.groups.perm_gps.permgroup import PermutationGroup_generic
from sage.groups.perm_gps.permgroup_element import SymmetricGroupElement
from sage.libs.gap.libgap import libgap
from sage.misc.cachefunc import cached_method, weak_cached_function
from sage.misc.functional import is_even
from sage.rings.finite_rings.finite_field_constructor import FiniteField as GF
from sage.rings.integer import Integer
from sage.sets.disjoint_union_enumerated_sets import DisjointUnionEnumeratedSets
from sage.sets.family import Family
from sage.sets.finite_enumerated_set import FiniteEnumeratedSet
from sage.sets.non_negative_integers import NonNegativeIntegers
from sage.sets.primes import Primes
from sage.structure.parent import Parent
from sage.structure.richcmp import richcmp
from sage.structure.unique_representation import CachedRepresentation


class PermutationGroup_unique(CachedRepresentation, PermutationGroup_generic):
    """
    .. TODO::

        Fix the broken hash. ::

            sage: G = SymmetricGroup(6)
            sage: G3 = G.subgroup([G((1,2,3,4,5,6)),G((1,2))])
            sage: hash(G) == hash(G3)  # todo: Should be True!
            False

    TESTS::

        sage: G = SymmetricGroup(6)
        sage: G3 = G.subgroup([G((1,2,3,4,5,6)),G((1,2))])
        sage: G == G3
        True
    """
    @weak_cached_function
    def __classcall__(cls, *args, **kwds):
        """
        This makes sure that domain is a FiniteEnumeratedSet before it gets passed
        on to the __init__ method.

        EXAMPLES::

            sage: SymmetricGroup(['a','b']).domain()  # indirect doctest
            {'a', 'b'}
        """
        domain = kwds.pop('domain', None)
        if domain is not None:
            if domain not in FiniteEnumeratedSets():
                domain = FiniteEnumeratedSet(domain)
            kwds['domain'] = domain
        return super().__classcall__(cls, *args, **kwds)


class PermutationGroup_symalt(PermutationGroup_unique):
    """
    This is a class used to factor out some of the commonality
    in the :class:`SymmetricGroup` and :class:`AlternatingGroup` classes.
    """

    @staticmethod
    def __classcall__(cls, domain):
        """
        Normalizes the input of the constructor into a set

        INPUT:

        - ``n`` -- an integer or list or tuple thereof

        Calls the constructor with a tuple representing the set.

        EXAMPLES::

            sage: S1 = SymmetricGroup(4)
            sage: S2 = SymmetricGroup([1,2,3,4])
            sage: S3 = SymmetricGroup((1,2,3,4))
            sage: S1 is S2
            True
            sage: S1 is S3
            True

        TESTS::

            sage: SymmetricGroup(0)
            Symmetric group of order 0! as a permutation group
            sage: SymmetricGroup(1)
            Symmetric group of order 1! as a permutation group
            sage: SymmetricGroup(-1)
            Traceback (most recent call last):
            ...
            ValueError: domain (=-1) must be an integer >= 0 or a list
        """
        if domain not in FiniteEnumeratedSets():
            if not isinstance(domain, (tuple, list, range)):
                try:
                    domain = Integer(domain)
                except TypeError:
                    raise TypeError("domain (={}) must be an integer >= 0 or a finite set (but domain has type {})".format(domain, type(domain)))

                if domain < 0:
                    raise ValueError("domain (={}) must be an integer >= 0 or a list".format(domain))
                domain = list(range(1, domain+1))
            v = FiniteEnumeratedSet(domain)
        else:
            v = domain

        return super().__classcall__(cls, domain=v)


class SymmetricGroup(PermutationGroup_symalt):
    r"""
    The full symmetric group of order `n!`, as a permutation group.

    If `n` is a list or tuple of positive integers then it returns the
    symmetric group of the associated set.

    INPUT:

    - ``n`` -- a positive integer, or list or tuple thereof

    .. NOTE::

        This group is also available via ``groups.permutation.Symmetric()``.

    EXAMPLES::

        sage: G = SymmetricGroup(8)
        sage: G.order()
        40320
        sage: G
        Symmetric group of order 8! as a permutation group
        sage: G.degree()
        8
        sage: S8 = SymmetricGroup(8)
        sage: G = SymmetricGroup([1,2,4,5])
        sage: G
        Symmetric group of order 4! as a permutation group
        sage: G.domain()
        {1, 2, 4, 5}
        sage: G = SymmetricGroup(4)
        sage: G
        Symmetric group of order 4! as a permutation group
        sage: G.domain()
        {1, 2, 3, 4}
        sage: G.category()
        Join of Category of finite enumerated permutation groups and
        Category of finite weyl groups and
        Category of well generated finite irreducible complex reflection groups

    TESTS::

        sage: groups.permutation.Symmetric(4)
        Symmetric group of order 4! as a permutation group
        sage: groups.permutation.Symmetric(1).gens()
        ()

    Check for :issue:`36204`::

        sage: h = SymmetricGroup(1).hom(SymmetricGroup(2))
    """
    def __init__(self, domain=None):
        """
        Initialize ``self``.

        TESTS::

            sage: TestSuite(SymmetricGroup(0)).run()                                    # needs sage.rings.number_field
            sage: TestSuite(SymmetricGroup(1)).run()                                    # needs sage.rings.number_field
            sage: TestSuite(SymmetricGroup(3)).run()                                    # needs sage.rings.number_field
        """
        from sage.categories.finite_weyl_groups import FiniteWeylGroups
        from sage.categories.finite_permutation_groups import FinitePermutationGroups
        from sage.categories.category import Category

        # Note that we skip the call to the superclass initializer in order to
        # avoid infinite recursion since SymmetricGroup is called by
        # PermutationGroupElement
        cat = Category.join([FinitePermutationGroups(),
                             FiniteWeylGroups().Irreducible()])
        super(PermutationGroup_generic, self).__init__(category=cat)

        self._domain = domain
        self._deg = len(self._domain)
        self._domain_to_gap = {key: i+1 for i, key in enumerate(self._domain)}
        self._domain_from_gap = {i+1: key for i, key in enumerate(self._domain)}

        # Create the generators for the symmetric group
        if self._deg <= 1:
            self._gens = ()
        else:
            gens = [tuple(self._domain)]
            if self._deg > 2:
                gens.append(tuple(self._domain[:2]))
            self._gens = tuple([self.element_class(g, self, check=False)
                                for g in gens])

    def _gap_init_(self, gap=None):
        """
        Return the string used to create this group in GAP.

        EXAMPLES::

            sage: S = SymmetricGroup(3)
            sage: S._gap_init_()
            'SymmetricGroup(3)'
            sage: S = SymmetricGroup(['a', 'b', 'c'])
            sage: S._gap_init_()
            'SymmetricGroup(3)'
        """
        return 'SymmetricGroup({})'.format(self.degree())

    @cached_method
    def index_set(self):
        """
        Return the index set for the descents of the symmetric group ``self``.

        EXAMPLES::

            sage: S8 = SymmetricGroup(8)
            sage: S8.index_set()
            (1, 2, 3, 4, 5, 6, 7)

            sage: S = SymmetricGroup([3,1,4,5])
            sage: S.index_set()
            (3, 1, 4)
        """
        return tuple(self.domain()[:-1])

    def __richcmp__(self, x, op):
        """
        Fast comparison for SymmetricGroups.

        EXAMPLES::

            sage: S8 = SymmetricGroup(8)
            sage: S3 = SymmetricGroup(3)
            sage: S8 > S3
            True
        """
        if isinstance(x, SymmetricGroup):
            return richcmp((self._deg, self._domain), (x._deg, x._domain), op)
        return super().__richcmp__(x, op)

    def _repr_(self):
        """
        EXAMPLES::

            sage: A = SymmetricGroup([2,3,7]); A
            Symmetric group of order 3! as a permutation group
        """
        return "Symmetric group of order {}! as a permutation group".format(self.degree())

    def _coerce_map_from_(self, G):
        """
        Return if there is a coercion map from ``G`` into ``self``.

        EXAMPLES::

            sage: J3 = groups.misc.Cactus(3)                                            # needs sage.rings.number_field
            sage: S5 = SymmetricGroup(5)
            sage: S5.coerce_map_from(J3)                                                # needs sage.rings.number_field
            Conversion via _from_cactus_group_element map:
              From: Cactus Group with 3 fruit
              To:   Symmetric group of order 5! as a permutation group
            sage: S2 = SymmetricGroup(2)
            sage: S2._coerce_map_from_(J3) is None                                      # needs sage.rings.number_field
            True
        """
        from sage.groups.cactus_group import CactusGroup
        if isinstance(G, CactusGroup) and G._n <= self._deg:
            return self._from_cactus_group_element
        return super()._coerce_map_from_(G)

    def _from_cactus_group_element(self, x):
        """
        Return an element of ``self`` from a cactus group element.

        EXAMPLES::

            sage: # needs sage.rings.number_field
            sage: J3 = groups.misc.Cactus(3)
            sage: s12,s13,s23 = J3.gens()
            sage: elt = s12*s23*s13
            sage: S5 = SymmetricGroup(5)
            sage: S5._from_cactus_group_element(elt)
            (2,3)
        """
        return self(x.to_permutation())

    def cartan_type(self):
        r"""
        Return the Cartan type of ``self``

        The symmetric group `S_n` is a Coxeter group of type `A_{n-1}`.

        EXAMPLES::

            sage: A = SymmetricGroup([2,3,7]); A.cartan_type()
            ['A', 2]

            sage: A = SymmetricGroup([]); A.cartan_type()
            ['A', 0]
        """
        from sage.combinat.root_system.cartan_type import CartanType
        return CartanType(['A', max(self.degree() - 1, 0)])

    def coxeter_matrix(self):
        r"""
        Return the Coxeter matrix of ``self``.

        EXAMPLES::

            sage: A = SymmetricGroup([2,3,7,'a']); A.coxeter_matrix()                   # needs sage.graphs
            [1 3 2]
            [3 1 3]
            [2 3 1]
        """
        return self.cartan_type().coxeter_matrix()

    def simple_reflection(self, i):
        r"""
        For `i` in the index set of ``self``, return the
        elementary transposition `s_i = (i,i+1)`.

        EXAMPLES::

            sage: A = SymmetricGroup(5)
            sage: A.simple_reflection(3)
            (3,4)

            sage: A = SymmetricGroup([2,3,7])
            sage: A.simple_reflections()
            Finite family {2: (2,3), 3: (3,7)}
        """
        return self([(i, self._domain[self._domain.index(i)+1])], check=False)

    def reflections(self):
        """
        Return the list of all reflections in ``self``.

        EXAMPLES::

            sage: A = SymmetricGroup(3)
            sage: A.reflections()
            [(1,2), (1,3), (2,3)]
        """
        from itertools import combinations
        dom = self._domain
        return [self([(i, j)], check=False) for i, j in combinations(dom, 2)]

    def young_subgroup(self, comp):
        """
        Return the Young subgroup associated with the composition ``comp``.

        EXAMPLES::

            sage: S = SymmetricGroup(8)
            sage: c = Composition([2,2,2,2])
            sage: S.young_subgroup(c)
            Subgroup generated by [(7,8), (5,6), (3,4), (1,2)] of
             (Symmetric group of order 8! as a permutation group)

            sage: S = SymmetricGroup(['a','b','c'])
            sage: S.young_subgroup([2,1])
            Subgroup generated by [('a','b')] of
             (Symmetric group of order 3! as a permutation group)

            sage: Y = S.young_subgroup([2,2,2,2,2])
            Traceback (most recent call last):
            ...
            ValueError: the composition is not of expected size
        """
        if sum(comp) != self.degree():
            raise ValueError('the composition is not of expected size')

        domain = self._domain
        gens = []
        pos = 0
        for c in comp:
            for i in range(c - 1):
                gens.append(self((domain[pos + i], domain[pos + i + 1])))
            pos += c

        return self.subgroup(gens)

    def major_index(self, parameter=None):
        r"""
        Return the *major index generating polynomial* of ``self``,
        which is a gadget counting the elements of ``self`` by major
        index.

        INPUT:

        - ``parameter`` -- an element of a ring; the result is
          more explicit with a formal variable (default:
          element ``q`` of Univariate Polynomial Ring in ``q`` over
          Integer Ring)

        .. MATH::

            P(q) = \sum_{g\in S_n} q^{ \operatorname{major\ index}(g) }

        EXAMPLES::

            sage: S4 = SymmetricGroup(4)
            sage: S4.major_index()                                                      # needs sage.combinat
            q^6 + 3*q^5 + 5*q^4 + 6*q^3 + 5*q^2 + 3*q + 1
            sage: K.<t> = QQ[]
            sage: S4.major_index(t)                                                     # needs sage.combinat
            t^6 + 3*t^5 + 5*t^4 + 6*t^3 + 5*t^2 + 3*t + 1
        """
        from sage.combinat.q_analogues import q_factorial
        return q_factorial(self.degree(), parameter)

    def conjugacy_classes_representatives(self):
        r"""
        Return a complete list of representatives of conjugacy classes in
        a permutation group `G`.

        Let `S_n` be the symmetric group on `n` letters. The conjugacy
        classes are indexed by partitions `\lambda` of `n`. The ordering
        of the conjugacy classes is reverse lexicographic order of
        the partitions.

        EXAMPLES::

            sage: G = SymmetricGroup(5)
            sage: G.conjugacy_classes_representatives()                                 # needs sage.combinat
            [(), (1,2), (1,2)(3,4), (1,2,3), (1,2,3)(4,5),
             (1,2,3,4), (1,2,3,4,5)]

        ::

            sage: S = SymmetricGroup(['a','b','c'])
            sage: S.conjugacy_classes_representatives()                                 # needs sage.combinat
            [(), ('a','b'), ('a','b','c')]

        TESTS:

        Check some border cases::

            sage: S = SymmetricGroup(0)
            sage: S.conjugacy_classes_representatives()                                 # needs sage.combinat
            [()]
            sage: S = SymmetricGroup(1)
            sage: S.conjugacy_classes_representatives()                                 # needs sage.combinat
            [()]
        """
        from sage.combinat.partition import Partitions_n
        from sage.groups.perm_gps.symgp_conjugacy_class import default_representative
        n = len(self.domain())
        return [default_representative(la, self)
                for la in reversed(Partitions_n(n))]

    def conjugacy_classes_iterator(self):
        """
        Iterate over the conjugacy classes of ``self``.

        EXAMPLES::

            sage: G = SymmetricGroup(5)
            sage: list(G.conjugacy_classes_iterator()) == G.conjugacy_classes()         # needs sage.combinat
            True
        """
        from sage.combinat.partition import Partitions_n
        from sage.groups.perm_gps.symgp_conjugacy_class import SymmetricGroupConjugacyClass
        P = Partitions_n(len(self.domain()))
        for la in reversed(P):
            yield SymmetricGroupConjugacyClass(self, la)

    def conjugacy_classes(self):
        """
        Return a list of the conjugacy classes of ``self``.

        EXAMPLES::

            sage: G = SymmetricGroup(5)
            sage: G.conjugacy_classes()                                                 # needs sage.combinat
            [Conjugacy class of cycle type [1, 1, 1, 1, 1] in
                 Symmetric group of order 5! as a permutation group,
             Conjugacy class of cycle type [2, 1, 1, 1] in
                 Symmetric group of order 5! as a permutation group,
             Conjugacy class of cycle type [2, 2, 1] in
                 Symmetric group of order 5! as a permutation group,
             Conjugacy class of cycle type [3, 1, 1] in
                 Symmetric group of order 5! as a permutation group,
             Conjugacy class of cycle type [3, 2] in
                 Symmetric group of order 5! as a permutation group,
             Conjugacy class of cycle type [4, 1] in
                 Symmetric group of order 5! as a permutation group,
             Conjugacy class of cycle type [5] in
                 Symmetric group of order 5! as a permutation group]
        """
        return list(self.conjugacy_classes_iterator())

    def conjugacy_class(self, g):
        r"""
        Return the conjugacy class of ``g`` inside the symmetric
        group ``self``.

        INPUT:

        - ``g`` -- a partition or an element of the symmetric group ``self``

        OUTPUT:

        A conjugacy class of a symmetric group.

        EXAMPLES::

            sage: G = SymmetricGroup(5)
            sage: g = G((1,2,3,4))
            sage: G.conjugacy_class(g)                                                  # needs sage.combinat
            Conjugacy class of cycle type [4, 1] in
             Symmetric group of order 5! as a permutation group
        """
        from sage.groups.perm_gps.symgp_conjugacy_class import SymmetricGroupConjugacyClass
        return SymmetricGroupConjugacyClass(self, g)

    def algebra(self, base_ring, category=None):
        r"""
        Return the symmetric group algebra associated to ``self``.

        INPUT:

        - ``base_ring`` -- a ring
        - ``category`` -- a category (default: the category of ``self``)

        If ``self`` is the symmetric group on `1,\ldots,n`, then this
        is special cased to take advantage of the features in
        :class:`SymmetricGroupAlgebra`. Otherwise the usual group
        algebra is returned.

        EXAMPLES::

            sage: S4 = SymmetricGroup(4)
            sage: S4.algebra(QQ)                                                        # needs sage.combinat
            Symmetric group algebra of order 4 over Rational Field

            sage: S3 = SymmetricGroup([1,2,3])
            sage: A = S3.algebra(QQ); A                                                 # needs sage.combinat
            Symmetric group algebra of order 3 over Rational Field
            sage: a = S3.an_element(); a
            (2,3)
            sage: A(a)                                                                  # needs sage.combinat
            (2,3)

        We illustrate the choice of the category::

            sage: A.category()                                                          # needs sage.combinat
            Join of Category of Coxeter group algebras over Rational Field
                and Category of finite group algebras over Rational Field
                and Category of finite dimensional cellular algebras with basis
                     over Rational Field
            sage: A = S3.algebra(QQ, category=Semigroups())                             # needs sage.combinat
            sage: A.category()                                                          # needs sage.combinat
            Category of finite dimensional unital cellular semigroup algebras
             over Rational Field

        In the following case, a usual group algebra is returned::

            sage: S = SymmetricGroup([2,3,5])
            sage: S.algebra(QQ)                                                         # needs sage.combinat
            Algebra of Symmetric group of order 3! as a permutation group over Rational Field
            sage: a = S.an_element(); a
            (3,5)
            sage: S.algebra(QQ)(a)                                                      # needs sage.combinat
            (3,5)
        """
        from sage.combinat.symmetric_group_algebra import SymmetricGroupAlgebra
        domain = self.domain()
        if list(domain) == list(range(1, len(domain) + 1)):
            return SymmetricGroupAlgebra(base_ring, self, category=category)
        else:
            return super().algebra(base_ring)

    Element = SymmetricGroupElement


class AlternatingGroup(PermutationGroup_symalt):
    def __init__(self, domain=None):
        """
        The alternating group of order `n!/2`, as a permutation group.

        INPUT:

        - ``n`` -- a positive integer, or list or tuple thereof

        .. note::

            This group is also available via ``groups.permutation.Alternating()``.

        EXAMPLES::

            sage: G = AlternatingGroup(6)
            sage: G.order()
            360
            sage: G
            Alternating group of order 6!/2 as a permutation group
            sage: G.category()
            Category of finite enumerated permutation groups
            sage: TestSuite(G).run()  # long time

            sage: G = AlternatingGroup([1,2,4,5])
            sage: G
            Alternating group of order 4!/2 as a permutation group
            sage: G.domain()
            {1, 2, 4, 5}
            sage: G.category()
            Category of finite enumerated permutation groups
            sage: TestSuite(G).run()

        TESTS::

            sage: groups.permutation.Alternating(6)
            Alternating group of order 6!/2 as a permutation group
        """
        PermutationGroup_symalt.__init__(self, gap_group='AlternatingGroup(%s)' % len(domain), domain=domain)

    def _repr_(self):
        """
        EXAMPLES::

            sage: A = AlternatingGroup([2,3,7]); A
            Alternating group of order 3!/2 as a permutation group
        """
        return "Alternating group of order %s!/2 as a permutation group" % self.degree()

    def _gap_init_(self, gap=None):
        """
        Returns the string used to create this group in GAP.

        EXAMPLES::

            sage: A = AlternatingGroup(3)
            sage: A._gap_init_()
            'AlternatingGroup(3)'
            sage: A = AlternatingGroup(['a', 'b', 'c'])
            sage: A._gap_init_()
            'AlternatingGroup(3)'
        """
        return 'AlternatingGroup(%s)' % self.degree()


class CyclicPermutationGroup(PermutationGroup_unique):
    def __init__(self, n):
        """
        A cyclic group of order `n`, as a permutation group.

        INPUT:

        - ``n`` -- a positive integer

        .. note::

            This group is also available via ``groups.permutation.Cyclic()``.

        EXAMPLES::

            sage: G = CyclicPermutationGroup(8)
            sage: G.order()
            8
            sage: G
            Cyclic group of order 8 as a permutation group
            sage: G.category()
            Category of finite enumerated permutation groups
            sage: TestSuite(G).run()
            sage: C = CyclicPermutationGroup(10)
            sage: C.is_abelian()
            True
            sage: C = CyclicPermutationGroup(10)
            sage: C.as_AbelianGroup()
            Multiplicative Abelian group isomorphic to C2 x C5

        TESTS::

            sage: groups.permutation.Cyclic(6)
            Cyclic group of order 6 as a permutation group
        """
        n = Integer(n)
        if n < 1:
            raise ValueError("n (=%s) must be >= 1" % n)
        gens = tuple(range(1, n+1))
        PermutationGroup_generic.__init__(self, [gens], n)

    def _repr_(self):
        """
        EXAMPLES::

            sage: CyclicPermutationGroup(8)
            Cyclic group of order 8 as a permutation group
        """
        return "Cyclic group of order %s as a permutation group" % self.order()

    def is_commutative(self):
        """
        Return ``True`` if this group is commutative.

        EXAMPLES::

            sage: C = CyclicPermutationGroup(8)
            sage: C.is_commutative()
            True
        """
        return True

    def is_abelian(self):
        """
        Return ``True`` if this group is abelian.

        EXAMPLES::

            sage: C = CyclicPermutationGroup(8)
            sage: C.is_abelian()
            True
        """
        return True

    def as_AbelianGroup(self):
        """
        Return the corresponding :class:`AbelianGroup` instance.

        EXAMPLES::

            sage: C = CyclicPermutationGroup(8)
            sage: C.as_AbelianGroup()
            Multiplicative Abelian group isomorphic to C8
        """
        n = self.order()
        a = list(factor(n))
        invs = [x[0]**x[1] for x in a]
        G = AbelianGroup(len(a), invs)
        return G


class DiCyclicGroup(PermutationGroup_unique):
    r"""
    The dicyclic group of order `4n`, for `n\geq 2`.

    INPUT:

    - ``n`` -- a positive integer, two or greater

    OUTPUT:

    This is a nonabelian group similar in some respects to the
    dihedral group of the same order, but with far fewer
    elements of order 2 (it has just one).  The permutation
    representation constructed here is based on the presentation

    .. MATH::

        \langle a, x\mid a^{2n}=1, x^{2}=a^{n}, x^{-1}ax=a^{-1}\rangle

    For `n=2` this is the group of quaternions
    (`{\pm 1, \pm I,\pm J, \pm K}`), which is the nonabelian
    group of order 8 that is not the dihedral group `D_4`,
    the symmetries of a square.  For `n=3` this is the nonabelian
    group of order 12 that is not the dihedral group `D_6`
    nor the alternating group `A_4`.  This group of order 12 is
    also the semi-direct product of `C_2` by `C_4`,
    `C_3\rtimes C_4`.  [Con]_


    When the order of the group is a
    power of 2 it is known as a "generalized quaternion group."

    IMPLEMENTATION:

    The presentation above means every element can be written as
    `a^{i}x^{j}` with `0\leq i<2n`, `j=0,1`.  We code `a^i` as the symbol
    `i+1` and code `a^{i}x` as the symbol `2n+i+1`.  The two generators
    are then represented using a left regular representation.

    .. note::

        This group is also available via ``groups.permutation.DiCyclic()``.

    EXAMPLES:

    A dicyclic group of order 384, with a large power of 2 as a divisor::

        sage: n = 3*2^5
        sage: G = DiCyclicGroup(n)
        sage: G.order()
        384
        sage: a = G.gen(0)
        sage: x = G.gen(1)
        sage: a^(2*n)
        ()
        sage: a^n==x^2
        True
        sage: x^-1*a*x==a^-1
        True

    A large generalized quaternion group (order is a power of 2)::

        sage: n = 2^10
        sage: G = DiCyclicGroup(n)
        sage: G.order()
        4096
        sage: a = G.gen(0)
        sage: x = G.gen(1)
        sage: a^(2*n)
        ()
        sage: a^n==x^2
        True
        sage: x^-1*a*x==a^-1
        True

    Just like the dihedral group, the dicyclic group has
    an element whose order is half the order of the group.
    Unlike the dihedral group, the dicyclic group has only
    one element of order 2.  Like the dihedral groups of
    even order, the center of the dicyclic group is a
    subgroup of order 2 (thus has the unique element of
    order 2 as its non-identity element). ::

        sage: G = DiCyclicGroup(3*5*4)
        sage: G.order()
        240
        sage: two = [g for g in G if g.order()==2]; two
        [(1,5)(2,6)(3,7)(4,8)(9,13)(10,14)(11,15)(12,16)]
        sage: G.center().order()
        2

    For small orders, we check this is really a group
    we do not have in Sage otherwise. ::

        sage: G = DiCyclicGroup(2)
        sage: H = DihedralGroup(4)
        sage: G.is_isomorphic(H)
        False
        sage: G = DiCyclicGroup(3)
        sage: H = DihedralGroup(6)
        sage: K = AlternatingGroup(6)
        sage: G.is_isomorphic(H) or G.is_isomorphic(K)
        False

    TESTS::

        sage: groups.permutation.DiCyclic(6)
        Dicyclic group of order 24 as a permutation group

    AUTHOR:

    - Rob Beezer (2009-10-18)
    """
    def __init__(self, n):
        r"""
        The dicyclic group of order `4*n`, as a permutation group.

        INPUT:

        n -- a positive integer, two or greater

        EXAMPLES::

            sage: G = DiCyclicGroup(3*8)
            sage: G.order()
            96
            sage: TestSuite(G).run()
        """
        n = Integer(n)
        if n < 2:
            raise ValueError("n (=%s) must be 2 or greater" % n)

        # Certainly 2^2 is part of the first factor of the order
        #   r is maximum power of 2 in the order
        #   m is the rest, the odd part
        order = 4*n
        factored = order.factor()
        r = factored[0][0]**factored[0][1]
        m = order//r
        halfr, fourthr = r//2, r//4

        # Representation of  a
        # Two cycles of length halfr
        a = [tuple(range(1, halfr+1)), tuple(range(halfr+1, r+1))]
        # With an odd part, a cycle of length m will give the right order for a
        if m > 1:
            a.append(tuple(range(r + 1, r + m + 1)))

        # Representation of  x
        # Four-cycles that will conjugate the generator  a  properly
        x = [(i+1, (-i) % halfr + halfr + 1, (fourthr+i) % halfr + 1, (-fourthr-i) % halfr + halfr + 1)
             for i in range(0, fourthr)]
        # With an odd part, transpositions will conjugate the m-cycle to create inverse
        if m > 1:
            x += [(r+i+1, r+m-i) for i in range(0, (m-1)//2)]

        PermutationGroup_generic.__init__(self, gens=[a, x])

    def _repr_(self):
        r"""
        EXAMPLES::

            sage: DiCyclicGroup(12)
            Dicyclic group of order 48 as a permutation group
        """
        return "Dicyclic group of order %s as a permutation group" % self.order()

    def is_commutative(self):
        r"""
        Return True if this group is commutative.

        EXAMPLES::

            sage: D = DiCyclicGroup(12)
            sage: D.is_commutative()
            False
        """
        return False

    def is_abelian(self):
        r"""
        Return True if this group is abelian.

        EXAMPLES::

            sage: D = DiCyclicGroup(12)
            sage: D.is_abelian()
            False
        """
        return False


class KleinFourGroup(PermutationGroup_unique):
    def __init__(self):
        r"""
        The Klein 4 Group, which has order `4` and exponent `2`, viewed
        as a subgroup of `S_4`.

        OUTPUT:

        the Klein 4 group of order 4, as a permutation group of degree 4.

        .. note::

          This group is also available via ``groups.permutation.KleinFour()``.

        EXAMPLES::

            sage: G = KleinFourGroup(); G
            The Klein 4 group of order 4, as a permutation group
            sage: sorted(G)
            [(), (3,4), (1,2), (1,2)(3,4)]

        TESTS::

            sage: G.category()
            Category of finite enumerated permutation groups
            sage: TestSuite(G).run()

            sage: groups.permutation.KleinFour()
            The Klein 4 group of order 4, as a permutation group

        AUTHOR:
            -- Bobby Moretti (2006-10)
        """
        gens = [(1, 2), (3, 4)]
        PermutationGroup_generic.__init__(self, gens)

    def _repr_(self):
        """
        EXAMPLES::

            sage: G = KleinFourGroup(); G
            The Klein 4 group of order 4, as a permutation group
        """
        return 'The Klein 4 group of order 4, as a permutation group'


class JankoGroup(PermutationGroup_unique):
    def __init__(self, n):
        r"""
        Janko Groups `J1, J2`, and `J3`.
        (Note that `J4` is too big to be treated here.)

        INPUT:

        - ``n`` -- an integer among `\{1,2,3\}`.

        EXAMPLES::

            sage: G = groups.permutation.Janko(1); G                            # optional - gap_package_atlasrep internet
            Janko group J1 of order 175560 as a permutation group

        TESTS::

            sage: G.category()                                                  # optional - gap_package_atlasrep internet
            Category of finite enumerated permutation groups
            sage: TestSuite(G).run(skip=["_test_enumerated_set_contains",       # optional - gap_package_atlasrep internet
            ....:                        "_test_enumerated_set_iter_list"])
        """
        if n not in [1, 2, 3]:
            raise ValueError("n must belong to {1,2,3}")
        self._n = n
        libgap.load_package("atlasrep")
        id = 'AtlasGroup("J%s")' % n
        PermutationGroup_generic.__init__(self, gap_group=id)

    def _repr_(self):
        """
        EXAMPLES::

            sage: G = groups.permutation.Janko(1); G                            # optional - gap_package_atlasrep internet
            Janko group J1 of order 175560 as a permutation group
        """
        return "Janko group J%s of order %s as a permutation group" % (self._n, self.order())


class SuzukiSporadicGroup(PermutationGroup_unique):
    def __init__(self):
        r"""
        Suzuki Sporadic Group

        EXAMPLES::

            sage: G = groups.permutation.SuzukiSporadic(); G                    # optional - gap_package_atlasrep internet
            Sporadic Suzuki group acting on 1782 points

        TESTS::

            sage: G.category() # optional - gap_package_atlasrep internet
            Category of finite enumerated permutation groups
            sage: TestSuite(G).run(skip=["_test_enumerated_set_contains",       # optional - gap_package_atlasrep internet
            ....:                        "_test_enumerated_set_iter_list"])
        """
        libgap.load_package("atlasrep")
        PermutationGroup_generic.__init__(self, gap_group='AtlasGroup("Suz")')

    def _repr_(self):
        """
        EXAMPLES::

            sage: G = groups.permutation.SuzukiSporadic(); G                    # optional - gap_package_atlasrep internet
            Sporadic Suzuki group acting on 1782 points
        """
        return "Sporadic Suzuki group acting on 1782 points"


class QuaternionGroup(DiCyclicGroup):
    r"""
    The quaternion group of order 8.

    OUTPUT:

    The quaternion group of order 8, as a permutation group.
    See the :class:`DiCyclicGroup` class for a generalization of this
    construction.

    .. note::

        This group is also available via ``groups.permutation.Quaternion()``.

    EXAMPLES:

    The quaternion group is one of two non-abelian groups of order 8,
    the other being the dihedral group `D_4`.  One way to describe this
    group is with three generators, `I, J, K`, so the whole group is
    then given as the set `\{\pm 1, \pm I, \pm J, \pm K\}` with relations
    such as `I^2=J^2=K^2=-1`, `IJ=K` and `JI=-K`.

    The examples below illustrate how to use this group in a similar
    manner, by testing some of these relations.  The representation used
    here is the left-regular representation. ::

        sage: Q = QuaternionGroup()
        sage: I = Q.gen(0)
        sage: J = Q.gen(1)
        sage: K = I*J
        sage: [I,J,K]
        [(1,2,3,4)(5,6,7,8), (1,5,3,7)(2,8,4,6), (1,8,3,6)(2,7,4,5)]
        sage: neg_one = I^2; neg_one
        (1,3)(2,4)(5,7)(6,8)
        sage: J^2 == neg_one and K^2 == neg_one
        True
        sage: J*I == neg_one*K
        True
        sage: Q.center().order() == 2
        True
        sage: neg_one in Q.center()
        True

    TESTS::

        sage: groups.permutation.Quaternion()
        Quaternion group of order 8 as a permutation group

    AUTHOR:

    - Rob Beezer (2009-10-09)
    """
    def __init__(self):
        r"""
        TESTS::

            sage: Q = QuaternionGroup()
            sage: TestSuite(Q).run()
        """
        DiCyclicGroup.__init__(self, 2)

    def _repr_(self):
        r"""
        EXAMPLES::

            sage: Q = QuaternionGroup(); Q
            Quaternion group of order 8 as a permutation group
        """
        return "Quaternion group of order 8 as a permutation group"


class GeneralDihedralGroup(PermutationGroup_generic):
    r"""
    The Generalized Dihedral Group generated by the abelian group with
    direct factors in the input list.

    INPUT:

    - ``factors`` -- a list of the sizes of the cyclic factors of the
      abelian group being dihedralized (this will be sorted once
      entered)

    OUTPUT:

    For a given abelian group (noting that each finite abelian group
    can be represented as the direct product of cyclic groups), the
    General Dihedral Group it generates is simply the semi-direct
    product of the given group with `C_2`, where the nonidentity
    element of `C_2` acts on the abelian group by turning each element
    into its inverse. In this implementation, each input abelian group
    will be standardized so as to act on a minimal amount of letters.
    This will be done by breaking the direct factors into products of
    p-groups, before this new set of factors is ordered from smallest
    to largest for complete standardization. Note that the generalized
    dihedral group corresponding to a cyclic group, `C_n`, is simply
    the dihedral group `D_n`.

    EXAMPLES:

    As is noted in [TW1980]_, `Dih(C_3 \times C_3)` has the presentation

    .. MATH::

        \langle a, b, c\mid a^{3}, b^{3}, c^{2}, ab = ba, ac = ca^{-1}, bc = cb^{-1} \rangle

    Note also the fact, verified by [TW1980]_, that the dihedralization of
    `C_3 \times C_3` is the only nonabelian group of order 18
    with no element of order 6. ::

        sage: G = GeneralDihedralGroup([3,3])
        sage: G
        Generalized dihedral group generated by C3 x C3
        sage: G.order()
        18
        sage: G.gens()
        ((4,5,6), (2,3)(5,6), (1,2,3))
        sage: a = G.gens()[2]; b = G.gens()[0]; c = G.gens()[1]
        sage: a.order() == 3, b.order() == 3, c.order() == 2
        (True, True, True)
        sage: a*b == b*a, a*c == c*a.inverse(), b*c == c*b.inverse()
        (True, True, True)
        sage: G.subgroup([a,b,c]) == G
        True
        sage: G.is_abelian()
        False
        sage: all(x.order() != 6 for x in G)
        True

    If all of the direct factors are `C_2`, then the action turning
    each element into its inverse is trivial, and the semi-direct
    product becomes a direct product. ::

        sage: G = GeneralDihedralGroup([2,2,2])
        sage: G.order()
        16
        sage: G.gens()
        ((7,8), (5,6), (3,4), (1,2))
        sage: G.is_abelian()
        True
        sage: H = KleinFourGroup()
        sage: G.is_isomorphic(H.direct_product(H)[0])
        True

    If two nonidentical input lists generate isomorphic abelian
    groups, then they will generate identical groups (with each direct
    factor broken up into its prime factors), but they will still have
    distinct descriptions. Note that if `\gcd(n,m)=1`, then `C_n \times
    C_m \cong C_{nm}`, while the general dihedral groups
    generated by isomorphic abelian groups should be themselves
    isomorphic. ::

        sage: G = GeneralDihedralGroup([6,34,46,14])
        sage: H = GeneralDihedralGroup([7,17,3,46,2,2,2])
        sage: G == H, G.gens() == H.gens()
        (True, True)
        sage: [x.order() for x in G.gens()]
        [23, 17, 7, 2, 3, 2, 2, 2, 2]
        sage: G
        Generalized dihedral group generated by C6 x C34 x C46 x C14
        sage: H
        Generalized dihedral group generated by C7 x C17 x C3 x C46 x C2 x C2 x C2

    A cyclic input yields a Classical Dihedral Group. ::

        sage: G = GeneralDihedralGroup([6])
        sage: D = DihedralGroup(6)
        sage: G.is_isomorphic(D)
        True

    A Generalized Dihedral Group will always have size twice the
    underlying group, be solvable (as it has an abelian subgroup with
    index 2), and, unless the underlying group is of the form
    `{C_2}^n`, be nonabelian (by the structure theorem of finite
    abelian groups and the fact that a semi-direct product is a
    direct product only when the underlying action is trivial). ::

        sage: G = GeneralDihedralGroup([6,18,33,60])
        sage: (6*18*33*60)*2
        427680
        sage: G.order()
        427680
        sage: G.is_solvable()
        True
        sage: G.is_abelian()
        False

    TESTS::

        sage: G = GeneralDihedralGroup("foobar")
        Traceback (most recent call last):
        ...
        TypeError: factors of abelian group must be a list, not foobar

        sage: GeneralDihedralGroup([])
        Traceback (most recent call last):
        ...
        ValueError: there must be at least one direct factor in the abelian group being dihedralized

        sage: GeneralDihedralGroup([3, 1.5])
        Traceback (most recent call last):
        ...
        TypeError: the input list must consist of Integers

        sage: GeneralDihedralGroup([4, -8])
        Traceback (most recent call last):
        ...
        ValueError: all direct factors must be greater than 1

    AUTHOR:

    - Kevin Halasz (2012-7-12)

    """
    def __init__(self, factors):
        r"""
        Init method of class <GeneralDihedralGroup>. See the docstring
        for :class:`<GeneralDihedralGroup>`.

        EXAMPLES::

            sage: G = GeneralDihedralGroup([5,5,5])
            sage: G.order()
            250
            sage: TestSuite(G).run() # long time
        """
        if not isinstance(factors, list):
            msg = "factors of abelian group must be a list, not {}"
            raise TypeError(msg.format(factors))

        if len(factors) < 1:
            raise ValueError('there must be at least one direct factor in the abelian group being dihedralized')

        if not all(isinstance(x, Integer) for x in factors):
            raise TypeError('the input list must consist of Integers')

        if not all(x >= 2 for x in factors):
            s = 'all direct factors must be greater than 1'
            raise ValueError(s)

        self.factors = factors
        # To get uniform outputs for isomorphic inputs, we break
        # each inputted cyclic group into a direct product of cyclic
        # p-groups
        simplified = sorted([term[0]**term[1] for a in factors for term in a.factor()])

        gens = []
        # genx is an element of order two that turns each of the
        # generators of the abelian group into its inverse via
        # conjugation
        genx = []
        jumppoint = Integer(1)
        for a in simplified:
            # create one of the generators for the abelian group
            gens.append([tuple(range(jumppoint, jumppoint+a))])
            # make contribution to the generator that dihedralizes the
            # abelian group
            for i in range(1, (a//2)+1):
                if i != a-i:
                    genx.append(tuple((jumppoint+i, jumppoint+a-i)))
            jumppoint = jumppoint + a
        # If all of the direct factors are C2, then the action turning
        # each element into its inverse is trivial, and the
        # semi-direct product becomes a direct product, so we simply
        # tack on another disjoint transposition
        if all(x == 2 for x in simplified):
            genx.append(tuple((jumppoint, jumppoint+1)))
        gens.append(genx)
        PermutationGroup_generic.__init__(self, gens=gens)

    def _repr_(self):
        r"""
        EXAMPLES::

            sage: G = GeneralDihedralGroup([2,4,8])
            sage: G
            Generalized dihedral group generated by C2 x C4 x C8
        """
        grouplist = []
        for n in self.factors:
            grouplist.append('C{}'.format(n))
        return 'Generalized dihedral group generated by ' + ' x '.join(grouplist)


class DihedralGroup(PermutationGroup_unique):
    def __init__(self, n):
        r"""
        The Dihedral group of order `2n` for any integer `n\geq 1`.

        INPUT:

        - ``n`` -- a positive integer

        OUTPUT:

        The dihedral group of order `2n`, as a permutation group

        .. NOTE::

          This group is also available via ``groups.permutation.Dihedral()``.

        EXAMPLES::

            sage: DihedralGroup(1)
            Dihedral group of order 2 as a permutation group

            sage: DihedralGroup(2)
            Dihedral group of order 4 as a permutation group
            sage: DihedralGroup(2).gens()
            ((3,4), (1,2))

            sage: DihedralGroup(5).gens()
            ((1,2,3,4,5), (1,5)(2,4))
            sage: sorted(DihedralGroup(5))
            [(), (2,5)(3,4), (1,2)(3,5), (1,2,3,4,5), (1,3)(4,5), (1,3,5,2,4),
             (1,4)(2,3), (1,4,2,5,3), (1,5,4,3,2), (1,5)(2,4)]

            sage: G = DihedralGroup(6)
            sage: G.order()
            12
            sage: G = DihedralGroup(5)
            sage: G.order()
            10
            sage: G
            Dihedral group of order 10 as a permutation group
            sage: G.gens()
            ((1,2,3,4,5), (1,5)(2,4))

            sage: DihedralGroup(0)
            Traceback (most recent call last):
            ...
            ValueError: n must be positive

        TESTS::

            sage: TestSuite(G).run()
            sage: G.category()
            Category of finite enumerated permutation groups
            sage: TestSuite(G).run()

            sage: groups.permutation.Dihedral(6)
            Dihedral group of order 12 as a permutation group
        """
        n = Integer(n)
        if n <= 0:
            raise ValueError("n must be positive")

        # the first generator generates the cyclic subgroup of D_n, <(1...n)> in
        # cycle notation
        gen0 = range(1, n + 1)

        if n < 1:
            raise ValueError("n (=%s) must be >= 1" % n)

        # D_1 is a subgroup of S_2, we need the cyclic group of order 2
        if n == 1:
            gens = CyclicPermutationGroup(2).gens()
        elif n == 2:
            gens = ((1, 2), (3, 4))
        else:
            gen1 = tuple((i, n - i + 1) for i in range(1, n // 2 + 1))
            gens = tuple([tuple(gen0), gen1])

        PermutationGroup_generic.__init__(self, gens)

    def _repr_(self):
        """
        EXAMPLES::

            sage: G = DihedralGroup(5); G
            Dihedral group of order 10 as a permutation group
        """
        return f"Dihedral group of order {self.order()} as a permutation group"


class SplitMetacyclicGroup(PermutationGroup_unique):
    def __init__(self, p, m):
        r"""
        The split metacyclic group of order `p^m`.

        INPUT:

        - ``p`` -- a prime number that is the prime underlying this
          p-group

        - ``m`` -- a positive integer such that the order of this
          group is the `p^m`. Be aware that, for even `p`, `m` must be
          greater than 3, while for odd `p`, `m` must be greater than
          2.

        OUTPUT:

        The split metacyclic group of order `p^m`. This family of
        groups has presentation

        .. MATH::

            \langle x, y\mid x^{p^{m-1}}, y^{p}, y^{-1}xy=x^{1+p^{m-2}} \rangle

        This family is notable because, for odd `p`, these are the
        only `p`-groups with a cyclic subgroup of index `p`, a
        result proven in [Gor1980]_. It is also shown in
        [Gor1980]_ that this is one of four families containing
        nonabelian 2-groups with a cyclic subgroup of index 2
        (with the others being the dicyclic groups, the dihedral
        groups, and the semidihedral groups).

        EXAMPLES:

        Using the last relation in the group's presentation,
        one can see that the elements of the form `y^{i}x`,
        `0 \leq i \leq p-1` all have order `p^{m-1}`, as it can be
        shown that their `p` th powers are all `x^{p^{m-2}+p}`,
        an element with order `p^{m-2}`. Manipulation of the same
        relation shows that none of these elements are powers of
        any other. Thus, there are `p` cyclic maximal subgroups in
        each split metacyclic group. It is also proven in
        [Gor1980]_ that this family has commutator subgroup
        of order `p`, and the Frattini subgroup is equal to the
        center, with this group being cyclic of order `p^{m-2}`.
        These characteristics are necessary to identify these
        groups in the case that `p=2`, although the possession of
        a cyclic maximal subgroup in a non-abelian `p`-group is
        enough for odd `p` given the group's order. ::

            sage: G = SplitMetacyclicGroup(2,8)
            sage: G.order() == 2**8
            True
            sage: G.is_abelian()
            False
            sage: len([H for H in G.subgroups() if H.order() == 2^7 and H.is_cyclic()])
            2
            sage: G.commutator().order()
            2
            sage: G.frattini_subgroup() == G.center()
            True
            sage: G.center().order() == 2^6
            True
            sage: G.center().is_cyclic()
            True

            sage: G = SplitMetacyclicGroup(3,3)
            sage: len([H for H in G.subgroups() if H.order() == 3^2 and H.is_cyclic()])
            3
            sage: G.commutator().order()
            3
            sage: G.frattini_subgroup() == G.center()
            True
            sage: G.center().order()
            3

        TESTS::

            sage: G = SplitMetacyclicGroup(3,2.5)
            Traceback (most recent call last):
            ...
            TypeError: both p and m must be integers

            sage: G = SplitMetacyclicGroup(4,3)
            Traceback (most recent call last):
            ...
            ValueError: p must be prime, 4 is not prime

            sage: G = SplitMetacyclicGroup(2,2)
            Traceback (most recent call last):
            ...
            ValueError: if prime is 2, the exponent must be greater than 3, not 2

            sage: G = SplitMetacyclicGroup(11,2)
            Traceback (most recent call last):
            ...
            ValueError: if prime is odd, the exponent must be greater than 2, not 2

        AUTHOR:

        - Kevin Halasz (2012-8-7)
        """
        if not isinstance(p, Integer) or not isinstance(m, Integer):
            raise TypeError('both p and m must be integers')

        if p not in Primes():
            raise ValueError('p must be prime, %s is not prime' % p)

        if p == 2 and m <= 3:
            raise ValueError('if prime is 2, the exponent must be greater than 3, not %s' % m)

        if p % 2 == 1 and m <= 2:
            raise ValueError('if prime is odd, the exponent must be greater than 2, not %s' % m)

        self.p = p
        self.m = m

        # x is created with list, rather than cycle, notation
        x = list(range(2, p ** (m - 1) + 1))
        x.append(1)
        # y is also created with list notation, where the list
        # used is equivalent to the cycle notation representation of
        # x^(1+p^(m-2)). This technique is inspired by exercise 5.30
        # Judson's "Abstract Algebra" (abstract.pugetsound.edu).
        y = [1]
        point = 1
        for i in range(p**(m-1)-1):
            next = (point + 1 + p**(m-2)) % (p**(m-1))
            if next == 0:
                next = p**(m-1)
            y.append(next)
            point = next
        PermutationGroup_unique.__init__(self, gens=[x, y])

    def _repr_(self):
        """
        EXAMPLES::

            sage: G = SplitMetacyclicGroup(7,4);G
            The split metacyclic group of order 7 ^ 4
        """
        return 'The split metacyclic group of order %s ^ %s' % (self.p, self.m)


class SemidihedralGroup(PermutationGroup_unique):
    def __init__(self, m):
        r"""
        The semidihedral group of order `2^m`.

        INPUT:

        - ``m`` -- a positive integer; the power of 2 that is the
          group's order

        OUTPUT:

        The semidihedral group of order `2^m`. These groups can be
        thought of as a semidirect product of `C_{2^{m-1}}` with
        `C_2`, where the nontrivial element of `C_2` is sent to
        the element of the automorphism group of `C_{2^{m-1}}` that
        sends elements to their `-1+2^{m-2}` th power. Thus, the
        group has the presentation:

        .. MATH::

            \langle x, y\mid x^{2^{m-1}}, y^{2}, y^{-1}xy=x^{-1+2^{m-2}} \rangle

        This family is notable because it is made up of non-abelian
        2-groups that all contain cyclic subgroups of index 2. It
        is one of only four such families.

        EXAMPLES:

        In [Gor1980]_ it is shown that the semidihedral groups
        have center of order 2. It is also shown that they have a
        Frattini subgroup equal to their commutator, which is a
        cyclic subgroup of order `2^{m-2}`. ::

            sage: G = SemidihedralGroup(12)
            sage: G.order() == 2^12
            True
            sage: G.commutator() == G.frattini_subgroup()
            True
            sage: G.commutator().order() == 2^10
            True
            sage: G.commutator().is_cyclic()
            True
            sage: G.center().order()
            2

            sage: G = SemidihedralGroup(4)
            sage: len([H for H in G.subgroups() if H.is_cyclic() and H.order() == 8])
            1
            sage: G.gens()
            ((2,4)(3,7)(6,8), (1,2,3,4,5,6,7,8))
            sage: x = G.gens()[1]; y = G.gens()[0]
            sage: x.order() == 2^3; y.order() == 2
            True
            True
            sage: y*x*y == x^(-1+2^2)
            True

        TESTS::

            sage: G = SemidihedralGroup(4.4)
            Traceback (most recent call last):
            ...
            TypeError: m must be an integer, not 4.40000000000000

            sage: G = SemidihedralGroup(-5)
            Traceback (most recent call last):
            ...
            ValueError: the exponent must be greater than 3, not -5

        AUTHOR:

        - Kevin Halasz (2012-8-7)

        """
        if not isinstance(m, Integer):
            raise TypeError('m must be an integer, not %s' % m)

        if m <= 3:
            raise ValueError('the exponent must be greater than 3, not %s' % m)

        self.m = m

        # x is created with list, rather than cycle, notation
        x = list(range(2, 2 ** (m - 1) + 1))
        x.append(1)
        # y is also created with list notation, where the list
        # used is equivalent to the cycle notation representation of
        # x^(1+p^(m-2)). This technique is inspired by exercise 5.30
        # Judson's "Abstract Algebra" (abstract.pugetsound.edu).
        y = [1]
        k = 1
        for i in range(2**(m-1)-1):
            next = (k - 1 + 2**(m-2)) % (2**(m-1))
            if next == 0:
                next = 2**(m-1)
            y.append(next)
            k = next
        PermutationGroup_unique.__init__(self, gens=[x, y])

    def _repr_(self):
        r"""
        EXAMPLES::

            sage: G = SemidihedralGroup(6); G
            The semidihedral group of order 64
        """
        return 'The semidihedral group of order %s' % (2**self.m)


class MathieuGroup(PermutationGroup_unique):
    def __init__(self, n):
        """
        The Mathieu group of degree `n`.

        INPUT:

        - ``n`` -- a positive integer in  {9, 10, 11, 12, 21, 22, 23, 24}.

        OUTPUT:

        the Mathieu group of degree `n`, as a permutation group

        .. note::

          This group is also available via ``groups.permutation.Mathieu()``.

        EXAMPLES::

            sage: G = MathieuGroup(12); G
            Mathieu group of degree 12 and order 95040 as a permutation group

        TESTS::

            sage: G.category()
            Category of finite enumerated permutation groups
            sage: TestSuite(G).run(skip=["_test_enumerated_set_contains", "_test_enumerated_set_iter_list"])

            sage: groups.permutation.Mathieu(9)
            Mathieu group of degree 9 and order 72 as a permutation group

        Note: this is a fairly big group, so we skip some tests that
        currently require to list all the elements of the group,
        because there is no proper iterator yet.
        """
        n = Integer(n)
        self._n = n
        if n not in [9, 10, 11, 12, 21, 22, 23, 24]:
            raise ValueError("argument must belong to {9, 10, 11, 12, 21, 22, 23, 24}")
        id = 'MathieuGroup(%s)' % n
        PermutationGroup_generic.__init__(self, gap_group=id)

    def _repr_(self):
        """
        EXAMPLES::

            sage: G = MathieuGroup(12); G
            Mathieu group of degree 12 and order 95040 as a permutation group
        """
        return "Mathieu group of degree %s and order %s as a permutation group" % (self._n, self.order())


class TransitiveGroup(PermutationGroup_unique):
    def __init__(self, d, n):
        """
        The transitive group from the GAP tables of transitive groups.

        INPUT:

        - ``d`` -- non-negative integer; the degree
        - ``n`` -- positive integer; the index of the group in the GAP database,
          starting at 1

        OUTPUT:

        the `n`-th transitive group of degree `d`

        .. note::

          This group is also available via ``groups.permutation.Transitive()``.

        EXAMPLES::

            sage: TransitiveGroup(0,1)
            Transitive group number 1 of degree 0
            sage: TransitiveGroup(1,1)
            Transitive group number 1 of degree 1
            sage: G = TransitiveGroup(5, 2); G
            Transitive group number 2 of degree 5
            sage: G.gens()
            ((1,2,3,4,5), (1,4)(2,3))

            sage: G.category()
            Category of finite enumerated permutation groups

        .. warning:: this follows GAP's naming convention of indexing
          the transitive groups starting from ``1``::

            sage: TransitiveGroup(5,0)
            Traceback (most recent call last):
            ...
            ValueError: index n must be in {1,..,5}

        .. warning:: only transitive groups of "small" degree are
          available in GAP's database::

            sage: TransitiveGroup(32,1)
            Traceback (most recent call last):
            ...
            NotImplementedError: only the transitive groups of degree at most 31
            are available in GAP's database

        TESTS::


            sage: groups.permutation.Transitive(1, 1)
            Transitive group number 1 of degree 1

            sage: TestSuite(TransitiveGroup(0,1)).run()
            sage: TestSuite(TransitiveGroup(1,1)).run()
            sage: TestSuite(TransitiveGroup(5,2)).run()

            sage: TransitiveGroup(1,5)
            Traceback (most recent call last):
            ...
            ValueError: index n must be in {1,..,1}
        """
        self._d = d = Integer(d)
        self._n = n = Integer(n)
        if d < 0:
            raise ValueError("degree d must not be negative")
        max_n = TransitiveGroups(d).cardinality()
        if n > max_n or n <= 0:
            raise ValueError("index n must be in {1,..,%s}" % max_n)
        if d <= 1:
            PermutationGroup_generic.__init__(self, gens=[()], domain=list(range(1, d+1)))
        else:
            gap_group = libgap.TransitiveGroup(d, n)
            PermutationGroup_generic.__init__(self, gap_group=gap_group)

    def transitive_number(self):
        """
        Return the index of this group in the GAP database, starting at 1

        EXAMPLES::

            sage: TransitiveGroup(8, 44).transitive_number()
            44
        """
        return self._n

    def degree(self):
        """
        Return the degree of this permutation group

        EXAMPLES::

            sage: TransitiveGroup(8, 44).degree()
            8
        """
        return self._d

    def _repr_(self):
        """
        EXAMPLES::

            sage: G = TransitiveGroup(1,1); G
            Transitive group number 1 of degree 1
        """
        return "Transitive group number %s of degree %s" % (self._n, self._d)


def TransitiveGroups(d=None):
    """
    INPUT:

    - ``d`` -- an integer (optional)

    Return the set of all transitive groups of a given degree
    ``d`` up to isomorphisms. If ``d`` is not specified, it returns the set of all
    transitive groups up to isomorphisms.

    EXAMPLES::

        sage: TransitiveGroups(3)
        Transitive Groups of degree 3
        sage: TransitiveGroups(7)
        Transitive Groups of degree 7
        sage: TransitiveGroups(8)
        Transitive Groups of degree 8

        sage: TransitiveGroups()
        Transitive Groups

    .. warning:: in practice, the database currently only contains
      transitive groups up to degree 31::

        sage: TransitiveGroups(32).cardinality()
        Traceback (most recent call last):
        ...
        NotImplementedError: only the transitive groups of degree at most 31
        are available in GAP's database

    """
    if d is None:
        return TransitiveGroupsAll()

    d = Integer(d)
    if d < 0:
        raise ValueError("a transitive group acts on a non negative integer number of positions")
    return TransitiveGroupsOfDegree(d)


class TransitiveGroupsAll(DisjointUnionEnumeratedSets):
    """
    The infinite set of all transitive groups up to isomorphisms.

    EXAMPLES::

        sage: L = TransitiveGroups(); L
        Transitive Groups
        sage: L.category()
        Category of facade infinite enumerated sets
        sage: L.cardinality()
        +Infinity

        sage: p = L.__iter__()
        sage: (next(p), next(p), next(p), next(p), next(p), next(p), next(p), next(p))
        (Transitive group number 1 of degree 0, Transitive group number 1 of degree 1,
         Transitive group number 1 of degree 2, Transitive group number 1 of degree 3,
         Transitive group number 2 of degree 3, Transitive group number 1 of degree 4,
         Transitive group number 2 of degree 4, Transitive group number 3 of degree 4)
    """
    def __init__(self):
        """
        TESTS::

            sage: S = TransitiveGroups()
            sage: S.category()
            Category of facade infinite enumerated sets
            sage: TestSuite(TransitiveGroups()).run()
        """
        DisjointUnionEnumeratedSets.__init__(self,
                                             Family(NonNegativeIntegers(),
                                                    TransitiveGroups))

    # We override the __call__ as the elements are not instances of Element
    __call__ = DisjointUnionEnumeratedSets._element_constructor_facade

    def _repr_(self):
        """
        TESTS::

            sage: TransitiveGroups()  # indirect doctest
            Transitive Groups
        """
        return "Transitive Groups"

    def __contains__(self, G):
        r"""
        EXAMPLES::

            sage: TransitiveGroup(5,2) in TransitiveGroups()
            True
            sage: TransitiveGroup(6,5) in TransitiveGroups()
            True
            sage: 1 in TransitiveGroups()
            False
        """
        return isinstance(G, TransitiveGroup)


class TransitiveGroupsOfDegree(CachedRepresentation, Parent):
    r"""
    The set of all transitive groups of a given (small) degree up
    to isomorphism.

    EXAMPLES::

        sage: S = TransitiveGroups(4); S
        Transitive Groups of degree 4
        sage: list(S)
        [Transitive group number 1 of degree 4,
         Transitive group number 2 of degree 4,
         Transitive group number 3 of degree 4,
         Transitive group number 4 of degree 4,
         Transitive group number 5 of degree 4]

        sage: TransitiveGroups(5).an_element()
        Transitive group number 1 of degree 5

    We write the cardinality of all transitive groups of degree 5::

        sage: for G in TransitiveGroups(5):
        ....:     print(G.cardinality())
        5
        10
        20
        60
        120

    TESTS::

        sage: TestSuite(TransitiveGroups(3)).run()
    """
    def __init__(self, n):
        """
        TESTS::

            sage: S = TransitiveGroups(4)
            sage: S.category()
            Category of finite enumerated sets
        """
        self._degree = n
        Parent.__init__(self, category=FiniteEnumeratedSets())

    def _repr_(self):
        """
        TESTS::

            sage: TransitiveGroups(6)
            Transitive Groups of degree 6
        """
        return "Transitive Groups of degree %s" % (self._degree,)

    def __contains__(self, G):
        r"""
        EXAMPLES::

            sage: TransitiveGroup(6,5) in TransitiveGroups(4)
            False
            sage: TransitiveGroup(4,3) in TransitiveGroups(4)
            True
            sage: 1 in TransitiveGroups(4)
            False
        """
        return isinstance(G, TransitiveGroup) and G._d == self._degree

    def __getitem__(self, n):
        r"""
        Return the `n`-th transitive group of a given degree.

        INPUT:

        - ``n`` -- a positive integer

        EXAMPLES::

            sage: TransitiveGroups(5)[3]
            Transitive group number 3 of degree 5

        .. WARNING::

            This follows GAP's naming convention of indexing
            the transitive groups starting from ``1``::

                sage: TransitiveGroups(5)[0]
                Traceback (most recent call last):
                ...
                ValueError: index n must be in {1,..,5}
        """
        return TransitiveGroup(self._degree, n)

    def __iter__(self):
        """
        EXAMPLES::

            sage: list(TransitiveGroups(5))  # indirect doctest
            [Transitive group number 1 of degree 5,
             Transitive group number 2 of degree 5,
             Transitive group number 3 of degree 5,
             Transitive group number 4 of degree 5,
             Transitive group number 5 of degree 5]
        """
        for n in range(1, self.cardinality() + 1):
            yield self[n]

    def __call__(self, G):
        r"""
        Convert ``G`` to an element of ``self`` if possible.

        We override ``Parent.__call__`` as this is not a proper parent.

        EXAMPLES::

            sage: T2 = TransitiveGroups(2)
            sage: all(T2(H) is H for H in T2)
            True

            sage: T2(SymmetricGroup(2))
            Transitive group number 1 of degree 2

            sage: T2(SymmetricGroup(3))
            Traceback (most recent call last):
            ...
            ValueError: Symmetric group of order 3! as a permutation group is not a transitive group of degree 2
        """
        if G in self:
            return G
        for H in self:
            if H.is_isomorphic(G):
                return H
        raise ValueError("{} is not a transitive group of degree {}".format(G, self._degree))

    @cached_method
    def cardinality(self):
        r"""
        Return the cardinality of ``self``, that is the number of
        transitive groups of a given degree.

        EXAMPLES::

            sage: TransitiveGroups(0).cardinality()
            1
            sage: TransitiveGroups(2).cardinality()
            1
            sage: TransitiveGroups(7).cardinality()
            7
            sage: TransitiveGroups(12).cardinality()
            301
            sage: [TransitiveGroups(i).cardinality() for i in range(11)]
            [1, 1, 1, 2, 5, 5, 16, 7, 50, 34, 45]

        .. WARNING::

            GAP comes with a database containing all transitive groups
            up to degree 31::

                sage: TransitiveGroups(32).cardinality()
                Traceback (most recent call last):
                ...
                NotImplementedError: only the transitive groups of degree at most 31
                are available in GAP's database

        TESTS::

            sage: type(TransitiveGroups(12).cardinality())
            <class 'sage.rings.integer.Integer'>
            sage: type(TransitiveGroups(0).cardinality())
            <class 'sage.rings.integer.Integer'>
        """
        # gap.NrTransitiveGroups(0) fails, so Sage needs to handle this

        # While we are at it, and since Sage also handles the
        # transitive group of degree 1, we may as well handle 1
        if self._degree <= 1:
            return Integer(1)
        else:
            try:
                return Integer(libgap.NrTransitiveGroups(libgap(self._degree)))
            except RuntimeError:
                from sage.misc.verbose import verbose
                verbose("Error: TransitiveGroups should come with GAP.", level=0)
            except TypeError:
                raise NotImplementedError("only the transitive groups of degree at most 31 are available in GAP's database")


class PrimitiveGroup(PermutationGroup_unique):
    """
    The primitive group from the GAP tables of primitive groups.

    INPUT:

    - ``d`` -- non-negative integer. the degree of the group.

    - ``n`` -- positive integer. the index of the group in the GAP
      database, starting at 1

    OUTPUT:

    The ``n``-th primitive group of degree ``d``.

    EXAMPLES::

        sage: PrimitiveGroup(0,1)
        Trivial group
        sage: PrimitiveGroup(1,1)
        Trivial group
        sage: G = PrimitiveGroup(5, 2); G
        D(2*5)
        sage: G.gens()
        ((2,4)(3,5), (1,2,3,5,4))
        sage: G.category()
        Category of finite enumerated permutation groups

    .. warning::

        this follows GAP's naming convention of indexing the primitive
        groups starting from ``1``::

            sage: PrimitiveGroup(5,0)
            Traceback (most recent call last):
            ...
            ValueError: index n must be in {1,..,5}

    Only primitive groups of "small" degree are available in GAP's
    database::

        sage: PrimitiveGroup(2^12,1)
        Traceback (most recent call last):
        ...
        GAPError: Error, Primitive groups of degree 4096 are not known!
    """

    def __init__(self, d, n):
        """
        The Python constructor.

        INPUT/OUTPUT:

        See :class:`PrimitiveGroup`.

        TESTS::

            sage: TestSuite(PrimitiveGroup(0,1)).run()
            sage: TestSuite(PrimitiveGroup(1,1)).run()
            sage: TestSuite(PrimitiveGroup(5,2)).run()
            sage: PrimitiveGroup(6,5)
            Traceback (most recent call last):
            ...
            ValueError: index n must be in {1,..,4}
        """
        d = Integer(d)
        n = Integer(n)
        if d < 0:
            raise ValueError("degree d must not be negative")
        max_n = PrimitiveGroups(d).cardinality()
        if n > max_n or n <= 0:
            raise ValueError("index n must be in {1,..,%s}" % max_n)

        if d <= 1:
            PermutationGroup_generic.__init__(self, gens=[()], domain=list(range(1, d+1)))
            self._pretty_name = "Trivial group"
        else:
            gap_group = libgap.PrimitiveGroup(d, n)
            self._pretty_name = str(gap_group)
            PermutationGroup_generic.__init__(self, gap_group=gap_group)

        self._d = d
        self._n = n

    def _repr_(self):
        """
        Return a string representation.

        OUTPUT:

        String.

        EXAMPLES::

            sage: G = PrimitiveGroup(5,1); G
            C(5)
        """
        return self._pretty_name

    def group_primitive_id(self):
        """
        Return the index of this group in the GAP database of primitive groups.

        OUTPUT:

        A positive integer, following GAP's conventions.

        EXAMPLES::

            sage: G = PrimitiveGroup(5,2); G.group_primitive_id()
            2
        """
        return self._n


def PrimitiveGroups(d=None):
    """
    Return the set of all primitive groups of a given degree ``d``

    INPUT:

    - ``d`` -- an integer (optional)

    OUTPUT:

    The set of all primitive groups of a given degree ``d`` up to
    isomorphisms using GAP. If ``d`` is not specified, it returns the
    set of all primitive groups up to isomorphisms stored in GAP.

    EXAMPLES::

        sage: PrimitiveGroups(3)
        Primitive Groups of degree 3
        sage: PrimitiveGroups(7)
        Primitive Groups of degree 7
        sage: PrimitiveGroups(8)
        Primitive Groups of degree 8
        sage: PrimitiveGroups()
        Primitive Groups

    The database is currently limited::

         sage: PrimitiveGroups(2^12).cardinality()
         Traceback (most recent call last):
         ...
         GAPError: Error, Primitive groups of degree 4096 are not known!

    .. TODO::

        This enumeration helper could be extended based on
        ``PrimitiveGroupsIterator`` in GAP.  This method allows to
        enumerate groups with specified properties such as transitivity,
        solvability, ..., without creating all groups.
    """
    if d is None:
        return PrimitiveGroupsAll()
    else:
        d = Integer(d)
        if d < 0:
            raise ValueError("a primitive group acts on a non negative integer number of positions")
        return PrimitiveGroupsOfDegree(d)


class PrimitiveGroupsAll(DisjointUnionEnumeratedSets):
    """
    The infinite set of all primitive groups up to isomorphisms.

    EXAMPLES::

        sage: L = PrimitiveGroups(); L
        Primitive Groups
        sage: L.category()
        Category of facade infinite enumerated sets
        sage: L.cardinality()
        +Infinity

        sage: p = L.__iter__()
        sage: (next(p), next(p), next(p), next(p),
        ....:  next(p), next(p), next(p), next(p))
        (Trivial group, Trivial group, S(2), A(3), S(3), A(4), S(4), C(5))

    TESTS:

    The following test is broken, see :trac:`22576`::

        sage: TestSuite(PrimitiveGroups()).run()  # known bug, long time
    """
    def __init__(self):
        """
        TESTS::

            sage: S = PrimitiveGroups()
            sage: S.category()
            Category of facade infinite enumerated sets
        """
        DisjointUnionEnumeratedSets.__init__(self,
                                             Family(NonNegativeIntegers(),
                                                    PrimitiveGroups))

    def _repr_(self):
        """
        Return a string representation.

        OUTPUT:

        String.

        TESTS::

            sage: PrimitiveGroups()  # indirect doctest
            Primitive Groups
        """
        return "Primitive Groups"

    def __contains__(self, G):
        r"""
        Test whether `G` is in ``self``.

        INPUT:

        - `G` -- anything.

        OUTPUT:

        Boolean.

        EXAMPLES::

            sage: PrimitiveGroup(5,2) in PrimitiveGroups()
            True
            sage: PrimitiveGroup(6,4) in PrimitiveGroups()
            True
            sage: 1 in PrimitiveGroups()
            False
        """
        return isinstance(G, PrimitiveGroup)


class PrimitiveGroupsOfDegree(CachedRepresentation, Parent):
    """
    The set of all primitive groups of a given degree up to isomorphisms.

    EXAMPLES::

        sage: S = PrimitiveGroups(5); S
        Primitive Groups of degree 5
        sage: S.list()
        [C(5), D(2*5), AGL(1, 5), A(5), S(5)]
        sage: S.an_element()
        C(5)

    We write the cardinality of all primitive groups of degree 5::

        sage: for G in PrimitiveGroups(5):
        ....:     print(G.cardinality())
        5
        10
        20
        60
        120

    TESTS::

        sage: TestSuite(PrimitiveGroups(3)).run()
    """
    def __init__(self, n):
        """
        TESTS::

            sage: S = PrimitiveGroups(4)
            sage: S.category()
            Category of finite enumerated sets
        """
        self._degree = n
        Parent.__init__(self, category=FiniteEnumeratedSets())

    def _repr_(self):
        """
        Return a string representation.

        OUTPUT:

        String.

        TESTS::

            sage: PrimitiveGroups(6)
            Primitive Groups of degree 6
        """
        return "Primitive Groups of degree %s" % (self._degree)

    def __contains__(self, G):
        r"""
        Test whether `G` is in ``self``.

        INPUT:

        - `G` -- anything.

        OUTPUT:

        Boolean.

        EXAMPLES::

            sage: PrimitiveGroup(6,4) in PrimitiveGroups(4)
            False
            sage: PrimitiveGroup(4,2) in PrimitiveGroups(4)
            True
            sage: 1 in PrimitiveGroups(4)
            False
        """
        return isinstance(G, PrimitiveGroup) and G._d == self._degree

    def __getitem__(self, n):
        r"""
        Return the `n`-th primitive group of a given degree.

        INPUT:

        - ``n`` -- a positive integer

        EXAMPLES::

            sage: PrimitiveGroups(5)[3]
            AGL(1, 5)

        .. warning::

            this follows GAP's naming convention of indexing the
            primitive groups starting from ``1``::

                sage: PrimitiveGroups(5)[0]
                Traceback (most recent call last):
                ...
                ValueError: index n must be in {1,..,5}
        """
        return PrimitiveGroup(self._degree, n)

    def __iter__(self):
        """
        EXAMPLES::

            sage: list(PrimitiveGroups(5))  # indirect doctest
            [C(5), D(2*5), AGL(1, 5), A(5), S(5)]
        """
        for n in range(1, self.cardinality() + 1):
            yield self[n]

    @cached_method
    def cardinality(self):
        r"""
        Return the cardinality of ``self``.

        OUTPUT:

        An integer. The number of primitive groups of a given degree
        up to isomorphism.

        EXAMPLES::

            sage: PrimitiveGroups(0).cardinality()
            1
            sage: PrimitiveGroups(2).cardinality()
            1
            sage: PrimitiveGroups(7).cardinality()
            7
            sage: PrimitiveGroups(12).cardinality()
            6
            sage: [PrimitiveGroups(i).cardinality() for i in range(11)]
            [1, 1, 1, 2, 2, 5, 4, 7, 7, 11, 9]

        TESTS::

            sage: type(PrimitiveGroups(12).cardinality())
            <class 'sage.rings.integer.Integer'>
            sage: type(PrimitiveGroups(0).cardinality())
            <class 'sage.rings.integer.Integer'>

        Check for :trac:`31774`::

            sage: PrimitiveGroups(2500).cardinality()
            34
            sage: PrimitiveGroups(2^12).cardinality()
            Traceback (most recent call last):
            ...
            GAPError: Error, Primitive groups of degree 4096 are not known!
        """
        if self._degree <= 1:
            # gap.NrPrimitiveGroups(0) fails, so Sage needs to handle this
            # While we are at it, and since Sage also handles the
            # primitive group of degree 1, we may as well handle 1
            return Integer(1)
        else:
            return Integer(libgap.NrPrimitiveGroups(self._degree))


class PermutationGroup_plg(PermutationGroup_unique):
    def base_ring(self):
        """
        EXAMPLES::

            sage: G = PGL(2,3)
            sage: G.base_ring()
            Finite Field of size 3

            sage: G = PSL(2,3)
            sage: G.base_ring()
            Finite Field of size 3
        """
        return self._base_ring

    def matrix_degree(self):
        """
        EXAMPLES::

            sage: G = PSL(2,3)
            sage: G.matrix_degree()
            2
        """
        return self._n


class PGL(PermutationGroup_plg):
    def __init__(self, n, q, name='a'):
        r"""
        The projective general linear groups over `\GF(q)`.

        INPUT:

        - ``n`` -- positive integer; the degree
        - ``q`` -- prime power; the size of the ground field
        - ``name`` -- (default: ``'a'``) variable name of indeterminate of finite field `\GF(q)`

        OUTPUT:

        PGL(`n`, `q`)

        .. note::

          This group is also available via ``groups.permutation.PGL()``.

        EXAMPLES::

            sage: G = PGL(2,3); G
            Permutation Group with generators [(3,4), (1,2,4)]
            sage: print(G)
            The projective general linear group of degree 2 over Finite Field of size 3
            sage: G.base_ring()
            Finite Field of size 3
            sage: G.order()
            24

            sage: G = PGL(2, 9, 'b'); G                                                 # needs sage.rings.finite_rings
            Permutation Group with generators [(3,10,9,8,4,7,6,5), (1,2,4)(5,6,8)(7,9,10)]
            sage: G.base_ring()
            Finite Field in b of size 3^2

            sage: G.category()
            Category of finite enumerated permutation groups
            sage: TestSuite(G).run()  # long time

        TESTS::

            sage: groups.permutation.PGL(2, 3)
            Permutation Group with generators [(3,4), (1,2,4)]
        """
        id = 'Group([()])' if n == 1 else 'PGL(%s,%s)' % (n, q)
        PermutationGroup_generic.__init__(self, gap_group=id)
        self._q = q
        self._base_ring = GF(q, name=name)
        self._n = n

    def __str__(self):
        """
        EXAMPLES::

            sage: G = PGL(2,3); G
            Permutation Group with generators [(3,4), (1,2,4)]
            sage: print(G)
            The projective general linear group of degree 2 over Finite Field of size 3
        """
        return "The projective general linear group of degree %s over %s" % (self._n, self.base_ring())


class PSL(PermutationGroup_plg):
    def __init__(self, n, q, name='a'):
        r"""
        The projective special linear groups over `\GF(q)`.

        INPUT:

        - ``n`` -- positive integer; the degree
        - ``q`` -- either a prime power (the size of the ground field) or a finite field
        - ``name`` -- (default: ``'a'``) variable name of indeterminate of finite field `\GF(q)`

        OUTPUT:

        the group PSL(`n`, `q`)

        .. note::

            This group is also available via ``groups.permutation.PSL()``.

        EXAMPLES::

            sage: G = PSL(2,3); G
            Permutation Group with generators [(2,3,4), (1,2)(3,4)]
            sage: G.order()
            12
            sage: G.base_ring()
            Finite Field of size 3
            sage: print(G)
            The projective special linear group of degree 2 over Finite Field of size 3

        We create two groups over nontrivial finite fields::

            sage: G = PSL(2, 4, 'b'); G                                                 # needs sage.rings.finite_rings
            Permutation Group with generators [(3,4,5), (1,2,3)]
            sage: G.base_ring()
            Finite Field in b of size 2^2
            sage: G = PSL(2, 8); G                                                      # needs sage.rings.finite_rings
            Permutation Group with generators [(3,8,6,4,9,7,5), (1,2,3)(4,7,5)(6,9,8)]
            sage: G.base_ring()
            Finite Field in a of size 2^3

            sage: G.category()
            Category of finite enumerated permutation groups
            sage: TestSuite(G).run()  # long time

        TESTS::

            sage: groups.permutation.PSL(2, 3)
            Permutation Group with generators [(2,3,4), (1,2)(3,4)]

        Check that :trac:`7424` is handled::

            sage: PSL(2, GF(7,'x'))
            Permutation Group with generators [(3,7,5)(4,8,6), (1,2,6)(3,4,8)]
            sage: PSL(2, GF(3))
            Permutation Group with generators [(2,3,4), (1,2)(3,4)]
            sage: PSL(2, QQ)
            Traceback (most recent call last):
            ...
            ValueError: q must be a prime power or a finite field
        """
        from sage.categories.finite_fields import FiniteFields
        if q in FiniteFields():
            name = q.gen()
            q = q.cardinality()
        if q not in NonNegativeIntegers():
            raise ValueError('q must be a prime power or a finite field')
        if n == 1:
            id = 'Group([()])'
        else:
            id = 'PSL(%s,%s)' % (n, q)
        PermutationGroup_generic.__init__(self, gap_group=id)
        self._q = q
        self._base_ring = GF(q, name=name)
        self._n = n

    def __str__(self):
        """
        EXAMPLES::

            sage: G = PSL(2,3)
            sage: print(G)
            The projective special linear group of degree 2 over Finite Field of size 3
        """
        return "The projective special linear group of degree %s over %s" % (self._n, self.base_ring())

    def ramification_module_decomposition_hurwitz_curve(self):
        r"""
        Helps compute the decomposition of the ramification module
        for the Hurwitz curves X (over `\CC` say) with automorphism group
        G = PSL(2,q), q a "Hurwitz prime" (ie, p is `\pm 1 \pmod 7`).
        Using this computation and Borne's formula helps determine the
        G-module structure of the RR spaces of equivariant
        divisors can be determined explicitly.

        The output is a list of integer multiplicities: [m1,...,mn],
        where n is the number of conj classes of G=PSL(2,p) and mi is the
        multiplicity of pi_i in the ramification module of a
        Hurwitz curve with automorphism group G.
        Here IrrRepns(G) = [pi_1,...,pi_n] (in the order listed in the
        output of self.character_table()).

        REFERENCE:

        David Joyner, Amy Ksir, Roger Vogeler,
        "Group representations on Riemann-Roch spaces of some
        Hurwitz curves," preprint, 2006.

        EXAMPLES::

            sage: G = PSL(2,13)
            sage: G.ramification_module_decomposition_hurwitz_curve()  # random, optional - gap_packages
            [0, 7, 7, 12, 12, 12, 13, 15, 14]

        This means, for example, that the trivial representation does not
        occur in the ramification module of a Hurwitz curve with automorphism
        group PSL(2,13), since the trivial representation is listed first
        and that entry has multiplicity 0. The "randomness" is due to the
        fact that GAP randomly orders the conjugacy classes of the same order
        in the list of all conjugacy classes. Similarly, there is some
        randomness to the ordering of the characters.

        If you try to use this function on a group PSL(2,q) where q is
        not a (smallish) "Hurwitz prime", an error message will be printed.
        """
        from sage.env import SAGE_EXTCODE

        if self.matrix_degree() != 2:
            raise ValueError("degree must be 2")

        F = self.base_ring()
        q = F.order()
        libgap.Read(str(Path(SAGE_EXTCODE) / 'gap' / 'joyner' /
                        'hurwitz_crv_rr_sp.gap'))
        mults = libgap.eval(f"ram_module_hurwitz({q})")
        return mults.sage()

    def ramification_module_decomposition_modular_curve(self):
        r"""
        Helps compute the decomposition of the ramification module
        for the modular curve X(p) (over CC say) with automorphism group G = PSL(2,q),
        q a prime > 5. Using this computation and Borne's formula helps determine the
        G-module structure of the RR spaces of equivariant
        divisors can be determined explicitly.

        The output is a list of integer multiplicities: [m1,...,mn],
        where n is the number of conj classes of G=PSL(2,p) and mi is the
        multiplicity of pi_i in the ramification module of a
        modular curve with automorphism group G.
        Here IrrRepns(G) = [pi_1,...,pi_n] (in the order listed in the
        output of self.character_table()).

        REFERENCE: D. Joyner and A. Ksir, 'Modular representations
                   on some Riemann-Roch spaces of modular curves
                   `X(N)`', Computational Aspects of Algebraic Curves,
                   (Editor: T. Shaska) Lecture Notes in Computing, WorldScientific,
                   2005.)

        EXAMPLES::

            sage: G = PSL(2,7)
            sage: G.ramification_module_decomposition_modular_curve()  # random, optional - gap_packages
            [0, 4, 3, 6, 7, 8]

        This means, for example, that the trivial representation does not
        occur in the ramification module of X(7), since the trivial representation
        is listed first and that entry has multiplicity 0. The "randomness" is due to the
        fact that GAP randomly orders the conjugacy classes of the same order
        in the list of all conjugacy classes. Similarly, there is some
        randomness to the ordering of the characters.
        """
        from sage.env import SAGE_EXTCODE
        if self.matrix_degree() != 2:
            raise ValueError("degree must be 2")
        F = self.base_ring()
        q = F.order()
        libgap.Read(str(Path(SAGE_EXTCODE) / 'gap' / 'joyner' /
                        'modular_crv_rr_sp.gap'))
        mults = libgap.eval(f"ram_module_X({q})")
        return mults.sage()


class PSp(PermutationGroup_plg):
    def __init__(self, n, q, name='a'):
        r"""
        The projective symplectic linear groups over `\GF(q)`.

        INPUT:

        - ``n`` -- positive integer; the degree
        - ``q`` -- prime power; the size of the ground field
        - ``name`` -- (default: ``'a'``) variable name of indeterminate of finite field `\GF(q)`

        OUTPUT:

        PSp(`n`, `q`)

        .. note::

          This group is also available via ``groups.permutation.PSp()``.

        EXAMPLES::

            sage: G = PSp(2,3); G
            Permutation Group with generators [(2,3,4), (1,2)(3,4)]
            sage: G.order()
            12
            sage: G = PSp(4,3); G
            Permutation Group with generators [(3,4)(6,7)(9,10)(12,13)(17,20)(18,21)(19,22)(23,32)(24,33)(25,34)(26,38)(27,39)(28,40)(29,35)(30,36)(31,37), (1,5,14,17,27,22,19,36,3)(2,6,32)(4,7,23,20,37,13,16,26,40)(8,24,29,30,39,10,33,11,34)(9,15,35)(12,25,38)(21,28,31)]
            sage: G.order()
            25920
            sage: print(G)
            The projective symplectic linear group of degree 4 over Finite Field of size 3
            sage: G.base_ring()
            Finite Field of size 3

            sage: G = PSp(2, 8, name='alpha'); G                                        # needs sage.rings.finite_rings
            Permutation Group with generators [(3,8,6,4,9,7,5), (1,2,3)(4,7,5)(6,9,8)]
            sage: G.base_ring()
            Finite Field in alpha of size 2^3

        TESTS::

            sage: groups.permutation.PSp(2, 3)
            Permutation Group with generators [(2,3,4), (1,2)(3,4)]
        """
        if n % 2:
            raise TypeError("the degree n must be even")
        else:
            id = 'PSp(%s,%s)' % (n, q)
        PermutationGroup_generic.__init__(self, gap_group=id)
        self._q = q
        self._base_ring = GF(q, name=name)
        self._n = n

    def __str__(self):
        """
        EXAMPLES::

            sage: G = PSp(4,3)
            sage: print(G)
            The projective symplectic linear group of degree 4 over Finite Field of size 3
        """
        return "The projective symplectic linear group of degree %s over %s" % (self._n, self.base_ring())


PSP = PSp


class PermutationGroup_pug(PermutationGroup_plg):
    def field_of_definition(self):
        """
        EXAMPLES::

            sage: PSU(2,3).field_of_definition()                                        # needs sage.rings.finite_rings
            Finite Field in a of size 3^2
        """
        return self._field_of_definition


class PSU(PermutationGroup_pug):
    def __init__(self, n, q, name='a'):
        r"""
        The projective special unitary groups over `\GF(q)`.

        INPUT:

        - n -- positive integer; the degree
        - q -- prime power; the size of the ground field
        - name -- (default: 'a') variable name of indeterminate of finite field GF(q)

        OUTPUT:

        PSU(n,q)

        .. note::

          This group is also available via ``groups.permutation.PSU()``.

        EXAMPLES::

            sage: PSU(2,3)                                                              # needs sage.rings.finite_rings
            The projective special unitary group of degree 2 over Finite Field of size 3

            sage: G = PSU(2, 8, name='alpha'); G                                        # needs sage.rings.finite_rings
            The projective special unitary group of degree 2 over Finite Field in alpha of size 2^3
            sage: G.base_ring()                                                         # needs sage.rings.finite_rings
            Finite Field in alpha of size 2^3

        TESTS::

            sage: groups.permutation.PSU(2, 3)                                          # needs sage.rings.finite_rings
            The projective special unitary group of degree 2 over Finite Field of size 3
        """
        id = 'PSU(%s,%s)' % (n, q)
        PermutationGroup_generic.__init__(self, gap_group=id)
        self._q = q
        self._base_ring = GF(q, name=name)
        self._field_of_definition = GF(q**2, name)
        self._n = n

    def _repr_(self):
        """
        EXAMPLES::

            sage: PSU(2,3)                                                              # needs sage.rings.finite_rings
            The projective special unitary group of degree 2 over Finite Field of size 3

        """
        return "The projective special unitary group of degree %s over %s" % (self._n, self.base_ring())


class PGU(PermutationGroup_pug):
    def __init__(self, n, q, name='a'):
        r"""
        The projective general unitary groups over `\GF(q)`.

        INPUT:

        - ``n`` -- positive integer; the degree
        - ``q`` -- prime power; the size of the ground field
        - ``name`` -- (default: ``'a'``) variable name of indeterminate of finite field `\GF(q)`

        OUTPUT:

        PGU(`n`, `q`)

        .. note::

          This group is also available via ``groups.permutation.PGU()``.

        EXAMPLES::

            sage: PGU(2,3)                                                              # needs sage.rings.finite_rings
            The projective general unitary group of degree 2 over Finite Field of size 3

            sage: G = PGU(2, 8, name='alpha'); G                                        # needs sage.rings.finite_rings
            The projective general unitary group of degree 2
             over Finite Field in alpha of size 2^3
            sage: G.base_ring()                                                         # needs sage.rings.finite_rings
            Finite Field in alpha of size 2^3

        TESTS::

            sage: groups.permutation.PGU(2, 3)                                          # needs sage.rings.finite_rings
            The projective general unitary group of degree 2 over Finite Field of size 3
        """
        id = 'PGU(%s,%s)' % (n, q)
        PermutationGroup_generic.__init__(self, gap_group=id)
        self._q = q
        self._base_ring = GF(q, name=name)
        self._field_of_definition = GF(q**2, name)
        self._n = n

    def _repr_(self):
        """
        EXAMPLES::

            sage: PGU(2,3)                                                              # needs sage.rings.finite_rings
            The projective general unitary group of degree 2 over Finite Field of size 3

        """
        return "The projective general unitary group of degree %s over %s" % (self._n, self.base_ring())


class SuzukiGroup(PermutationGroup_unique):
    def __init__(self, q, name='a'):
        r"""
        The Suzuki group over `\GF(q)`,
        `^2 B_2(2^{2k+1}) = Sz(2^{2k+1})`.

        A wrapper for the GAP function ``SuzukiGroup``.

        INPUT:

        - ``q`` -- `2^n`, an odd power of 2; the size of the ground
          field. (Strictly speaking, `n` should be greater than 1, or
          else this group is not simple.)
        - ``name`` -- (default: ``'a'``) variable name of indeterminate of
          finite field `\GF(q)`

        OUTPUT:

        A Suzuki group.

        .. note::

          This group is also available via ``groups.permutation.Suzuki()``.

        EXAMPLES::

            sage: SuzukiGroup(8)                                                        # needs sage.rings.finite_rings
            Permutation Group with generators [(1,2)(3,10)(4,42)(5,18)(6,50)(7,26)(8,58)(9,34)(12,28)(13,45)(14,44)(15,23)(16,31)(17,21)(19,39)(20,38)(22,25)(24,61)(27,60)(29,65)(30,55)(32,33)(35,52)(36,49)(37,59)(40,54)(41,62)(43,53)(46,48)(47,56)(51,63)(57,64),
            (1,28,10,44)(3,50,11,42)(4,43,53,64)(5,9,39,52)(6,36,63,13)(7,51,60,57)(8,33,37,16)(12,24,55,29)(14,30,48,47)(15,19,61,54)(17,59,22,62)(18,23,34,31)(20,38,49,25)(21,26,45,58)(27,32,41,65)(35,46,40,56)]
            sage: print(SuzukiGroup(8))                                                 # needs sage.rings.finite_rings
            The Suzuki group over Finite Field in a of size 2^3

            sage: # needs sage.rings.finite_rings
            sage: G = SuzukiGroup(32, name='alpha')
            sage: G.order()
            32537600
            sage: G.order().factor()
            2^10 * 5^2 * 31 * 41
            sage: G.base_ring()
            Finite Field in alpha of size 2^5

        TESTS::

            sage: groups.permutation.Suzuki(8)                                          # needs sage.rings.finite_rings
            Permutation Group with generators [(1,2)(3,10)(4,42)(5,18)(6,50)(7,26)(8,58)(9,34)(12,28)(13,45)(14,44)(15,23)(16,31)(17,21)(19,39)(20,38)(22,25)(24,61)(27,60)(29,65)(30,55)(32,33)(35,52)(36,49)(37,59)(40,54)(41,62)(43,53)(46,48)(47,56)(51,63)(57,64),
            (1,28,10,44)(3,50,11,42)(4,43,53,64)(5,9,39,52)(6,36,63,13)(7,51,60,57)(8,33,37,16)(12,24,55,29)(14,30,48,47)(15,19,61,54)(17,59,22,62)(18,23,34,31)(20,38,49,25)(21,26,45,58)(27,32,41,65)(35,46,40,56)]

        REFERENCES:

        -  :wikipedia:`Group_of_Lie_type\#Suzuki-Ree_groups`
        """
        q = Integer(q)
        t = valuation(q, 2)
        if 2**t != q or is_even(t):
            raise ValueError("the ground field size %s must be an odd power of 2" % q)
        id = 'SuzukiGroup(IsPermGroup,%s)' % q
        PermutationGroup_generic.__init__(self, gap_group=id)
        self._q = q
        self._base_ring = GF(q, name=name)

    def base_ring(self):
        """
        EXAMPLES::

            sage: G = SuzukiGroup(32, name='alpha')                                     # needs sage.rings.finite_rings
            sage: G.base_ring()                                                         # needs sage.rings.finite_rings
            Finite Field in alpha of size 2^5
        """
        return self._base_ring

    def __str__(self):
        """
        EXAMPLES::

            sage: G = SuzukiGroup(32, name='alpha')                                     # needs sage.rings.finite_rings
            sage: print(G)                                                              # needs sage.rings.finite_rings
            The Suzuki group over Finite Field in alpha of size 2^5

        """
        return "The Suzuki group over %s" % self.base_ring()


class ComplexReflectionGroup(PermutationGroup_unique):
    r"""
    A finite complex reflection group as a permutation group.

    We can realize `G(m,1,n)` as `m` copies of the symmetric group
    `S_n` with `s_i` for `1 \leq i < n` acting as the usual adjacent
    transposition on each copy of `S_n`. We construct the cycle
    `s_n = (n, 2n, \ldots, mn)`.

    We construct `G(m,p,n)` as a subgroup of `G(m,1,n)` by
    `s_i \mapsto s_i` for all `1 \leq i < n`,

    .. MATH::

        s_n \mapsto s_n^{-1} s_{n-1} s_n,
        \qquad\qquad
        s_{n+1} \mapsto s_n^p.

    Note that if `p = m`, then `s_{n+1} = 1`, in which case we
    do not consider it as a generator.

    The exceptional complex reflection groups `G_m` (in the Shephard-Todd
    classification) are not yet implemented.

    INPUT:

    One of the following:

    - ``m, p, n`` -- positive integers to construct `G(m,p,n)`

    - ``m`` -- integer such that `4 \leq m \leq 37` to construct
      an exceptional complex reflection `G_m`

    .. NOTE::

        This group is also available via
        ``groups.permutation.ComplexReflection()``.

    .. NOTE::

        The convention for the index set is for `G(m, 1, n)` to
        have the complex reflection of order `m` correspond to
        `s_n`; i.e., `s_n^m = 1` and `s_i^2 = 1` for all `i < m`.

    EXAMPLES::

        sage: G = groups.permutation.ComplexReflection(3, 1, 5)
        sage: G.order()
        29160
        sage: G
        Complex reflection group G(3, 1, 5) as a permutation group
        sage: G.category()
        Join of Category of finite enumerated permutation groups
            and Category of finite complex reflection groups

        sage: G = groups.permutation.ComplexReflection(3, 3, 4)
        sage: G.cardinality()
        648
        sage: s1, s2, s3, s4 = G.simple_reflections()
        sage: s4*s2*s4 == s2*s4*s2
        True
        sage: (s4*s3*s2)^2 == (s2*s4*s3)^2
        True

        sage: G = groups.permutation.ComplexReflection(6, 2, 3)
        sage: G.cardinality()
        648
        sage: s1, s2, s3, s4 = G.simple_reflections()
        sage: s3^2 == G.one()
        True
        sage: s4^3 == G.one()
        True
        sage: s4 * s3 * s2 == s3 * s2 * s4
        True
        sage: (s3*s2*s1)^2 == (s1*s3*s2)^2
        True
        sage: s3 * s1 * s3 == s1 * s3 * s1
        True
        sage: s4 * s3 * (s2*s3)^(2-1) == s2 * s4
        True

        sage: G = groups.permutation.ComplexReflection(4, 2, 5)
        sage: G.cardinality()
        61440

        sage: G = groups.permutation.ComplexReflection(4)
        Traceback (most recent call last):
        ...
        NotImplementedError: exceptional complex reflection groups are not yet implemented

    REFERENCES:

    - :wikipedia:`Complex_reflection_group`
    """
    def __init__(self, m, p=None, n=None):
        """
        Initialize ``self``.

        TESTS::

            sage: G = groups.permutation.ComplexReflection(3, 2, 5)
            Traceback (most recent call last):
            ...
            ValueError: p (=2) must divide m (=3)

            sage: G = groups.permutation.ComplexReflection(3, 1, 5)
            sage: TestSuite(G).run()  # long time

            sage: G = groups.permutation.ComplexReflection(3, 3, 4)
            sage: TestSuite(G).run()

            sage: G = groups.permutation.ComplexReflection(4, 2, 5)
            sage: TestSuite(G).run()  # long time

            sage: groups.permutation.ComplexReflection(4, 1, 3).cardinality()
            384
            sage: CP = ColoredPermutations(4, 3)
            sage: CP.cardinality()
            384
        """
        if p is None:
            raise NotImplementedError("exceptional complex reflection groups"
                                      " are not yet implemented")
        self._m = Integer(m)
        self._p = Integer(p)
        self._n = Integer(n)
        if min(self._m, self._p, self._n) < 1:
            raise ValueError("m (=%s) p (=%s) n (=%s) must all be >= 1" % (self._m, self._p, self._n))
        if self._m % self._p != 0:
            raise ValueError("p (=%s) must divide m (=%s)" % (self._p, self._m))

        from sage.categories.finite_complex_reflection_groups import FiniteComplexReflectionGroups
        from sage.categories.finite_permutation_groups import FinitePermutationGroups
        cat = FinitePermutationGroups() & FiniteComplexReflectionGroups()

        gens = [[(i+k, i+1+k) for k in range(0, self._m * self._n, self._n)]
                for i in range(1, self._n)]
        if self._p == 1:
            gens.append([tuple(range(self._n, self._m*self._n + 1, self._n))])
        else:
            from sage.groups.perm_gps.constructor import PermutationGroupElement
            snm = PermutationGroupElement(gens[-1])
            sn = PermutationGroupElement([tuple(range(self._n, self._m*self._n + 1, self._n))])
            gens.append(sn**(self._m-1) * snm * sn)
            if self._p != self._m:
                gens.append(sn**self._p)

        PermutationGroup_generic.__init__(self, gens, category=cat)

    def _repr_(self):
        """
        Return a string representation of ``self``.

        EXAMPLES::

            sage: groups.permutation.ComplexReflection(3, 1, 5)
            Complex reflection group G(3, 1, 5) as a permutation group
        """
        return "Complex reflection group G(%s, %s, %s) as a permutation group" % (self._m, self._p, self._n)

    def _latex_(self):
        """
        Return a string representation of ``self``.

        EXAMPLES::

            sage: G = groups.permutation.ComplexReflection(3, 1, 5)
            sage: latex(G)
            G(3,1,5)
        """
        return "G(%s,%s,%s)" % (self._m, self._p, self._n)

    @cached_method
    def index_set(self):
        r"""
        Return the index set of ``self``.

        EXAMPLES::

            sage: G = groups.permutation.ComplexReflection(4, 1, 3)
            sage: G.index_set()
            (1, 2, 3)

            sage: G = groups.permutation.ComplexReflection(1, 1, 3)
            sage: G.index_set()
            (1, 2)

            sage: G = groups.permutation.ComplexReflection(4, 2, 3)
            sage: G.index_set()
            (1, 2, 3, 4)

            sage: G = groups.permutation.ComplexReflection(4, 4, 3)
            sage: G.index_set()
            (1, 2, 3)
        """
        n = self._n
        if self._m != 1:
            n += 1
        if self._p != 1 and self._p != self._m:
            n += 1
        return tuple(range(1, n))

    def simple_reflection(self, i):
        r"""
        Return the ``i``-th simple reflection of ``self``.

        EXAMPLES::

            sage: G = groups.permutation.ComplexReflection(3, 1, 4)
            sage: G.simple_reflection(2)
            (2,3)(6,7)(10,11)
            sage: G.simple_reflection(4)
            (4,8,12)

            sage: G = groups.permutation.ComplexReflection(1, 1, 4)
            sage: G.simple_reflections()
            Finite family {1: (1,2), 2: (2,3), 3: (3,4)}
        """
        if i not in self.index_set():
            raise ValueError("not an index of a simple reflection")

        if i < self._n:
            return self([(i+k, i+1+k) for k in range(0, self._m * self._n, self._n)])
        if self._p == 1:
            return self([tuple(range(self._n, self._m*self._n + 1, self._n))])

        from sage.groups.perm_gps.constructor import PermutationGroupElement
        sn = PermutationGroupElement([tuple(range(self._n, self._m*self._n + 1, self._n))])
        if i == self._n + 1:
            return self(sn**self._p)

        snm = PermutationGroupElement([(self._n-1+k, self._n+k)
                                       for k in range(0, self._m * self._n, self._n)])
        return self(sn**(self._m-1) * snm * sn)

    def degrees(self):
        r"""
        Return the degrees of ``self``.

        The degrees of a complex reflection group are the degrees of
        the fundamental invariants of the ring of polynomial invariants.

        If `m = 1`, then we are in the special case of the symmetric group
        and the degrees are `(2, 3, \ldots, n, n+1)`. Otherwise the degrees
        are `(m, 2m, \ldots, (n-1)m, nm/p)`.

        EXAMPLES::

            sage: C = groups.permutation.ComplexReflection(4, 1, 3)
            sage: C.degrees()
            (4, 8, 12)
            sage: G = groups.permutation.ComplexReflection(4, 2, 3)
            sage: G.degrees()
            (4, 6, 8)
            sage: Gp = groups.permutation.ComplexReflection(4, 4, 3)
            sage: Gp.degrees()
            (3, 4, 8)
            sage: S = groups.permutation.ComplexReflection(1, 1, 3)
            sage: S.degrees()
            (2, 3)

        Check that the product of the degrees is equal to the
        cardinality::

            sage: prod(C.degrees()) == C.cardinality()
            True
            sage: prod(G.degrees()) == G.cardinality()
            True
            sage: prod(Gp.degrees()) == Gp.cardinality()
            True
            sage: prod(S.degrees()) == S.cardinality()
            True
        """
        # For the usual symmetric group (self._m=1) we need to start at 2
        start = 2 if self._m == 1 else 1
        ret = [self._m * i for i in range(start, self._n)]
        ret.append(self._m * self._n // self._p)
        return tuple(sorted(ret))

    def codegrees(self):
        r"""
        Return the codegrees of ``self``.

        Let `G` be a complex reflection group. The codegrees
        `d_1^* \leq d_2^* \leq \cdots \leq d_{\ell}^*` of `G` can be
        defined by:

        .. MATH::

            \prod_{i=1}^{\ell} (q - d_i^* - 1)
            = \sum_{g \in G} \det(g) q^{\dim(V^g)},

        where `V` is the natural complex vector space that `G` acts on
        and `\ell` is the :meth:`rank`.

        If `m = 1`, then we are in the special case of the symmetric group
        and the codegrees are `(n-2, n-3, \ldots 1, 0)`. Otherwise the
        codegrees are `((n-1)m, (n-2)m, \ldots, m, 0)`.

        EXAMPLES::

            sage: C = groups.permutation.ComplexReflection(4, 1, 3)
            sage: C.codegrees()
            (8, 4, 0)
            sage: G = groups.permutation.ComplexReflection(3, 3, 4)
            sage: G.codegrees()
            (6, 5, 3, 0)
            sage: S = groups.permutation.ComplexReflection(1, 1, 3)
            sage: S.codegrees()
            (1, 0)
        """
        # Special case for the usual symmetric group
        if self._m == 1:
            return tuple(reversed(range(self._n-1)))
        if self._p < self._m:
            return tuple([self._m * i for i in reversed(range(self._n))])
        ret = [self._m * i for i in reversed(range(self._n-1))]
        ret.append((self._n-1)*self._m - self._n)
        return tuple(sorted(ret, reverse=True))


class SmallPermutationGroup(PermutationGroup_generic):
    r"""
    A GAP SmallGroup, returned as a permutation group.

    GAP contains a library SGL of small groups, each identified by
    its GAP SmallGroup id. (MAGMA uses the same identifiers).
    The GAP SmallGroup id is a pair ``[n,k]`` consisting of
    ``n``, the order of the group, and ``k``, an index determining
    the group specifically. This class can construct the group as a
    permutation group from this data.

    INPUT:

    - ``order`` -- the order of the group

    - ``gap_id`` -- the numerical index in the GAP id of the group

    Generators may be obtained through the :meth:`gens` method.
    These could change for a particular group in later releases
    of GAP. In many instances the degree of the constructed group
    ``SmallPermutationGroup(n,k)`` will be a permutation group on
    `n` letters, but this will not always be true.

    EXAMPLES::

        sage: G = SmallPermutationGroup(12,4); G
        Group of order 12 and GAP Id 4 as a permutation group
        sage: G.gens()
        ((1,2)(3,5)(4,10)(6,8)(7,12)(9,11),
         (1,3)(2,5)(4,7)(6,9)(8,11)(10,12),
         (1,4,8)(2,6,10)(3,7,11)(5,9,12))
        sage: G.character_table()                                                       # needs sage.rings.number_field
        [ 1  1  1  1  1  1]
        [ 1 -1 -1  1  1 -1]
        [ 1 -1  1  1 -1  1]
        [ 1  1 -1  1 -1 -1]
        [ 2  0 -2 -1  0  1]
        [ 2  0  2 -1  0 -1]
        sage: def numgps(n): return ZZ(libgap.NumberSmallGroups(n))
        sage: all(SmallPermutationGroup(n,k).id() == [n,k]
        ....:     for n in [1..64] for k in [1..numgps(n)])
        True
        sage: H = SmallPermutationGroup(6,1)
        sage: H.is_abelian()
        False
        sage: [H.centralizer(g) for g in H.conjugacy_classes_representatives()]
        [Subgroup generated by [(1,2)(3,6)(4,5), (1,3,5)(2,4,6)] of
          (Group of order 6 and GAP Id 1 as a permutation group),
         Subgroup generated by [(1,2)(3,6)(4,5)] of
          (Group of order 6 and GAP Id 1 as a permutation group),
         Subgroup generated by [(1,3,5)(2,4,6), (1,5,3)(2,6,4)] of
          (Group of order 6 and GAP Id 1 as a permutation group)]
    """

    def __init__(self, order, gap_id):
        """
        Initialize ``self``.

        TESTS::

            sage: TestSuite(SmallPermutationGroup(60,5)).run()
        """
        self._n = order
        self._gap_id = gap_id
        self._gap_small_group = libgap.SmallGroup(order, gap_id)
        gap_permutation_group = self._gap_small_group.IsomorphismPermGroup().Image(self._gap_small_group)
        PermutationGroup_generic.__init__(self, gap_group=gap_permutation_group)

    def _repr_(self):
        r"""
        EXAMPLES::

            sage: G = SmallPermutationGroup(12,4); G
            Group of order 12 and GAP Id 4 as a permutation group
        """
        return "Group of order %s and GAP Id %s as a permutation group" % (self._n, self._gap_id)

    def order(self):
        """
        Return the order of the group corresponding to ``self``.

        EXAMPLES::

            sage: [SmallPermutationGroup(21,k).order() for k in [1,2]]
            [21, 21]
        """
        return self._n

    def gap_small_group(self):
        r"""
        Return the GAP small group object corresponding to ``self``.

        GAP realizes some small groups as ``PermutationGroup``, others as ``PcGroups``
        (polycyclic groups). The :class:`SmallPermutationGroup` class always
        returns a ``PermutationGroup``, but in the process of creating this group
        a GAP ``SmallGroup`` is generated. This method returns that group.

        EXAMPLES::

            sage: SmallPermutationGroup(168,41).gap_small_group()
            <pc group of size 168 with 5 generators>
            sage: SmallPermutationGroup(168,42).gap_small_group()
            Group([ (3,4)(5,6), (1,2,3)(4,5,7) ])
        """
        return self._gap_small_group<|MERGE_RESOLUTION|>--- conflicted
+++ resolved
@@ -60,11 +60,7 @@
 -  :class:`ComplexReflectionGroup`, the complex reflection group `G(m, p, n)` or
    the exceptional complex reflection group `G_m`
 
-<<<<<<< HEAD
--- SmallPermutationGroup, a permutation realization of a group specified by its GAP id.
-=======
 -  :class:`SmallPermutationGroup`, a permutation realization of a group specified by its GAP id.
->>>>>>> eb8417b6
 
 AUTHOR:
 
