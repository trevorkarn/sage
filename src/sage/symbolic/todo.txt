done * get it to work with a union
done * make type and value private
done * move all definition code into cpp file
done * add an int type
done * create a coercion model
done * make everything actually work with these two types
done * get rid of ginsh and other crap from distro.
done * change verbose logging stuff to be macros
done * figure out how to properly check for and raise a Python exception
done * implement stub functions:
done * use gmp to implement binomial on ui's
@deftypefunx void mpz_bin_uiui (mpz_t @var{rop}, unsigned long int @var{n}, @w{unsigned long int @var{k}})
done * fix the binomial expand memory leak
done  * Need to print with parenthesis, e.g.:
sage: K.<alpha> = NumberField(x^5 + x^2 + x -1)
sage: var('x,y,z,w',ns=1); P=x.parent()
sage: x^(alpha+1)
x^alpha + 1
done * fix symbol order (done by changing hashing and compare_same_type in symbol.cpp)
mostly done/changed -- above fix made all this change. replaced by new todo * Fix printing order.
sage: x^2 + x^4 + x^3
x^4 + x^2 + x^3
sage: var('a,x,y')
(a, x, y)
sage: a+x+y
y + x + a
sage: a+y+x
y + x + a
sage: y+x+a
y + x + a

* print degree order:
Now,
sage: x^2 + x^4 + x^3
x^2 + x^3 + x^4
sage: a^3*x^10 + x^12 - a^15
x^12 + a^3*x^10 - a^15

So it is printing from lowest to highest degree, like mathematica (or power series),
but unlike the standard sage convention (or maple, singular, MATH, etc.):
sage: R.<a,x> = QQ[]
sage: a^3*x^10 + x^12 - a^15
-a^15 + a^3*x^10 + x^12
sage: singular(a^3*x^10 + x^12 - a^15)
-a^15+a^3*x^10+x^12
done * switch everything to use except+.
done * doctest all existing functions
done * add copyright headers
done * wrap differentiation
done * integrate in burcin's new code
done * put sig_on()/ sig_off() back so control-c works.
done (?) * printing sums is still out of wack and non-deterministic
done * implement isqrt, etc. and other stubs in pynac.pyx
done * BUG:
get gcd to work
sage: from sage.all import *; x,y= var('x,y',ns=1); (x**2-y**2).gcd(x-y)
boom!

done * Bug...
sage: var('x',ns=1); k.<a> = GF(9); k(2)*x
x
with 9 replaced by 25 it works fine...

done * wrap basic pattern matching

done * wrap basic polynomial functions

done * wrap substituting expressions

done * {{{id=27|
var('x,y',ns=1)
S = x.parent()
pi = sage.symbolic.ring.pi
def hermite(n,y):
  if n == 1:
      return 2*y
  if n == 0:
      return 1
  return 2*y*hermite(n-1,y) - 2*(n-1)*hermite(n-2,y)

def phi(n,y):
  return 1/(sqrt(S(2^n*factorial(n)))*pi^(1/4))*exp(-y^2/2)*hermite(n,y)

time a = phi(25,4)
///
** Hit STUB**: irem -- need to compute r!!!
PYTHON ERROR! error calling function
}}}

DONE * Control-c --> SIGBUS:

sage: R.<u,v> = QQ[]
sage: var('a,b,c', ns=1)
(a, b, c)
sage: expand((u + v + a + b + c)^2)
u^2 + 2*u*v + v^2 + a^2 + 2*b*a + (2*u + 2*v)*b + b^2 + 2*b*c + (2*u + 2*v)*a + c^2 + (2*u + 2*v)*c + 2*a*c
sage: time z = expand((u + v + a + b + c)^10)
CPU times: user 0.01 s, sys: 0.00 s, total: 0.01 s
Wall time: 0.05 s
sage: time z = expand((u + v + a + b + c)^100)
^C^C^C
------------------------------------------------------------
<<<<<<< HEAD
Unhandled SIGBUS: A bus error occured in Sage.
=======
Unhandled SIGBUS: A bus error occurred in SAGE.
>>>>>>> 724ad120

done * pretty serious todo -- all predefined constants in utils.cpp get made wrong:
    // TODO: BECAUSE of Floor division, this gives the wrong answer!!
    // However, it gets called at GiNaC startup, so I don't yet
    // know how to change it to make a Sage Rational. Argh.
    value = Number_T(numer) / Number_T(denom);

done * wrap taylor series
done    * power series print wrong -- no spaces around operators

done * figure out how to check for true or false-ness of inequalities in GiNaC manual.
   sage: var('x,y,z,w',ns=1); P=x.parent()
   sage: bool(P(2)== P(2))

done-ish * implement conversion to RealField, and more general coercions...

done * BUG:
sage: S(0.5).arccosh()
1.12762596520638  # very wrong!
Notes
(1) sage: (0.5).arccosh()
NaN
(2) but however it seems the code in pynac.pyx isn't even called.

done * make it so "make install" actually works without manual intervention, especially on osx

------------------------------------------------------------------


******************************************************************************
For PHASE II: LATER  (Hopefully Burcin)
******************************************************************************

* genuine coercions to real field, etc.

* optimize is_even in numeric.cpp

* Support pickle via the "archive" print mode.

done * CRASH:
sage: f = (Mod(2,7)*x^2 + Mod(2,7))^7
------------------------------------------------------------
<<<<<<< HEAD
Unhandled SIGBUS: A bus error occured in Sage.
=======
Unhandled SIGBUS: A bus error occurred in SAGE.
>>>>>>> 724ad120

It works fine with leading coefficient Mod(1,7)

done * Weird wrong answers:
sage: k = GF(7)
sage: f = expand((k(1)*x^5 + k(1)*x^2 + k(2))^7); f
2 + 35*x^26 + 21*x^29 + 7*x^17 + 21*x^20 + 35*x^23 + x^14 + 7*x^32 + x^35
sage: f * k(-1) * k(-1)
2

* need to be able to do this (from ginsh):
> collect_common_factors(x/(x^2 + x));
(1+x)^(-1)


* Maybe change Sage's GiNaC to make a call to a Cython gcd function, then use
Singular, since Singular's gcd over QQ is much better than GiNaC's, I think,
and GiNaC *only* does GCD over QQ.  Actually, just make everything in normal.cpp
be implemented via Singular, probably...

done * Make it so these work the same way, i.e., in second case below the Mod(1,7)
should also reduce.  Probably in some cases GiNaC just doesn't bother to do
the multiply because Mod(1,7) == 1 is true.

sage: a.expand()*Mod(2,7)
5 + (5)*x + (2)*x^3 + (4)*x^2
sage: a.expand()*Mod(1,7)
1000 + 300*x + x^3 + 30*x^2<|MERGE_RESOLUTION|>--- conflicted
+++ resolved
@@ -100,11 +100,7 @@
 sage: time z = expand((u + v + a + b + c)^100)
 ^C^C^C
 ------------------------------------------------------------
-<<<<<<< HEAD
-Unhandled SIGBUS: A bus error occured in Sage.
-=======
-Unhandled SIGBUS: A bus error occurred in SAGE.
->>>>>>> 724ad120
+Unhandled SIGBUS: A bus error occurred in Sage.
 
 done * pretty serious todo -- all predefined constants in utils.cpp get made wrong:
     // TODO: BECAUSE of Floor division, this gives the wrong answer!!
@@ -147,11 +143,7 @@
 done * CRASH:
 sage: f = (Mod(2,7)*x^2 + Mod(2,7))^7
 ------------------------------------------------------------
-<<<<<<< HEAD
-Unhandled SIGBUS: A bus error occured in Sage.
-=======
-Unhandled SIGBUS: A bus error occurred in SAGE.
->>>>>>> 724ad120
+Unhandled SIGBUS: A bus error occurred in Sage.
 
 It works fine with leading coefficient Mod(1,7)
 
