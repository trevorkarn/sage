--- conflicted
+++ resolved
@@ -57,10 +57,7 @@
 # (at your option) any later version.
 #                  http://www.gnu.org/licenses/
 #*****************************************************************************
-<<<<<<< HEAD
-=======
 from __future__ import absolute_import
->>>>>>> 59d4b29e
 
 from sage.structure.element cimport MonoidElement
 from sage.structure.parent cimport Parent
