r"""
Field of Arbitrary Precision Complex Intervals

AUTHORS:

- William Stein wrote complex_field.py.

- William Stein (2006-01-26): complete rewrite

Then ``complex_field.py`` was copied to ``complex_interval_field.py`` and
heavily modified:

- Carl Witty (2007-10-24): rewrite for intervals

- Niles Johnson (2010-08): :Trac:`3893`: ``random_element()``
  should pass on ``*args`` and ``**kwds``.

- Travis Scrimshaw (2012-10-18): Added documentation to get full coverage.

.. NOTE::

    The :class:`ComplexIntervalField` differs from :class:`ComplexField` in
    that :class:`ComplexIntervalField` only gives the digits with exact
    precision, then a ``?`` signifying that that digit can have an error of
    ``+/-1``.
"""

#*****************************************************************************
#       Copyright (C) 2006 William Stein <wstein@gmail.com>
#
# This program is free software: you can redistribute it and/or modify
# it under the terms of the GNU General Public License as published by
# the Free Software Foundation, either version 2 of the License, or
# (at your option) any later version.
#                  http://www.gnu.org/licenses/
#*****************************************************************************

from __future__ import absolute_import

from six import integer_types

from sage.structure.parent import Parent
from .integer_ring import ZZ
from .rational_field import QQ
from .ring import Field
from . import integer
from . import complex_interval
import weakref
from .real_mpfi import RealIntervalField, RealIntervalField_class
from .complex_field import ComplexField
from sage.misc.cachefunc import cached_method


def is_ComplexIntervalField(x):
    """
    Check if ``x`` is a :class:`ComplexIntervalField`.

    EXAMPLES::

        sage: from sage.rings.complex_interval_field import is_ComplexIntervalField as is_CIF
        sage: is_CIF(CIF)
        True
        sage: is_CIF(CC)
        False
    """
    return isinstance(x, ComplexIntervalField_class)

cache = {}
def ComplexIntervalField(prec=53, names=None):
    """
    Return the complex interval field with real and imaginary parts having
    ``prec`` *bits* of precision.

    EXAMPLES::

        sage: ComplexIntervalField()
        Complex Interval Field with 53 bits of precision
        sage: ComplexIntervalField(100)
        Complex Interval Field with 100 bits of precision
        sage: ComplexIntervalField(100).base_ring()
        Real Interval Field with 100 bits of precision
        sage: i = ComplexIntervalField(200).gen()
        sage: i^2
        -1
        sage: i^i
        0.207879576350761908546955619834978770033877841631769608075136?
    """
    global cache
    if prec in cache:
        X = cache[prec]
        C = X()
        if not C is None:
            return C
    C = ComplexIntervalField_class(prec)
    cache[prec] = weakref.ref(C)
    return C


class ComplexIntervalField_class(Field):
    """
    The field of complex (interval) numbers.

    EXAMPLES::

        sage: C = ComplexIntervalField(); C
        Complex Interval Field with 53 bits of precision
        sage: Q = RationalField()
        sage: C(1/3)
        0.3333333333333334?
        sage: C(1/3, 2)
        0.3333333333333334? + 2*I

    We can also coerce rational numbers and integers into ``C``, but
    coercing a polynomial will raise an exception::

        sage: Q = RationalField()
        sage: C(1/3)
        0.3333333333333334?
        sage: S.<x> = PolynomialRing(Q)
        sage: C(x)
        Traceback (most recent call last):
        ...
        TypeError: unable to convert x to real interval

    This illustrates precision::

        sage: CIF = ComplexIntervalField(10); CIF(1/3, 2/3)
        0.334? + 0.667?*I
        sage: CIF
        Complex Interval Field with 10 bits of precision
        sage: CIF = ComplexIntervalField(100); CIF
        Complex Interval Field with 100 bits of precision
        sage: z = CIF(1/3, 2/3); z
        0.333333333333333333333333333334? + 0.666666666666666666666666666667?*I

    We can load and save complex numbers and the complex interval field::

        sage: saved_z = loads(z.dumps())
        sage: saved_z.endpoints() == z.endpoints()
        True
        sage: loads(CIF.dumps()) == CIF
        True
        sage: k = ComplexIntervalField(100)
        sage: loads(dumps(k)) == k
        True

    This illustrates basic properties of a complex (interval) field::

        sage: CIF = ComplexIntervalField(200)
        sage: CIF.is_field()
        True
        sage: CIF.characteristic()
        0
        sage: CIF.precision()
        200
        sage: CIF.variable_name()
        'I'
        sage: CIF == ComplexIntervalField(200)
        True
        sage: CIF == ComplexIntervalField(53)
        False
        sage: CIF == 1.1
        False
        sage: CIF = ComplexIntervalField(53)

        sage: CIF.category()
        Category of infinite fields
        sage: TestSuite(CIF).run()

    TESTS:

    This checks that :trac:`15355` is fixed::

        sage: x + CIF(RIF(-2,2), 0)
        x + 0.?e1
        sage: x + CIF(RIF(-2,2), RIF(-2,2))
        x + 0.?e1 + 0.?e1*I
        sage: x + RIF(-2,2)
        x + 0.?e1
        sage: x + CIF(RIF(3.14,3.15), RIF(3.14, 3.15))
        x + 3.15? + 3.15?*I
        sage: CIF(RIF(-2,2), RIF(-2,2))
        0.?e1 + 0.?e1*I
        sage: x + CIF(RIF(3.14,3.15), 0)
        x + 3.15?

    Methods inherited from categories::

        sage: CIF.is_finite()
        False
    """
    Element = complex_interval.ComplexIntervalFieldElement

    def __init__(self, prec=53):
        """
        Initialize ``self``.

        EXAMPLES::

            sage: ComplexIntervalField()
            Complex Interval Field with 53 bits of precision
            sage: ComplexIntervalField(200)
            Complex Interval Field with 200 bits of precision
        """
        self._prec = int(prec)
        from sage.categories.fields import Fields
<<<<<<< HEAD
        Field.__init__(self, self.real_field(), ("I",), False,
                category=Fields().Infinite())
        self._populate_coercion_lists_(convert_method_name="_complex_mpfi_")
=======
        ParentWithGens.__init__(self, self._real_field(), ('I',), False, category = Fields().Infinite())
>>>>>>> 16ab37b3

    def __reduce__(self):
        """
        Used for pickling.

        TESTS::

            sage: loads(dumps(CIF)) == CIF
            True
        """
        return ComplexIntervalField, (self._prec, )

    def construction(self):
        """
        Returns the functorial construction of this complex interval field,
        namely as the algebraic closure of the real interval field with
        the same precision.

        EXAMPLES::

            sage: c, S = CIF.construction(); c, S
            (AlgebraicClosureFunctor,
             Real Interval Field with 53 bits of precision)
            sage: CIF == c(S)
            True

        TESTS:

        Test that :trac:`19922` is fixed::

            sage: c = ComplexIntervalField(128).an_element()
            sage: r = RealIntervalField(64).an_element()
            sage: c + r
            1 + 1*I
            sage: r + c
            1 + 1*I
            sage: parent(c+r)
            Complex Interval Field with 64 bits of precision
            sage: R = ComplexIntervalField(128)['x']
            sage: (R.gen() * RIF.one()).parent()
            Univariate Polynomial Ring in x over Complex Interval Field with 53 bits of precision
        """
        from sage.categories.pushout import AlgebraicClosureFunctor
        return (AlgebraicClosureFunctor(), self.real_field())

    def is_exact(self):
        """
        The complex interval field is not exact.

        EXAMPLES::

            sage: CIF.is_exact()
            False
        """
        return False

    def prec(self):
        """
        Returns the precision of ``self`` (in bits).

        EXAMPLES::

            sage: CIF.prec()
            53
            sage: ComplexIntervalField(200).prec()
            200
        """
        return self._prec

    def to_prec(self, prec):
        """
        Returns a complex interval field with the given precision.

        EXAMPLES::

            sage: CIF.to_prec(150)
            Complex Interval Field with 150 bits of precision
            sage: CIF.to_prec(15)
            Complex Interval Field with 15 bits of precision
            sage: CIF.to_prec(53) is CIF
            True
        """
        return ComplexIntervalField(prec)

    def _magma_init_(self, magma):
        r"""
        Return a string representation of ``self`` in the Magma language.

        EXAMPLES::

            sage: magma(ComplexIntervalField(100)) # optional - magma # indirect doctest
            Complex field of precision 30
            sage: floor(RR(log(2**100, 10)))
            30
        """
        return "ComplexField(%s : Bits := true)" % self.prec()

    def _sage_input_(self, sib, coerce):
        r"""
        Produce an expression which will reproduce this value when evaluated.

        EXAMPLES::

            sage: sage_input(CIF, verify=True)
            # Verified
            CIF
            sage: sage_input(ComplexIntervalField(25), verify=True)
            # Verified
            ComplexIntervalField(25)
            sage: k = (CIF, ComplexIntervalField(37), ComplexIntervalField(1024))
            sage: sage_input(k, verify=True)
            # Verified
            (CIF, ComplexIntervalField(37), ComplexIntervalField(1024))
            sage: sage_input((k, k), verify=True)
            # Verified
            CIF37 = ComplexIntervalField(37)
            CIF1024 = ComplexIntervalField(1024)
            ((CIF, CIF37, CIF1024), (CIF, CIF37, CIF1024))
            sage: from sage.misc.sage_input import SageInputBuilder
            sage: ComplexIntervalField(2)._sage_input_(SageInputBuilder(), False)
            {call: {atomic:ComplexIntervalField}({atomic:2})}
        """
        if self.prec() == 53:
            return sib.name('CIF')

        v = sib.name('ComplexIntervalField')(sib.int(self.prec()))
        name = 'CIF%d' % self.prec()
        sib.cache(self, v, name)
        return v

    precision = prec

    @cached_method
    def real_field(self):
        """
        Return the underlying :class:`RealIntervalField`.

        EXAMPLES::

            sage: R = CIF.real_field(); R
            Real Interval Field with 53 bits of precision
            sage: ComplexIntervalField(200).real_field()
            Real Interval Field with 200 bits of precision
            sage: CIF.real_field() is R
            True
        """
        return RealIntervalField(self._prec)

    # For compatibility with with other complex number implementations
    # such as CC.
    _real_field = real_field

    @cached_method
    def middle_field(self):
        """
        Return the corresponding :class:`ComplexField` with the same precision
        as ``self``.

        EXAMPLES::

            sage: CIF.middle_field()
            Complex Field with 53 bits of precision
            sage: ComplexIntervalField(200).middle_field()
            Complex Field with 200 bits of precision
        """
        return ComplexField(self._prec)

    def __eq__(self, other):
        """
        Test whether ``self`` is equal to ``other``.

        If ``other`` is not a :class:`ComplexIntervalField_class`,
        return ``False``.  Otherwise, return ``True`` if ``self`` and
        ``other`` have the same precision.

        EXAMPLES::

            sage: CIF == ComplexIntervalField(200)
            False
            sage: CIF == CC
            False
            sage: CIF == CIF
            True
        """
        if not isinstance(other, ComplexIntervalField_class):
            return False
        return self._prec == other._prec

    def __hash__(self):
         """
         Return the hash.
 
         EXAMPLES::
 
             sage: C = ComplexIntervalField(200)
             sage: from sage.rings.complex_interval_field import ComplexIntervalField_class
             sage: D = ComplexIntervalField_class(200)
             sage: hash(C) == hash(D)
             True
         """
         return hash((self.__class__, self._prec))

    def __ne__(self, other):
        """
        Test whether ``self`` is not equal to ``other``.

        EXAMPLES::

            sage: CIF != ComplexIntervalField(200)
            True
            sage: CIF != CC
            True
            sage: CIF != CIF
            False
        """
        return not (self == other)

    def __call__(self, x=None, im=None, **kwds):
        """
        Construct an element.

        EXAMPLES::

            sage: CIF(2) # indirect doctest
            2
            sage: CIF(CIF.0)
            1*I
            sage: CIF('1+I')
            Traceback (most recent call last):
            ...
            TypeError: unable to convert '1+I' to real interval
            sage: CIF(2,3)
            2 + 3*I
            sage: CIF(pi, e)
            3.141592653589794? + 2.718281828459046?*I
            sage: ComplexIntervalField(100)(CIF(RIF(2,3)))
            3.?

            sage: QQi.<i> = QuadraticField(-1)
            sage: CIF(i)
            1*I
            sage: QQi.<i> = QuadraticField(-1, embedding=CC(0,-1))
            sage: CIF(i)
            -1*I
            sage: QQi.<i> = QuadraticField(-1, embedding=None)
            sage: CIF(i)
            1*I

        ::

            sage: R.<x> = CIF[]
            sage: a = R(CIF(0,1)); a
            I
            sage: CIF(a)
            1*I
        """
        # Note: we override Parent.__call__ because we want to support
        # CIF(a, b) and that is hard to do using coerce maps.
        if im is not None or kwds:
            return self.element_class(self, x, im, **kwds)
        return Parent.__call__(self, x)

    def _coerce_map_from_(self, S):
        """
        Canonical coercion from ``S`` to this complex interval field.

        The rings that canonically coerce to the MPFI complex field are:

        - this MPFI complex field, or any other of higher precision

        - anything that canonically coerces to the real interval field
          with this precision

        EXAMPLES::

            sage: CIF((2,1)) + 2 + I # indirect doctest
            4 + 2*I
            sage: CIF((2,1)) + RR.pi()
            5.1415926535897932? + 1*I
            sage: CIF((2,1)) + CC.pi()
            Traceback (most recent call last):
            ...
            TypeError: unsupported operand parent(s) for +: 'Complex Interval Field with 53 bits of precision' and 'Complex Field with 53 bits of precision'

            sage: CIF.coerce_map_from(QQ)
            Coercion map:
              From: Rational Field
              To:   Complex Interval Field with 53 bits of precision
            sage: CIF.coerce_map_from(int)
            Coercion map:
              From: Set of Python objects of class 'int'
              To:   Complex Interval Field with 53 bits of precision
            sage: CIF.coerce_map_from(GaussianIntegers())
            Conversion via _complex_mpfi_ method map:
              From: Gaussian Integers in Number Field in I with defining polynomial x^2 + 1
              To:   Complex Interval Field with 53 bits of precision
            sage: CIF.coerce_map_from(QQbar)
            Conversion via _complex_mpfi_ method map:
              From: Algebraic Field
              To:   Complex Interval Field with 53 bits of precision
            sage: CIF.coerce_map_from(AA)
            Conversion via _complex_mpfi_ method map:
              From: Algebraic Real Field
              To:   Complex Interval Field with 53 bits of precision
            sage: CIF.coerce_map_from(UniversalCyclotomicField())
            Conversion via _complex_mpfi_ method map:
              From: Universal Cyclotomic Field
              To:   Complex Interval Field with 53 bits of precision
        """
        # Direct and efficient conversions
        if S is ZZ or S is QQ or S is float:
            return True
        if any(S is T for T in integer_types):
            return True
        if isinstance(S, (ComplexIntervalField_class,
                          RealIntervalField_class)):
            return S.precision() >= self._prec

        # Assume that a _complex_mpfi_ method always defines a
        # coercion (as opposed to only a conversion).
        f = self._convert_method_map(S)
        if f is not None:
            return f

        return self._coerce_map_via( (self.real_field(),), S)

    def _repr_(self):
        """
        Return a string representation of ``self``.

        EXAMPLES::

            sage: ComplexIntervalField() # indirect doctest
            Complex Interval Field with 53 bits of precision
            sage: ComplexIntervalField(100) # indirect doctest
            Complex Interval Field with 100 bits of precision
        """
        return "Complex Interval Field with %s bits of precision"%self._prec

    def _latex_(self):
        r"""
        Return a latex representation of ``self``.

        EXAMPLES::

            sage: latex(ComplexIntervalField()) # indirect doctest
            \Bold{C}
        """
        return "\\Bold{C}"

    def characteristic(self):
        """
        Return the characteristic of the complex (interval) field, which is 0.

        EXAMPLES::

            sage: CIF.characteristic()
            0
        """
        return integer.Integer(0)

    def gen(self, n=0):
        """
        Return the generator of the complex (interval) field.

        EXAMPLES::

            sage: CIF.0
            1*I
            sage: CIF.gen(0)
            1*I
        """
        if n != 0:
            raise IndexError("n must be 0")
        return self.element_class(self, 0, 1)

    def random_element(self, *args, **kwds):
        """
        Create a random element of ``self``.

        This simply chooses the real and imaginary part randomly, passing
        arguments and keywords to the underlying real interval field.

        EXAMPLES::

            sage: CIF.random_element()
            0.15363619378561300? - 0.50298737524751780?*I
            sage: CIF.random_element(10, 20)
            18.047949821611205? + 10.255727028308920?*I

        Passes extra positional or keyword arguments through::

            sage: CIF.random_element(max=0, min=-5)
            -0.079017286535590259? - 2.8712089896087117?*I
        """
        rand = self.real_field().random_element
        re = rand(*args, **kwds)
        im = rand(*args, **kwds)
        return self.element_class(self, re, im)

    def is_field(self, proof = True):
        """
        Return ``True``, since the complex numbers are a field.

        EXAMPLES::

            sage: CIF.is_field()
            True
        """
        return True

    def pi(self):
        r"""
        Returns `\pi` as an element in the complex (interval) field.

        EXAMPLES::

            sage: ComplexIntervalField(100).pi()
            3.14159265358979323846264338328?
        """
        return self.element_class(self, self.real_field().pi())

    def ngens(self):
        r"""
        The number of generators of this complex (interval) field as an
        `\RR`-algebra.

        There is one generator, namely ``sqrt(-1)``.

        EXAMPLES::

            sage: CIF.ngens()
            1
        """
        return 1

    def zeta(self, n=2):
        r"""
        Return a primitive `n`-th root of unity.

        .. TODO::

            Implement :class:`ComplexIntervalFieldElement` multiplicative order
            and set this output to have multiplicative order ``n``.

        INPUT:

        - ``n`` -- an integer (default: 2)

        OUTPUT:

        A complex `n`-th root of unity.

        EXAMPLES::

            sage: CIF.zeta(2)
            -1
            sage: CIF.zeta(5)
            0.309016994374948? + 0.9510565162951536?*I
        """
        from .integer import Integer
        n = Integer(n)
        if n == 1:
            x = self.element_class(self, 1)
        elif n == 2:
            x = self.element_class(self, -1)
        elif n >= 3:
            # Use De Moivre
            # e^(2*pi*i/n) = cos(2pi/n) + i *sin(2pi/n)
            RIF = self.real_field()
            pi = RIF.pi()
            z = 2*pi/n
            x = self.element_class(self, z.cos(), z.sin())
        # Uncomment after implemented
        #x._set_multiplicative_order( n )
        return x

    def scientific_notation(self, status=None):
        """
        Set or return the scientific notation printing flag.

        If this flag is ``True`` then complex numbers with this space as parent
        print using scientific notation.

        EXAMPLES::

            sage: CIF((0.025, 2))
            0.025000000000000002? + 2*I
            sage: CIF.scientific_notation(True)
            sage: CIF((0.025, 2))
            2.5000000000000002?e-2 + 2*I
            sage: CIF.scientific_notation(False)
            sage: CIF((0.025, 2))
            0.025000000000000002? + 2*I
        """
        return self.real_field().scientific_notation(status)

<|MERGE_RESOLUTION|>--- conflicted
+++ resolved
@@ -204,13 +204,9 @@
         """
         self._prec = int(prec)
         from sage.categories.fields import Fields
-<<<<<<< HEAD
         Field.__init__(self, self.real_field(), ("I",), False,
                 category=Fields().Infinite())
         self._populate_coercion_lists_(convert_method_name="_complex_mpfi_")
-=======
-        ParentWithGens.__init__(self, self._real_field(), ('I',), False, category = Fields().Infinite())
->>>>>>> 16ab37b3
 
     def __reduce__(self):
         """
