r"""
Lazy Laurent Series

A lazy Laurent series is a Laurent series whose coefficients are computed as
demanded or needed. Unlike the usual Laurent series in Sage, lazy Laurent
series do not have precisions because a lazy Laurent series knows (can be
computed, lazily) all its coefficients.

EXAMPLES:

Generating functions are Laurent series over the integer ring::

    sage: L.<z> = LazyLaurentSeriesRing(ZZ)

This defines the generating function of Fibonacci sequence::

    sage: f = 1 / (1 - z - z^2)
    sage: f
    1 + z + 2*z^2 + 3*z^3 + 5*z^4 + 8*z^5 + 13*z^6 + ...

The 100th element of Fibonacci sequence can be obtained from the generating
function::

    sage: f.coefficient(100)
    573147844013817084101

Coefficients are computed and cached only when necessary::

    sage: f._coeff_stream._cache[100]
    573147844013817084101
    sage: f._coeff_stream._cache[101]
    Traceback (most recent call last):
    ...
    IndexError: list index out of range

You can do arithmetic with lazy power series::

    sage: f
    1 + z + 2*z^2 + 3*z^3 + 5*z^4 + 8*z^5 + 13*z^6 + ...
    sage: f^-1
    1 - z - z^2 + ...
    sage: f + f^-1
    2 + z^2 + 3*z^3 + 5*z^4 + 8*z^5 + 13*z^6 + ...
    sage: g = (f + f^-1)*(f - f^-1); g
    4*z + 6*z^2 + 8*z^3 + 19*z^4 + 38*z^5 + 71*z^6 + ...

You may need to change the base ring::

    sage: h = g.change_ring(QQ)
    sage: h.parent()
    Lazy Laurent Series Ring in z over Rational Field
    sage: h
    4*z + 6*z^2 + 8*z^3 + 19*z^4 + 38*z^5 + 71*z^6 + ...
    sage: h^-1
    1/4*z^-1 - 3/8 + 1/16*z - 17/32*z^2 + 5/64*z^3 - 29/128*z^4 + 165/256*z^5 + ...
    sage: _.valuation()
    -1

AUTHORS:

- Kwankyu Lee (2019-02-24): initial version

"""

# ****************************************************************************
#       Copyright (C) 2019 Kwankyu Lee <ekwankyu@gmail.com>
#
# This program is free software: you can redistribute it and/or modify
# it under the terms of the GNU General Public License as published by
# the Free Software Foundation, either version 2 of the License, or
# (at your option) any later version.
#                  https://www.gnu.org/licenses/
# ****************************************************************************


from .infinity import infinity
from sage.structure.element import ModuleElement, parent
from .integer_ring import ZZ
from sage.structure.richcmp import op_EQ, op_NE
from sage.arith.power import generic_power
from sage.rings.polynomial.laurent_polynomial_ring import LaurentPolynomialRing
from sage.data_structures.coefficient_stream import (
    CoefficientStream_add,
    CoefficientStream_cauchy_product,
    CoefficientStream_sub,
    CoefficientStream_div,
    CoefficientStream_composition,
    CoefficientStream_scalar,
    CoefficientStream_neg,
    CoefficientStream_cauchy_inverse,
    CoefficientStream_apply_coeff,
    CoefficientStream,
    CoefficientStream_inexact,
    CoefficientStream_zero,
    CoefficientStream_exact,
    CoefficientStream_coefficient_function,
    CoefficientStream_uninitialized,
    CoefficientStream_dirichlet_convolution,
    CoefficientStream_dirichlet_inv
)

class LazySequenceElement(ModuleElement):
    def __getitem__(self, n):
        """
        Return the coefficient of the term with exponent ``n`` of the series.

        INPUT:

        - ``n`` -- integer

        EXAMPLES::

            sage: L.<z> = LazyLaurentSeriesRing(ZZ)
            sage: f = z/(1 - 2*z^3)
            sage: [f[n] for n in range(20)]
            [0, 1, 0, 0, 2, 0, 0, 4, 0, 0, 8, 0, 0, 16, 0, 0, 32, 0, 0, 64]
            sage: f[0:20]
            [0, 1, 0, 0, 2, 0, 0, 4, 0, 0, 8, 0, 0, 16, 0, 0, 32, 0, 0, 64]

            sage: M = L(lambda n: n)
            sage: [M[n] for n in range(20)]
            [0, 1, 2, 3, 4, 5, 6, 7, 8, 9, 10, 11, 12, 13, 14, 15, 16, 17, 18, 19]
            sage: L.<z> = LazyLaurentSeriesRing(ZZ, sparse=True)
            sage: M = L(lambda n: n)
            sage: [M[n] for n in range(20)]
            [0, 1, 2, 3, 4, 5, 6, 7, 8, 9, 10, 11, 12, 13, 14, 15, 16, 17, 18, 19]

<<<<<<< HEAD
        Similarly for Dirichlet series::

            sage: L = LazyDirichletSeriesRing(ZZ, "z")
            sage: f = L(lambda n: n)
            sage: [f[n] for n in range(1, 11)]
            [1, 2, 3, 4, 5, 6, 7, 8, 9, 10]
            sage: f[1:11]
            [1, 2, 3, 4, 5, 6, 7, 8, 9, 10]

            sage: M = L(lambda n: n)
            sage: [M[n] for n in range(1, 11)]
            [1, 2, 3, 4, 5, 6, 7, 8, 9, 10]
            sage: L = LazyDirichletSeriesRing(ZZ, "z", sparse=True)
            sage: M = L(lambda n: n)
            sage: [M[n] for n in range(1, 11)]
            [1, 2, 3, 4, 5, 6, 7, 8, 9, 10]

=======
>>>>>>> 42cdf7a0
        """
        R = self.base_ring()
        if isinstance(n, slice):
            if n.stop is None:
                raise NotImplementedError("cannot list an infinite set")
            start = n.start if n.start is not None else self._coeff_stream.valuation()
            step = n.step if n.step is not None else 1
            return [R(self._coeff_stream[k]) for k in range(start, n.stop, step)]
        return R(self._coeff_stream[n])

    coefficient = __getitem__

    def map_coefficients(self, func, ring=None):
        """
        Return the series with ``func`` applied to each nonzero coefficient of ``self``.

        INPUT:

        - ``func`` -- function that takes in a coefficient and returns
          a new coefficient

        EXAMPLES::

            sage: L.<z> = LazyLaurentSeriesRing(ZZ)
            sage: s = z/(1 - 2*z^2)
            sage: t = s.map_coefficients(lambda c: c + 1)
            sage: s
            z + 2*z^3 + 4*z^5 + 8*z^7 + ...
            sage: t
            2*z + 3*z^3 + 5*z^5 + 9*z^7 + ...
            sage: M = L(lambda n: n); M
            z + 2*z^2 + 3*z^3 + 4*z^4 + 5*z^5 + 6*z^6 + ...
            sage: N = M.map_coefficients(lambda c: c + 1); N
            2*z + 3*z^2 + 4*z^3 + 5*z^4 + 6*z^5 + 7*z^6 + ...

            sage: L.<z> = LazyLaurentSeriesRing(ZZ, sparse=True)
            sage: M = L(lambda n: n); M
            z + 2*z^2 + 3*z^3 + 4*z^4 + 5*z^5 + 6*z^6 + ...
            sage: N = M.map_coefficients(lambda c: c + 1); N
            2*z + 3*z^2 + 4*z^3 + 5*z^4 + 6*z^5 + 7*z^6 + ...

<<<<<<< HEAD
        Similarly for Dirichlet series::

            sage: L = LazyDirichletSeriesRing(ZZ, "z")
            sage: s = L(lambda n: n-1); s
            1/(2^z) + 2/3^z + 3/4^z + 4/5^z + 5/6^z + 6/7^z + ...
            sage: s = s.map_coefficients(lambda c: c + 1); s
            2/2^z + 3/3^z + 4/4^z + 5/5^z + 6/6^z + 7/7^z + ...

=======
>>>>>>> 42cdf7a0
        """
        P = self.parent()
        coeff_stream = self._coeff_stream
        if isinstance(coeff_stream, CoefficientStream_exact):
<<<<<<< HEAD
            initial_values = [func(i) if i else 0 for i in coeff_stream._initial_values]
            c = func(coeffs._constant) if coeffs._constant else 0
            if not any(initial_values) and not c:
                return P.zero()
            coeff_stream = CoefficientStream_exact(p_list, self._coeff_stream._is_sparse,
=======
            initial_values = [func(i) if i else 0 for i in coeff_stream._initial_coefficients]
            c = func(coeff_stream._constant) if coeff_stream._constant else 0
            if not any(initial_values) and not c:
                return P.zero()
            coeff_stream = CoefficientStream_exact(initial_values, self._coeff_stream._is_sparse,
>>>>>>> 42cdf7a0
                                                   valuation=coeff_stream._approximate_valuation,
                                                   degree=coeff_stream._degree,
                                                   constant=c)
            return P.element_class(P, coeff_stream)
        return P.element_class(P, CoefficientStream_apply_coeff(self._coeff_stream, func, P.base_ring()))

    def truncate(self, d):
        """
        Return this series with its terms of degree >= ``d`` truncated.

        INPUT:

        - ``d`` -- integer

        EXAMPLES::

            sage: L.<z> = LazyLaurentSeriesRing(ZZ, sparse=False)
            sage: alpha = 1/(1-z)
            sage: alpha
            1 + z + z^2 + z^3 + z^4 + z^5 + z^6 + ...
            sage: beta = alpha.truncate(5)
            sage: beta
            1 + z + z^2 + z^3 + z^4
            sage: alpha - beta
            z^5 + z^6 + ...
            sage: M = L(lambda n: n); M
            z + 2*z^2 + 3*z^3 + 4*z^4 + 5*z^5 + 6*z^6 + ...
            sage: M.truncate(4)
            z + 2*z^2 + 3*z^3

            sage: L.<z> = LazyLaurentSeriesRing(ZZ, sparse=True)
            sage: M = L(lambda n: n); M
            z + 2*z^2 + 3*z^3 + 4*z^4 + 5*z^5 + 6*z^6 + ...
            sage: M.truncate(4)
            z + 2*z^2 + 3*z^3
        """
        P = self.parent()
        coeff_stream = self._coeff_stream
        initial_values = [coeff_stream[i] for i in range(coeff_stream._approximate_valuation, d)]
        return P.element_class(P, CoefficientStream_exact(initial_values, P._sparse,
                                                          valuation=coeff_stream._approximate_valuation))

    def prec(self):
        """
        Return the precision of the series, which is infinity.

        EXAMPLES::

            sage: L.<z> = LazyLaurentSeriesRing(ZZ)
            sage: f = 1/(1 - z)
            sage: f.prec()
            +Infinity
        """
        return infinity

    def valuation(self):
        r"""
        Return the valuation of ``self``.

        This method determines the valuation of the series by looking for a
        nonzero coefficient. Hence if the series happens to be zero, then it
        may run forever.

        EXAMPLES::

            sage: L.<z> = LazyLaurentSeriesRing(ZZ)
            sage: s = 1/(1 - z) - 1/(1 - 2*z)
            sage: s.valuation()
            1
            sage: t = z - z
            sage: t.valuation()
            +Infinity
            sage: M = L(lambda n: n^2, 0)
            sage: M.valuation()
            1
            sage: (M - M).valuation()
            +Infinity

<<<<<<< HEAD
        Similarly for Dirichlet series::

            sage: L = LazyDirichletSeriesRing(ZZ, "z")
            sage: mu = L(moebius); mu.valuation()
            1
            sage: (mu - mu).valuation()
            +Infinity
            sage: g = L(constant=1, valuation=2)
            sage: g.valuation()
            2
            sage: (g*g).valuation()
            4

=======
>>>>>>> 42cdf7a0
        """
        return self._coeff_stream.valuation()

    def _richcmp_(self, other, op):
        r"""
        Compare ``self` with ``other`` with respect to the comparison
        operator ``op``.

        Equality is verified if the corresponding coefficients of both series
        can be checked for equality without computing coefficients
        indefinitely.  Otherwise an exception is raised to declare that
        equality is not decidable.

        Inequality is not defined for lazy Laurent series.

        INPUT:

        - ``other`` -- another Laurent series

        - ``op`` -- comparison operator

        EXAMPLES::

            sage: L.<z> = LazyLaurentSeriesRing(QQ)
            sage: z + z^2 == z^2 + z
            True
            sage: z + z^2 != z^2 + z
            False
            sage: z + z^2 > z^2 + z
            False
            sage: z + z^2 < z^2 + z
            False
        """
        if op is op_EQ:
            if isinstance(self._coeff_stream, CoefficientStream_zero):  # self == 0
                return isinstance(other._coeff_stream, CoefficientStream_zero)
            if isinstance(other._coeff_stream, CoefficientStream_zero):  # self != 0 but other == 0
                return False

            if (not isinstance(self._coeff_stream, CoefficientStream_exact)
                    or not isinstance(other._coeff_stream, CoefficientStream_exact)):
                # One of the lazy laurent series is not known to eventually be constant
                # Implement the checking of the caches here.
                n = min(self._coeff_stream._approximate_valuation, other._coeff_stream._approximate_valuation)
                m = max(self._coeff_stream._approximate_valuation, other._coeff_stream._approximate_valuation)
                for i in range(n, m):
                    if self[i] != other[i]:
                        return False
                if self._coeff_stream == other._coeff_stream:
                    return True
                raise ValueError("undecidable")

            # Both are CoefficientStream_exact, which implements a full check
            return self._coeff_stream == other._coeff_stream

        if op is op_NE:
            return not (self == other)

        return False

    def __hash__(self):
        """
        Return the hash of ``self``

        TESTS::

            sage: L = LazyLaurentSeriesRing(ZZ, 'z')
            sage: f = L([1,2,3,4], -5)
            sage: g = (1 + f)/(1 - f)^2
            sage: {g: 1}
            {z^5 - 2*z^6 + z^7 + 5*z^9 - 11*z^10 + z^11 + ...: 1}
        """
        return hash(self._coeff_stream)

    def __bool__(self):
        """
        Test whether ``self`` is not zero.

        TESTS::

            sage: L.<z> = LazyLaurentSeriesRing(GF(2))
            sage: (z-z).is_zero()
            True
            sage: f = 1/(1 - z)
            sage: f.is_zero()
            False
            sage: M = L(lambda n: n, 0); M
            z + z^3 + z^5 + ...
            sage: M.is_zero()
            False
        """
        if isinstance(self._coeff_stream, CoefficientStream_zero):
            return False
        if isinstance(self._coeff_stream, CoefficientStream_exact):
            return True
        for a in self._coeff_stream._cache:
            if a:
                return True
        if self[self._coeff_stream._approximate_valuation]:
            return True
        raise ValueError("undecidable as lazy Laurent series")

    def define(self, s):
        r"""
        Define an equation by ``self = s``.

        INPUT::

        - ``s`` -- a Laurent polynomial

        EXAMPLES:

        We begin by constructing the Catalan numbers::

            sage: L.<z> = LazyLaurentSeriesRing(ZZ)
            sage: C = L(None)
            sage: C.define(1 + z*C^2)
            sage: C
            1 + z + 2*z^2 + 5*z^3 + 14*z^4 + 42*z^5 + 132*z^6 + ...

        The Catalan numbers but with a valuation 1::

            sage: B = L(None, 1)
            sage: B.define(z + B^2)
            sage: B
            z + z^2 + 2*z^3 + 5*z^4 + 14*z^5 + 42*z^6 + 132*z^7 + ...

        We can define multiple series that are linked::

            sage: s = L(None)
            sage: t = L(None)
            sage: s.define(1 + z*t^3)
            sage: t.define(1 + z*s^2)
            sage: s[:9]
            [1, 1, 3, 9, 34, 132, 546, 2327, 10191]
            sage: t[:9]
            [1, 1, 2, 7, 24, 95, 386, 1641, 7150]

        An bigger example::

            sage: L.<z> = LazyLaurentSeriesRing(ZZ)
            sage: A = L(None, 5)
            sage: B = L(None)
            sage: C = L(None, 2)
            sage: A.define(z^5 + B^2)
            sage: B.define(z^5 + C^2)
            sage: C.define(z^2 + C^2 + A^2)
            sage: A[0:15]
            [0, 0, 0, 0, 0, 1, 0, 0, 1, 2, 5, 4, 14, 10, 48]
            sage: B[0:15]
            [0, 0, 0, 0, 1, 1, 2, 0, 5, 0, 14, 0, 44, 0, 138]
            sage: C[0:15]
            [0, 0, 1, 0, 1, 0, 2, 0, 5, 0, 15, 0, 44, 2, 142]

        Counting binary trees::

            sage: L.<z> = LazyLaurentSeriesRing(QQ)
            sage: s = L(None, valuation=1)
            sage: s.define(z + (s^2+s(z^2))/2)
            sage: [s[i] for i in range(9)]
            [0, 1, 1, 1, 2, 3, 6, 11, 23]

        The `q`-Catalan numbers::

            sage: R.<q> = ZZ[]
            sage: L.<z> = LazyLaurentSeriesRing(R)
            sage: s = L(None)
            sage: s.define(1+z*s*s(q*z))
            sage: s
            1 + z + (q + 1)*z^2 + (q^3 + q^2 + 2*q + 1)*z^3
             + (q^6 + q^5 + 2*q^4 + 3*q^3 + 3*q^2 + 3*q + 1)*z^4
             + (q^10 + q^9 + 2*q^8 + 3*q^7 + 5*q^6 + 5*q^5 + 7*q^4 + 7*q^3 + 6*q^2 + 4*q + 1)*z^5
             + (q^15 + q^14 + 2*q^13 + 3*q^12 + 5*q^11 + 7*q^10 + 9*q^9 + 11*q^8
                + 14*q^7 + 16*q^6 + 16*q^5 + 17*q^4 + 14*q^3 + 10*q^2 + 5*q + 1)*z^6 + ...

        We count unlabeled ordered trees by total number of nodes
        and number of internal nodes::

            sage: R.<q> = QQ[]
            sage: Q.<z> = LazyLaurentSeriesRing(R)
            sage: leaf = z
            sage: internal_node = q * z
            sage: L = Q(constant=1, degree=1)
            sage: T = Q(None, 1)
            sage: T.define(leaf + internal_node * L(T))
            sage: [T[i] for i in range(6)]
            [0, 1, q, q^2 + q, q^3 + 3*q^2 + q, q^4 + 6*q^3 + 6*q^2 + q]

<<<<<<< HEAD
        Similarly for Dirichlet series::

            sage: L = LazyDirichletSeriesRing(ZZ, "z")
            sage: g = L(constant=1, valuation=2)
            sage: F = L(None); F.define(1 + g*F)
            sage: [F[i] for i in range(1, 16)]
            [1, 1, 1, 2, 1, 3, 1, 4, 2, 3, 1, 8, 1, 3, 3]
            sage: oeis(_)                                                       # optional, internet
            0: A002033: Number of perfect partitions of n.
            1: A074206: Kalmár's [Kalmar's] problem: number of ordered factorizations of n.
            ...

            sage: F = L(None); F.define(1 + g*F*F)
            sage: [F[i] for i in range(1, 16)]
            [1, 1, 1, 3, 1, 5, 1, 10, 3, 5, 1, 24, 1, 5, 5]

=======
>>>>>>> 42cdf7a0
        TESTS::

            sage: L.<z> = LazyLaurentSeriesRing(ZZ, sparse=True)
            sage: s = L(None)
            sage: s.define(1 + z*s^3)
            sage: s[:10]
            [1, 1, 3, 12, 55, 273, 1428, 7752, 43263, 246675]

            sage: e = L(None)
            sage: e.define(1 + z*e)
            sage: e.define(1 + z*e)
            Traceback (most recent call last):
            ...
            ValueError: series already defined
            sage: z.define(1 + z^2)
            Traceback (most recent call last):
            ...
            ValueError: series already defined

        """
        if not isinstance(self._coeff_stream, CoefficientStream_uninitialized) or self._coeff_stream._target is not None:
            raise ValueError("series already defined")
        self._coeff_stream._target = s._coeff_stream


class LazySequencesModuleElement(LazySequenceElement):
    def __init__(self, parent, coeff_stream):
        """
        Initialize the series.

        TESTS::

            sage: L = LazyLaurentSeriesRing(GF(2), 'z')
            sage: z = L.gen()
            sage: TestSuite(z).run()

<<<<<<< HEAD
            sage: L = LazyDirichletSeriesRing(QQbar, 'z')
            sage: g = L(constant=1)
            sage: TestSuite(g).run()
=======
>>>>>>> 42cdf7a0
        """
        ModuleElement.__init__(self, parent)
        self._coeff_stream = coeff_stream

    def _add_(self, other):
        """
        Return the sum of ``self`` and ``other``.

        INPUT:

        - ``other`` -- other series

        TESTS::

            sage: L.<z> = LazyLaurentSeriesRing(ZZ)
            sage: (1 - z)*(1 - z)
            1 - 2*z + z^2
            sage: (1 - z)*(1 - z)*(1 - z)
            1 - 3*z + 3*z^2 - z^3
            sage: z + z
            2*z
            sage: z^2 + 3*z^2
            4*z^2
            sage: M = L(lambda n: n); M
            z + 2*z^2 + 3*z^3 + 4*z^4 + 5*z^5 + 6*z^6 + ...
            sage: N = L(lambda n: 1); N
            1 + z + z^2 + z^3 + z^4 + z^5 + z^6 + ...
            sage: P = M + N; P
            1 + 2*z + 3*z^2 + 4*z^3 + 5*z^4 + 6*z^5 + 7*z^6 + ...

            sage: A = L(1, constant=2, degree=3)
            sage: B = L(2, constant=-2, degree=5)
            sage: A + B
            3 + 2*z^3 + 2*z^4

            sage: L.<z> = LazyLaurentSeriesRing(ZZ, sparse=True)
            sage: M = L(lambda n: n); M
            z + 2*z^2 + 3*z^3 + 4*z^4 + 5*z^5 + 6*z^6 + ...
            sage: N = L(lambda n: 1); N
            1 + z + z^2 + z^3 + z^4 + z^5 + z^6 + ...
            sage: P = M + N; P
            1 + 2*z + 3*z^2 + 4*z^3 + 5*z^4 + 6*z^5 + 7*z^6 + ...

<<<<<<< HEAD
        Similarly for Dirichlet series::

            sage: L = LazyDirichletSeriesRing(ZZ, "z")
            sage: s = L(lambda n: n); s
            1 + 2/2^z + 3/3^z + 4/4^z + 5/5^z + 6/6^z + 7/7^z + ...
            sage: t = L(constant=1); t
            1 + 1/(2^z) + 1/(3^z) + ...
            sage: s + t
            2 + 3/2^z + 4/3^z + 5/4^z + 6/5^z + 7/6^z + 8/7^z + ...

            sage: r = L(constant=-1)
            sage: r + t
            0

            sage: r = L([1,2,3])
            sage: r + t
            2 + 3/2^z + 4/3^z + 1/(4^z) + 1/(5^z) + 1/(6^z) + ...

            sage: r = L([1,2,3], constant=-1)
            sage: r + t
            2 + 3/2^z + 4/3^z
=======
>>>>>>> 42cdf7a0
        """
        P = self.parent()
        left = self._coeff_stream
        right = other._coeff_stream
        if (isinstance(left, CoefficientStream_exact)
            and isinstance(right, CoefficientStream_exact)):
            approximate_valuation = min(left.valuation(), right.valuation())
            degree = max(left._degree, right._degree)
            initial_coefficients = [left[i] + right[i] for i in range(approximate_valuation, degree)]
            constant = left._constant + right._constant
            if not any(initial_coefficients) and not constant:
                return P.zero()
            coeff_stream = CoefficientStream_exact(initial_coefficients, P._sparse,
                                                   constant=constant,
                                                   degree=degree,
                                                   valuation=approximate_valuation)
            return P.element_class(P, coeff_stream)
        return P.element_class(P, CoefficientStream_add(self._coeff_stream, other._coeff_stream))

    def _sub_(self, other):
        """
        Return the series of this series minus ``other`` series.

        INPUT:

        - ``other`` -- other series

        TESTS::

            sage: L.<z> = LazyLaurentSeriesRing(ZZ)
            sage: z - z
            0
            sage: 3*z - 2*z
            z
            sage: M = L(lambda n: n); M
            z + 2*z^2 + 3*z^3 + 4*z^4 + 5*z^5 + 6*z^6 + ...
            sage: N = L(lambda n: 1); N
            1 + z + z^2 + z^3 + z^4 + z^5 + z^6 + ...
            sage: P = M - N; P
            -1 + z^2 + 2*z^3 + 3*z^4 + 4*z^5 + 5*z^6 + ...

            sage: A = L(1, constant=2, degree=3)
            sage: B = L(2, constant=3, degree=5)
            sage: A - B
            -1 + 2*z^3 + 2*z^4 - z^5 - z^6 - z^7 + ...

            sage: A = L(1, constant=2, degree=3)
            sage: B = L([1,0,0,2,2], constant=2)
            sage: X = A - B; X
            0
            sage: type(X._coeff_stream)
            <class 'sage.data_structures.coefficient_stream.CoefficientStream_zero'>

            sage: L.<z> = LazyLaurentSeriesRing(ZZ, sparse=True)
            sage: M = L(lambda n: n); M
            z + 2*z^2 + 3*z^3 + 4*z^4 + 5*z^5 + 6*z^6 + ...
            sage: N = L(lambda n: 1); N
            1 + z + z^2 + z^3 + z^4 + z^5 + z^6 + ...
            sage: P = M - N; P
            -1 + z^2 + 2*z^3 + 3*z^4 + 4*z^5 + 5*z^6 + ...
        """
        P = self.parent()
        left = self._coeff_stream
        right = other._coeff_stream
        if (isinstance(left, CoefficientStream_exact) and isinstance(right, CoefficientStream_exact)):
            approximate_valuation = min(left.valuation(), right.valuation())
            degree = max(left._degree, right._degree)
            initial_coefficients = [left[i] - right[i] for i in range(approximate_valuation, degree)]
            constant = left._constant - right._constant
            if not any(initial_coefficients) and not constant:
                return P.zero()
            coeff_stream = CoefficientStream_exact(initial_coefficients, P._sparse,
                                                   constant=constant,
                                                   degree=degree,
                                                   valuation=approximate_valuation)
            return P.element_class(P, coeff_stream)
        if left == right:
            return P.zero()
        return P.element_class(P, CoefficientStream_sub(self._coeff_stream, other._coeff_stream))

    def _lmul_(self, scalar):
        """
        Scalar multiplication for module elements with the module
        element on the left and the scalar on the right.

        INPUT:

        - ``scalar`` -- an element of the base ring

        TESTS::

            sage: L.<z> = LazyLaurentSeriesRing(ZZ)
            sage: 2*z
            2*z
            sage: -1*z
            -z
            sage: 0*z
            0
            sage: M = L(lambda n: n); M
            z + 2*z^2 + 3*z^3 + 4*z^4 + 5*z^5 + 6*z^6 + ...
            sage: M * 3
            3*z + 6*z^2 + 9*z^3 + 12*z^4 + 15*z^5 + 18*z^6 + ...

            sage: L.<z> = LazyLaurentSeriesRing(ZZ, sparse=True)
            sage: M = L(lambda n: n); M
            z + 2*z^2 + 3*z^3 + 4*z^4 + 5*z^5 + 6*z^6 + ...
            sage: M * 3
            3*z + 6*z^2 + 9*z^3 + 12*z^4 + 15*z^5 + 18*z^6 + ...
            sage: N = L(lambda n: 1); N
            1 + z + z^2 + z^3 + z^4 + z^5 + z^6 + ...
            sage: N * 4
            4 + 4*z + 4*z^2 + 4*z^3 + 4*z^4 + 4*z^5 + 4*z^6 + ...

            sage: 1 * M is M
            True
            sage: M * 1 is M
            True

            sage: from sage.data_structures.coefficient_stream import CoefficientStream_scalar
            sage: isinstance((M*3)._coeff_stream, CoefficientStream_scalar)
            True
            sage: isinstance((3*M)._coeff_stream, CoefficientStream_scalar)
            True

<<<<<<< HEAD
        Similarly for Dirichlet series::

            sage: L = LazyDirichletSeriesRing(ZZ, "z")
            sage: g = L.gen(1)
            sage: 2*g
            2/2^z
            sage: -1*g
            -1/2^z
            sage: 0*g
            0
            sage: M = L(lambda n: n); M
            1 + 2/2^z + 3/3^z + 4/4^z + 5/5^z + 6/6^z + 7/7^z + ...
            sage: M * 3
            3 + 6/2^z + 9/3^z + 12/4^z + 15/5^z + 18/6^z + 21/7^z + ...

            sage: L = LazyDirichletSeriesRing(ZZ, "z", sparse=True)
            sage: M = L(lambda n: n); M
            1 + 2/2^z + 3/3^z + 4/4^z + 5/5^z + 6/6^z + 7/7^z + ...
            sage: M * 3
            3 + 6/2^z + 9/3^z + 12/4^z + 15/5^z + 18/6^z + 21/7^z + ...

            sage: 1 * M is M
            True
            sage: M * 1 is M
            True
=======
>>>>>>> 42cdf7a0
        """
        P = self.parent()
        if not scalar:
            return P.zero()
        if scalar == 1:
            return self

        if isinstance(self._coeff_stream, CoefficientStream_exact):
            c = scalar * self._coeff_stream._constant
            v = self._coeff_stream.valuation()
            initial_coefficients = [scalar * v for v in self._coeff_stream._initial_coefficients]
            return P.element_class(P, CoefficientStream_exact(initial_coefficients, P._sparse,
                                                              valuation=v, constant=c,
                                                              degree=self._coeff_stream._degree))

        return P.element_class(P, CoefficientStream_scalar(self._coeff_stream, scalar))

    def _neg_(self):
        """
        Return the negative of this series.

        TESTS::

            sage: L = LazyLaurentSeriesRing(ZZ, 'z')
            sage: z = L.gen()
            sage: -(1 - z)
            -1 + z
            sage: M = L(lambda n: n); M
            z + 2*z^2 + 3*z^3 + 4*z^4 + 5*z^5 + 6*z^6 + ...
            sage: P = -M; P
            -z - 2*z^2 - 3*z^3 - 4*z^4 - 5*z^5 - 6*z^6 + ...

            sage: L.<z> = LazyLaurentSeriesRing(ZZ, sparse=True)
            sage: M = L(lambda n: n); M
            z + 2*z^2 + 3*z^3 + 4*z^4 + 5*z^5 + 6*z^6 + ...
            sage: P = -M; P
            -z - 2*z^2 - 3*z^3 - 4*z^4 - 5*z^5 - 6*z^6 + ...
            sage: -(z^2 + 3*z - 4*z^3)
            -3*z - z^2 + 4*z^3
        """
        P = self.parent()
        coeff_stream = self._coeff_stream
        if isinstance(self._coeff_stream, CoefficientStream_exact):
            initial_coefficients = [-v for v in coeff_stream._initial_coefficients]
            constant = -coeff_stream._constant
            coeff_stream = CoefficientStream_exact(initial_coefficients, P._sparse,
                                                   constant=constant,
                                                   valuation=coeff_stream.valuation())
            return P.element_class(P, coeff_stream)
        # -(-f) = f
        if isinstance(coeff_stream, CoefficientStream_neg):
            return P.element_class(P, coeff_stream._series)
        return P.element_class(P, CoefficientStream_neg(coeff_stream))
<<<<<<< HEAD


=======


>>>>>>> 42cdf7a0
class LazyLaurentSeries(LazySequencesModuleElement):
    r"""
    A Laurent series where the coefficients are computed lazily.

    EXAMPLES::

        sage: L.<z> = LazyLaurentSeriesRing(ZZ)
        sage: L(lambda i: i, valuation=-3, constant=(-1,3))
        -3*z^-3 - 2*z^-2 - z^-1 + z + 2*z^2 - z^3 - z^4 - z^5 + ...
        sage: L(lambda i: i, valuation=-3, constant=-1, degree=3)
        -3*z^-3 - 2*z^-2 - z^-1 + z + 2*z^2 - z^3 - z^4 - z^5 + ...

    ::

        sage: f = 1 / (1 - z - z^2); f
        1 + z + 2*z^2 + 3*z^3 + 5*z^4 + 8*z^5 + 13*z^6 + ...
        sage: f.coefficient(100)
        573147844013817084101

    Lazy Laurent series is picklable::

        sage: g = loads(dumps(f))
        sage: g
        1 + z + 2*z^2 + 3*z^3 + 5*z^4 + 8*z^5 + 13*z^6 + ...
        sage: g == f
        True
    """
    def change_ring(self, ring):
        """
        Return this series with coefficients converted to elements of ``ring``.

        INPUT:

        - ``ring`` -- a ring

        EXAMPLES::

            sage: L.<z> = LazyLaurentSeriesRing(ZZ, sparse=False)
            sage: s = 2 + z
            sage: t = s.change_ring(QQ)
            sage: t^-1
            1/2 - 1/4*z + 1/8*z^2 - 1/16*z^3 + 1/32*z^4 - 1/64*z^5 + 1/128*z^6 + ...
            sage: M = L(lambda n: n); M
            z + 2*z^2 + 3*z^3 + 4*z^4 + 5*z^5 + 6*z^6 + ...
            sage: N = M.change_ring(QQ)
            sage: N.parent()
            Lazy Laurent Series Ring in z over Rational Field
            sage: M.parent()
            Lazy Laurent Series Ring in z over Integer Ring

            sage: L.<z> = LazyLaurentSeriesRing(ZZ, sparse=True)
            sage: M = L(lambda n: n); M
            z + 2*z^2 + 3*z^3 + 4*z^4 + 5*z^5 + 6*z^6 + ...
            sage: M.parent()
            Lazy Laurent Series Ring in z over Integer Ring
            sage: N = M.change_ring(QQ)
            sage: N.parent()
            Lazy Laurent Series Ring in z over Rational Field
            sage: M ^-1
            z^-1 - 2 + z + ...
        """
        from .lazy_laurent_series_ring import LazyLaurentSeriesRing
        Q = LazyLaurentSeriesRing(ring, names=self.parent().variable_names())
        return Q.element_class(Q, self._coeff_stream)

    def __call__(self, g):
        r"""
        Return the composition of ``self`` with ``g``.

        Given two Laurent Series `f` and `g` over the same base ring, the
        composition `(f \circ g)(z) = f(g(z))` is defined if and only if:

        - `g = 0` and `val(f) >= 0`,
        - `g` is non-zero and `f` has only finitely many non-zero coefficients,
        - `g` is non-zero and `val(g) > 0`.

        INPUT:

        - ``g`` -- other series

        EXAMPLES::

            sage: L.<z> = LazyLaurentSeriesRing(QQ)
            sage: f = z^2 + 1 + z
            sage: f(0)
            1
            sage: f(L(0))
            1
            sage: f(f)
            3 + 3*z + 4*z^2 + 2*z^3 + z^4
            sage: g = z^-3/(1-2*z); g
            z^-3 + 2*z^-2 + 4*z^-1 + 8 + 16*z + 32*z^2 + 64*z^3 + ...
            sage: f(g)
            z^-6 + 4*z^-5 + 12*z^-4 + 33*z^-3 + 82*z^-2 + 196*z^-1 + 457 + ...
            sage: g^2 + 1 + g
            z^-6 + 4*z^-5 + 12*z^-4 + 33*z^-3 + 82*z^-2 + 196*z^-1 + 457 + ...

            sage: f = z^-2 + z + 4*z^3
            sage: f(f)
            4*z^-6 + 12*z^-3 + z^-2 + 48*z^-1 + 12 + ...
            sage: f^-2 + f + 4*f^3
            4*z^-6 + 12*z^-3 + z^-2 + 48*z^-1 + 12 + ...
            sage: f(g)
            4*z^-9 + 24*z^-8 + 96*z^-7 + 320*z^-6 + 960*z^-5 + 2688*z^-4 + 7169*z^-3 + ...
            sage: g^-2 + g + 4*g^3
            4*z^-9 + 24*z^-8 + 96*z^-7 + 320*z^-6 + 960*z^-5 + 2688*z^-4 + 7169*z^-3 + ...

            sage: f = z^-3 + z^-2 + 1 / (1 + z^2); f
            z^-3 + z^-2 + 1 - z^2 + ...
            sage: g = z^3 / (1 + z - z^3); g
            z^3 - z^4 + z^5 - z^7 + 2*z^8 - 2*z^9 + ...
            sage: f(g)
            z^-9 + 3*z^-8 + 3*z^-7 - z^-6 - 4*z^-5 - 2*z^-4 + z^-3 + ...
            sage: g^-3 + g^-2 + 1 / (1 + g^2)
            z^-9 + 3*z^-8 + 3*z^-7 - z^-6 - 4*z^-5 - 2*z^-4 + z^-3 + ...

            sage: f = L(lambda n: n); f
            z + 2*z^2 + 3*z^3 + 4*z^4 + 5*z^5 + 6*z^6 + ...
            sage: f(z^2)
            z^2 + 2*z^4 + 3*z^6 + ...

            sage: f = L(lambda n: n, -2); f
            -2*z^-2 - z^-1 + z + 2*z^2 + 3*z^3 + 4*z^4 + ...
            sage: f3 = f(z^3); f3
            -2*z^-6 - z^-3 + ...
            sage: [f3[i] for i in range(-6,13)]
            [-2, 0, 0, -1, 0, 0, 0, 0, 0, 1, 0, 0, 2, 0, 0, 3, 0, 0, 4]

        We compose a Laurent polynomial with a generic element::

            sage: R.<x> = QQ[]
            sage: f = z^2 + 1 + z^-1
            sage: g = x^2 + x + 3
            sage: f(g)
            (x^6 + 3*x^5 + 12*x^4 + 19*x^3 + 37*x^2 + 28*x + 31)/(x^2 + x + 3)
            sage: f(g) == g^2 + 1 + g^-1
            True

        We compose with another lazy Laurent series::

            sage: LS.<y> = LazyLaurentSeriesRing(QQ)
            sage: f = z^2 + 1 + z^-1
            sage: fy = f(y); fy
            y^-1 + 1 + y^2
            sage: fy.parent() is LS
            True
            sage: g = y - y
            sage: f(g)
            Traceback (most recent call last):
            ...
            ZeroDivisionError: the valuation of the series must be nonnegative

            sage: g = 1 - y
            sage: f(g)
            3 - y + 2*y^2 + y^3 + y^4 + y^5 + y^6 + ...
            sage: g^2 + 1 + g^-1
            3 - y + 2*y^2 + y^3 + y^4 + y^5 + y^6 + ...

            sage: f = L(lambda n: n, 0); f
            z + 2*z^2 + 3*z^3 + 4*z^4 + 5*z^5 + 6*z^6 + ...
            sage: f(0)
            0
            sage: f(y)
            y + 2*y^2 + 3*y^3 + 4*y^4 + 5*y^5 + 6*y^6 + ...
            sage: fp = f(y - y)
            sage: fp == 0
            True
            sage: fp.parent() is LS
            True

            sage: f = z^2 + 3 + z
            sage: f(y - y)
            3

        With both of them sparse::

            sage: L.<z> = LazyLaurentSeriesRing(QQ, sparse=True)
            sage: LS.<y> = LazyLaurentSeriesRing(QQ, sparse=True)
            sage: f = L(lambda n: 1); f
            1 + z + z^2 + z^3 + z^4 + z^5 + z^6 + ...
            sage: f(y^2)
            1 + y^2 + y^4 + y^6 + ...

            sage: fp = f - 1 + z^-2; fp
            z^-2 + z + z^2 + z^3 + z^4 + ...
            sage: fpy = fp(y^2); fpy
            y^-4 + y^2 + ...
            sage: [fpy[i] for i in range(-4,11)]
            [1, 0, 0, 0, 0, 0, 1, 0, 1, 0, 1, 0, 1, 0, 1]

            sage: g = LS(valuation=2, constant=1); g
            y^2 + y^3 + y^4 + ...
            sage: fg = f(g); fg
            1 + y^2 + y^3 + 2*y^4 + 3*y^5 + 5*y^6 + ...
            sage: 1 + g + g^2 + g^3 + g^4 + g^5 + g^6
            1 + y^2 + y^3 + 2*y^4 + 3*y^5 + 5*y^6 + ...

            sage: h = LS(lambda n: 1 if n % 2 else 0, 2); h
            y^3 + y^5 + y^7 + ...
            sage: fgh = fg(h); fgh
            1 + y^6 + ...
            sage: [fgh[i] for i in range(0, 15)]
            [1, 0, 0, 0, 0, 0, 1, 0, 2, 1, 3, 3, 6, 6, 13]
            sage: t = 1 + h^2 + h^3 + 2*h^4 + 3*h^5 + 5*h^6
            sage: [t[i] for i in range(0, 15)]
            [1, 0, 0, 0, 0, 0, 1, 0, 2, 1, 3, 3, 6, 6, 13]

        We look at mixing the sparse and the dense::

            sage: L.<z> = LazyLaurentSeriesRing(QQ)
            sage: f = L(lambda n: 1); f
            1 + z + z^2 + z^3 + z^4 + z^5 + z^6 + ...
            sage: g = LS(lambda n: 1, 1); g
            y + y^2 + y^3 + y^4 + y^5 + y^6 + y^7 + ...
            sage: f(g)
            1 + y + 2*y^2 + 4*y^3 + 8*y^4 + 16*y^5 + 32*y^6 + ...

            sage: f = z^-2 + 1 + z
            sage: g = 1/(y*(1-y)); g
            y^-1 + 1 + y + y^2 + y^3 + y^4 + y^5 + ...
            sage: f(g)
            y^-1 + 2 + y + 2*y^2 - y^3 + 2*y^4 + y^5 + ...
            sage: g^-2 + 1 + g
            y^-1 + 2 + y + 2*y^2 - y^3 + 2*y^4 + y^5 + ...

            sage: f = z^-3 + z^-2 + 1
            sage: g = 1/(y^2*(1-y)); g
            y^-2 + y^-1 + 1 + y + y^2 + y^3 + y^4 + ...
            sage: f(g)
            1 + y^4 - 2*y^5 + 2*y^6 + ...
            sage: g^-3 + g^-2 + 1
            1 + y^4 - 2*y^5 + 2*y^6 + ...
            sage: z(y)
            y
        """
        # f = self and compute f(g)
        P = g.parent()

        # g = 0 case
        if ((not isinstance(g, LazyLaurentSeries) and not g)
            or (isinstance(g, LazyLaurentSeries)
                and isinstance(g._coeff_stream, CoefficientStream_zero))):
            if self._coeff_stream._approximate_valuation >= 0:
                return P(self[0])
            # Perhaps we just don't yet know if the valuation is non-negative
            if any(self._coeff_stream[i] for i in range(self._coeff_stream._approximate_valuation, 0)):
                raise ZeroDivisionError("the valuation of the series must be nonnegative")
            self._coeff_stream._approximate_valuation = 0
            return P(self[0])

        # f has finite length
        if isinstance(self._coeff_stream, CoefficientStream_zero):  # constant 0
            return self
        if isinstance(self._coeff_stream, CoefficientStream_exact) and not self._coeff_stream._constant:
            # constant polynomial
            R = self.parent()._laurent_poly_ring
            z = R.gen()
            poly = R(sum([self._coeff_stream[i] * z**i for i in range(self._coeff_stream._approximate_valuation, self._coeff_stream._degree)]))
            if poly.is_constant():
                return self
            if not isinstance(g, LazyLaurentSeries):
                return poly(g)
            # g also has finite length, compose the polynomials
            if isinstance(g._coeff_stream, CoefficientStream_exact) and not g._coeff_stream._constant:
                try:
                    R = P._laurent_poly_ring
                    g_poly = R(sum([g._coeff_stream[i] * z**i for i in range(g._coeff_stream._approximate_valuation, g._coeff_stream._degree)]))
                    ret = poly(g_poly)
                    if ret.parent() is R:
                        p_list = [ret[i] for i in range(ret.valuation(), ret.degree() + 1)]
                        return P.element_class(P, CoefficientStream_exact(p_list, self._coeff_stream._is_sparse, valuation=ret.valuation()))
                except TypeError:  # the result is not a Laurent polynomial
                    pass

            # Return the sum since g is not known to be finite or we do not get a Laurent polynomial
            # TODO: Optimize when f has positive valuation
            ret = P.zero()
            gp = P.one()
            # We build this iteratively so each power can benefit from the caching
            # Equivalent to P.sum(poly[i] * g**i for i in range(poly.valuation(), poly.degree()+1))
            # We could just do "return poly(g)" if we don't care about speed
            deg = poly.degree()
            for i in range(deg):
                ret += poly[i] * gp
                gp *= g
            ret += poly[deg] * gp
            gi = ~g
            gp = P.one()
            for i in range(-1, poly.valuation()-1, -1):
                gp *= gi
                ret += poly[i] * gp
            return ret

        # g != 0 and val(g) > 0
        if not isinstance(g, LazyLaurentSeries):
            try:
                g = self.parent()(g)
            except (TypeError, ValueError):
                raise NotImplementedError("can only compose with a lazy Laurent series")
        # Perhaps we just don't yet know if the valuation is positive
        if g._coeff_stream._approximate_valuation <= 0:
            if any(g._coeff_stream[i] for i in range(self._coeff_stream._approximate_valuation)):
                raise ValueError("can only compose with a positive valuation series")
            g._coeff_stream._approximate_valuation = 1

        return P.element_class(P, CoefficientStream_composition(self._coeff_stream, g._coeff_stream))

    def _mul_(self, other):
        """
        Return the product of this series with ``other``.

        INPUT:

        - ``other`` -- other series

        TESTS::

            sage: L.<z> = LazyLaurentSeriesRing(ZZ)
            sage: (1 - z)*(1 - z)
            1 - 2*z + z^2
            sage: (1 - z)*(1 - z)*(1 - z)
            1 - 3*z + 3*z^2 - z^3
            sage: M = L(lambda n: n)
            sage: M
            z + 2*z^2 + 3*z^3 + 4*z^4 + 5*z^5 + 6*z^6 + ...
            sage: N = M * (1 - M)
            sage: N
            z + z^2 - z^3 - 6*z^4 - 15*z^5 - 29*z^6 + ...
            sage: L.<z> = LazyLaurentSeriesRing(ZZ, sparse=True)
            sage: M = L(lambda n: n); M
            z + 2*z^2 + 3*z^3 + 4*z^4 + 5*z^5 + 6*z^6 + ...
            sage: N = L(lambda n: 1); N
            1 + z + z^2 + z^3 + z^4 + z^5 + z^6 + ...
            sage: M * N
            z + 3*z^2 + 6*z^3 + 10*z^4 + 15*z^5 + 21*z^6 + ...

            sage: L.one() * M is M
            True
            sage: M * L.one() is M
            True
        """
        P = self.parent()
        left = self._coeff_stream
        right = other._coeff_stream
        if isinstance(left, CoefficientStream_zero) or isinstance(right, CoefficientStream_zero):
            return P.zero()

        R = P._laurent_poly_ring
        z = R.gen()
        if isinstance(left, CoefficientStream_exact):
            if not left._constant:
                pl = R(sum([left[i] * z**i for i in range(left._approximate_valuation, left._degree)]))
                if pl == R.one():  # self == 1
                    return other
                if isinstance(right, CoefficientStream_exact):
                    if not right._constant:
                        pr = R(sum([right[i] * z**i for i in range(right._approximate_valuation, right._degree)]))
                        p = pl * pr
                        c = left._constant
                        p_list = [p[i] for i in range(p.valuation(), p.degree() + 1)]
                        return P.element_class(P, CoefficientStream_exact(p_list, P._sparse, valuation=p.valuation(), constant=c))
        elif isinstance(right, CoefficientStream_exact):
            if not right._constant:
                pr = R(sum([right[i] * z**i for i in range(right._approximate_valuation, right._degree)]))
                if pr == R.one():  # other == 1
                    return self
        return P.element_class(P, CoefficientStream_cauchy_product(self._coeff_stream, other._coeff_stream))

        P = self.parent()
        left = self._coeff_stream
        right = other._coeff_stream
        if (isinstance(left, CoefficientStream_exact)
            and isinstance(right, CoefficientStream_exact)):
            c = left._constant + right._constant
            v = min(left.valuation(), right.valuation())
            d = max(left._degree(), right._degree())
            initial_coefficients = [left[i] + right[i] for i in range(v, d)]
            if not any(initial_terms) and not c:
                return P.zero()
            return P.element_class(P, CoefficientStream_exact(initial_terms, P._sparse,
                                                              valuation=v, degree=d, constant=c))
        return P.element_class(P, CoefficientStream_add(self._coeff_stream, other._coeff_stream))

    def _div_(self, other):
        """
        Return ``self`` divided by ``other``.

        INPUT:

        - ``other`` -- nonzero series

        TESTS::

            sage: L.<z> = LazyLaurentSeriesRing(ZZ)
            sage: z/(1 - z)
            z + z^2 + z^3 + z^4 + z^5 + z^6 + z^7 + ...
            sage: M = L(lambda n: n); M
            z + 2*z^2 + 3*z^3 + 4*z^4 + 5*z^5 + 6*z^6 + ...
            sage: N = L(lambda n: 1); N
            1 + z + z^2 + z^3 + z^4 + z^5 + z^6 + ...
            sage: P = M / N; P
            z + z^2 + z^3 + z^4 + z^5 + z^6 + ...

            sage: L.<z> = LazyLaurentSeriesRing(ZZ, sparse=True)
            sage: M = L(lambda n: n); M
            z + 2*z^2 + 3*z^3 + 4*z^4 + 5*z^5 + 6*z^6 + ...
            sage: N = L(lambda n: 1); N
            1 + z + z^2 + z^3 + z^4 + z^5 + z^6 + ...
            sage: P = M / N; P
            z + z^2 + z^3 + z^4 + z^5 + z^6 + ...
        """
        if isinstance(other._coeff_stream, CoefficientStream_zero):
            raise ZeroDivisionError("cannot divide by 0")

        P = self.parent()
        left = self._coeff_stream
        if isinstance(left, CoefficientStream_zero):
            return P.zero()
        right = other._coeff_stream
        if (isinstance(left, CoefficientStream_exact)
                and isinstance(right, CoefficientStream_exact)):
            if not left._constant and not right._constant:
                R = P._laurent_poly_ring
                z = R.gen()
                pl = R(sum([left[i] * z**i for i in range(left._approximate_valuation, left._degree)]))
                pr = R(sum([right[i] * z**i for i in range(right._approximate_valuation, right._degree)]))
                ret = pl / pr
                try:
                    ret = P._laurent_poly_ring(ret)
                    p_list = [ret[i] for i in range(ret.valuation(), ret.degree() + 1)]
                    return P.element_class(P, CoefficientStream_exact(p_list, P._sparse, valuation=ret.valuation(), constant=left._constant))
                except (TypeError, ValueError):
                    # We cannot divide the polynomials, so the result must be a series
                    pass

        return P.element_class(P, CoefficientStream_cauchy_product(left, CoefficientStream_cauchy_inverse(right)))

    def __invert__(self):
        """
        Return the multiplicative inverse of the element.

        TESTS::

            sage: L.<z> = LazyLaurentSeriesRing(ZZ, sparse=False)
            sage: ~(1 - z)
            1 + z + z^2 + z^3 + z^4 + z^5 + z^6 + ...
            sage: M = L(lambda n: n); M
            z + 2*z^2 + 3*z^3 + 4*z^4 + 5*z^5 + 6*z^6 + ...
            sage: P = ~M; P
            z^-1 - 2 + z + ...
            sage: L.<z> = LazyLaurentSeriesRing(ZZ, sparse=True)
            sage: M = L(lambda n: n); M
            z + 2*z^2 + 3*z^3 + 4*z^4 + 5*z^5 + 6*z^6 + ...
            sage: P = ~M; P
            z^-1 - 2 + z + ...

            sage: ~(~(1 - z))
            1 - z
        """
        P = self.parent()
        R = P._laurent_poly_ring
        z = R.gen()
        if isinstance(self._coeff_stream, CoefficientStream_exact):
            poly = R(sum([self._coeff_stream[i] * z**i for i in range(self._coeff_stream._approximate_valuation, self._coeff_stream._degree)]))
            if poly == R.gen():
                ret = 1 / poly
                p_list = [ret[i] for i in range(ret.valuation(), ret.degree() + 1)]
                return P.element_class(P, CoefficientStream_exact(p_list, P._sparse, valuation=ret.valuation(), constant=self._coeff_stream._constant))
        # (f^-1)^-1 = f
        if isinstance(self._coeff_stream, CoefficientStream_cauchy_inverse):
            return P.element_class(P, self._coeff_stream._series)
        return P.element_class(P, CoefficientStream_cauchy_inverse(self._coeff_stream))
<<<<<<< HEAD

=======
>>>>>>> 42cdf7a0

    def __pow__(self, n):
        """
        Return the ``n``-th power of the series.

        INPUT:

        - ``n`` -- integer; the power to which to raise the series

        EXAMPLES::

            sage: L.<z> = LazyLaurentSeriesRing(ZZ)
            sage: (1 - z)^-1
            1 + z + z^2 + z^3 + z^4 + z^5 + z^6 + ...
            sage: (1 - z)^0
            1
            sage: (1 - z)^3
            1 - 3*z + 3*z^2 - z^3
            sage: (1 - z)^-3
            1 + 3*z + 6*z^2 + 10*z^3 + 15*z^4 + 21*z^5 + 28*z^6 + ...
            sage: M = L(lambda n: n); M
            z + 2*z^2 + 3*z^3 + 4*z^4 + 5*z^5 + 6*z^6 + ...
            sage: M ^ 2
            z^2 + 4*z^3 + 10*z^4 + 20*z^5 + 35*z^6 + ...

            sage: L.<z> = LazyLaurentSeriesRing(ZZ, sparse=True)
            sage: M = L(lambda n: n); M
            z + 2*z^2 + 3*z^3 + 4*z^4 + 5*z^5 + 6*z^6 + ...
            sage: M ^ 2
            z^2 + 4*z^3 + 10*z^4 + 20*z^5 + 35*z^6 + ...
        """
        if n == 0:
            return self.parent().one()

        return generic_power(self, n)

    def approximate_series(self, prec, name=None):
        """
        Return the Laurent series with absolute precision ``prec`` approximated
        from this series.

        INPUT:

        - ``prec`` -- an integer

        - ``name`` -- name of the variable; if it is ``None``, the name of
          the variable of the series is used

        OUTPUT: a Laurent series with absolute precision ``prec``

        EXAMPLES::

            sage: L = LazyLaurentSeriesRing(ZZ, 'z')
            sage: z = L.gen()
            sage: f = (z - 2*z^3)^5/(1 - 2*z)
            sage: f
            z^5 + 2*z^6 - 6*z^7 - 12*z^8 + 16*z^9 + 32*z^10 - 16*z^11 + ...
            sage: g = f.approximate_series(10)
            sage: g
            z^5 + 2*z^6 - 6*z^7 - 12*z^8 + 16*z^9 + O(z^10)
            sage: g.parent()
            Power Series Ring in z over Integer Ring
            sage: h = (f^-1).approximate_series(3)
            sage: h
            z^-5 - 2*z^-4 + 10*z^-3 - 20*z^-2 + 60*z^-1 - 120 + 280*z - 560*z^2 + O(z^3)
            sage: h.parent()
            Laurent Series Ring in z over Integer Ring
        """
        S = self.parent()

        if name is None:
            name = S.variable_name()

        if self.valuation() < 0:
            from sage.rings.all import LaurentSeriesRing
            R = LaurentSeriesRing(S.base_ring(), name=name)
            n = self.valuation()
            return R([self[i] for i in range(n, prec)], n).add_bigoh(prec)
        else:
            from sage.rings.all import PowerSeriesRing
            R = PowerSeriesRing(S.base_ring(), name=name)
            return R([self[i] for i in range(prec)]).add_bigoh(prec)

    def polynomial(self, degree=None, name=None):
        r"""
        Return the polynomial or Laurent polynomial if the series is actually so.

        INPUT:

        - ``degree`` -- ``None`` or an integer

        - ``name`` -- name of the variable; if it is ``None``, the name of the variable
          of the series is used

        OUTPUT:

        A Laurent polynomial if the valuation of the series is negative or
        a polynomial otherwise.

        If ``degree`` is not ``None``, the terms of the series of degree
        greater than ``degree`` are truncated first. If ``degree`` is ``None``
        and the series is not a polynomial or a Laurent polynomial, a
        ``ValueError`` is raised.

        EXAMPLES::

            sage: L.<z> = LazyLaurentSeriesRing(ZZ)
            sage: f = L([1,0,0,2,0,0,0,3], 5); f
            z^5 + 2*z^8 + 3*z^12
            sage: f.polynomial()
            3*z^12 + 2*z^8 + z^5

        TESTS::

            sage: g = L([1,0,0,2,0,0,0,3], -5); g
            z^-5 + 2*z^-2 + 3*z^2
            sage: g.polynomial()
            z^-5 + 2*z^-2 + 3*z^2
            sage: z = L.gen()
            sage: f = (1 + z)/(z^3 - z^5)
            sage: f
            z^-3 + z^-2 + z^-1 + 1 + z + z^2 + z^3 + ...
            sage: f.polynomial(5)
            z^-3 + z^-2 + z^-1 + 1 + z + z^2 + z^3 + z^4 + z^5
            sage: f.polynomial(0)
            z^-3 + z^-2 + z^-1 + 1
            sage: f.polynomial(-5)
            0
            sage: M = L(lambda n: n^2, 0)
            sage: M.polynomial(3)
            9*z^3 + 4*z^2 + z
            sage: M = L(lambda n: n^2, 0)
            sage: M.polynomial(5)
            25*z^5 + 16*z^4 + 9*z^3 + 4*z^2 + z

            sage: f = 1/(1 + z)
            sage: f.polynomial()
            Traceback (most recent call last):
            ...
            ValueError: not a polynomial
        """
        if degree is None:
            if isinstance(self._coeff_stream, CoefficientStream_zero):
                from sage.rings.all import PolynomialRing
                return PolynomialRing(S.base_ring(), name=name).zero()
            elif isinstance(self._coeff_stream, CoefficientStream_exact) and not self._coeff_stream._constant:
                m = self._coeff_stream._degree
            else:
                raise ValueError("not a polynomial")
        else:
            m = degree + 1

        S = self.parent()

        if name is None:
            name = S.variable_name()

        if self.valuation() < 0:
            from sage.rings.all import LaurentPolynomialRing
            R = LaurentPolynomialRing(S.base_ring(), name=name)
            n = self.valuation()
            return R([self[i] for i in range(n, m)]).shift(n)
        else:
            from sage.rings.all import PolynomialRing
            R = PolynomialRing(S.base_ring(), name=name)
            return R([self[i] for i in range(m)])

    def _repr_(self):
        """
        Return the string representation of this Laurent series.

        TESTS::

            sage: L.<z> = LazyLaurentSeriesRing(ZZ)
            sage: -1/(1 + 2*z)
            -1 + 2*z - 4*z^2 + 8*z^3 - 16*z^4 + 32*z^5 - 64*z^6 + ...
        """
        if isinstance(self._coeff_stream, CoefficientStream_zero):
            return '0'
        if isinstance(self._coeff_stream, CoefficientStream_uninitialized) and self._coeff_stream._target is None:
            return 'Uninitialized Lazy Laurent Series'

        atomic_repr = self.base_ring()._repr_option('element_is_atomic')
        X = self.parent().variable_name()
        v = self._coeff_stream._approximate_valuation

        if not isinstance(self._coeff_stream, CoefficientStream_exact):
            m = v + 7  # long enough
        elif not self._coeff_stream._constant:
            # Just a polynonial, so let that print itself
            R = self.parent()._laurent_poly_ring
            z = R.gen()
            return repr(R.sum(self._coeff_stream[i] * z**i for i in range(v, self._coeff_stream._degree)))
        else:
            m = self._coeff_stream._degree + 3

        # Use the polynomial printing
        R = self.parent()._laurent_poly_ring
        ret = repr(R([self._coeff_stream[i] for i in range(v, m)]).shift(v))
        # TODO: Better handling when ret == 0 but we have not checked up to the constant term
<<<<<<< HEAD
        return ret + ' + ...'


class LazyDirichletSeries(LazySequencesModuleElement):
    r"""
    A Dirichlet series where the coefficients are computed lazily.

    INPUT:

    - ``parent`` -- The base ring for the series

    - ``coeff_stream`` -- The auxiliary class that handles the coefficient stream

    EXAMPLES::

        sage: L = LazyDirichletSeriesRing(ZZ, "z")
        sage: f = L(constant=1)^2; f
        1 + 2/2^z + 2/3^z + 3/4^z + 2/5^z + 4/6^z + 2/7^z + ...
        sage: f.coefficient(100) == number_of_divisors(100)
        True

    Lazy Dirichlet series is picklable::

        sage: g = loads(dumps(f))
        sage: g
        1 + 2/2^z + 2/3^z + 3/4^z + 2/5^z + 4/6^z + 2/7^z + ...
        sage: g == f
        True
    """
    def _mul_(self, other):
        """
        Return the product of this series with ``other``.

        INPUT:

        - ``other`` -- other series

        TESTS::

            sage: L = LazyDirichletSeriesRing(ZZ, "z")
            sage: g = L(constant=1); g
            1 + 1/(2^z) + 1/(3^z) + ...
            sage: g*g
            1 + 2/2^z + 2/3^z + 3/4^z + 2/5^z + 4/6^z + 2/7^z + ...
            sage: [number_of_divisors(n) for n in range(1, 8)]
            [1, 2, 2, 3, 2, 4, 2]

            sage: mu = L(moebius); mu
            1 + -1/2^z + -1/3^z + -1/5^z + 1/(6^z) + -1/7^z + ...
            sage: g*mu
            1 + ...
            sage: L.one() * mu is mu
            True
            sage: mu * L.one() is mu
            True
        """
        P = self.parent()
        left = self._coeff_stream
        right = other._coeff_stream
        coeff = CoefficientStream_dirichlet_convolution(left, right)
        return P.element_class(P, coeff)


    def __invert__(self):
        """
        Return the multiplicative inverse of the element.

        TESTS::

            sage: L = LazyDirichletSeriesRing(ZZ, "z", sparse=False)
            sage: ~L(constant=1) - L(moebius)
            0
            sage: L = LazyDirichletSeriesRing(ZZ, "z", sparse=True)
            sage: ~L(constant=1) - L(moebius)
            0

        """
        P = self.parent()
        return P.element_class(P, CoefficientStream_dirichlet_inv(self._coeff_stream))

    def change_ring(self, ring):
        """
        Return this series with coefficients converted to elements of ``ring``.

        INPUT:

        - ``ring`` -- a ring

        TESTS::

            sage: L = LazyDirichletSeriesRing(ZZ, "z", sparse=False)
        """
        from .lazy_laurent_series_ring import LazyDirichletSeriesRing
        Q = LazyDirichletSeriesRing(ring, names=self.parent().variable_names())
        return Q.element_class(Q, self._coeff_stream)

    def __pow__(self, n):
        """
        Return the ``n``-th power of the series.

        INPUT:

        - ``n`` -- integer, the power to which to raise the series

        TESTS::

            sage: L = LazyDirichletSeriesRing(ZZ, "z")
        """
        if n == 0:
            return self.parent().one()

        return generic_power(self, n)

    def _repr_(self):
        """
        Return the string representation of this Dirichlet series.

        TESTS::

            sage: L = LazyDirichletSeriesRing(ZZ, "z")
        """
        if isinstance(self._coeff_stream, CoefficientStream_zero):
            return '0'
        if isinstance(self._coeff_stream, CoefficientStream_uninitialized) and self._coeff_stream._target is None:
            return 'Uninitialized Lazy Dirichlet Series'

        atomic_repr = self.base_ring()._repr_option('element_is_atomic')
        X = self.parent().variable_name()
        v = self._coeff_stream._approximate_valuation

        if not isinstance(self._coeff_stream, CoefficientStream_exact):
            m = v + 7  # long enough
        else:
            m = self._coeff_stream._degree + 3

        # Use the symbolic ring printing
        from sage.calculus.var import var
        from sage.symbolic.ring import SR
        variable = var(self.parent().variable_name())
        ret = " + ".join([repr(SR(self._coeff_stream[i])*i**(-variable))
                          for i in range(v, m) if self._coeff_stream[i]])
        if not ret:
            return "0"
        # TODO: Better handling when ret == 0 but we have not checked up to the constant term

        if isinstance(self._coeff_stream, CoefficientStream_exact) and not self._coeff_stream._constant:
            return ret
=======
>>>>>>> 42cdf7a0
        return ret + ' + ...'<|MERGE_RESOLUTION|>--- conflicted
+++ resolved
@@ -125,7 +125,6 @@
             sage: [M[n] for n in range(20)]
             [0, 1, 2, 3, 4, 5, 6, 7, 8, 9, 10, 11, 12, 13, 14, 15, 16, 17, 18, 19]
 
-<<<<<<< HEAD
         Similarly for Dirichlet series::
 
             sage: L = LazyDirichletSeriesRing(ZZ, "z")
@@ -143,8 +142,6 @@
             sage: [M[n] for n in range(1, 11)]
             [1, 2, 3, 4, 5, 6, 7, 8, 9, 10]
 
-=======
->>>>>>> 42cdf7a0
         """
         R = self.base_ring()
         if isinstance(n, slice):
@@ -186,7 +183,6 @@
             sage: N = M.map_coefficients(lambda c: c + 1); N
             2*z + 3*z^2 + 4*z^3 + 5*z^4 + 6*z^5 + 7*z^6 + ...
 
-<<<<<<< HEAD
         Similarly for Dirichlet series::
 
             sage: L = LazyDirichletSeriesRing(ZZ, "z")
@@ -195,25 +191,15 @@
             sage: s = s.map_coefficients(lambda c: c + 1); s
             2/2^z + 3/3^z + 4/4^z + 5/5^z + 6/6^z + 7/7^z + ...
 
-=======
->>>>>>> 42cdf7a0
         """
         P = self.parent()
         coeff_stream = self._coeff_stream
         if isinstance(coeff_stream, CoefficientStream_exact):
-<<<<<<< HEAD
-            initial_values = [func(i) if i else 0 for i in coeff_stream._initial_values]
-            c = func(coeffs._constant) if coeffs._constant else 0
-            if not any(initial_values) and not c:
-                return P.zero()
-            coeff_stream = CoefficientStream_exact(p_list, self._coeff_stream._is_sparse,
-=======
             initial_values = [func(i) if i else 0 for i in coeff_stream._initial_coefficients]
             c = func(coeff_stream._constant) if coeff_stream._constant else 0
             if not any(initial_values) and not c:
                 return P.zero()
             coeff_stream = CoefficientStream_exact(initial_values, self._coeff_stream._is_sparse,
->>>>>>> 42cdf7a0
                                                    valuation=coeff_stream._approximate_valuation,
                                                    degree=coeff_stream._degree,
                                                    constant=c)
@@ -292,7 +278,6 @@
             sage: (M - M).valuation()
             +Infinity
 
-<<<<<<< HEAD
         Similarly for Dirichlet series::
 
             sage: L = LazyDirichletSeriesRing(ZZ, "z")
@@ -306,8 +291,6 @@
             sage: (g*g).valuation()
             4
 
-=======
->>>>>>> 42cdf7a0
         """
         return self._coeff_stream.valuation()
 
@@ -496,7 +479,6 @@
             sage: [T[i] for i in range(6)]
             [0, 1, q, q^2 + q, q^3 + 3*q^2 + q, q^4 + 6*q^3 + 6*q^2 + q]
 
-<<<<<<< HEAD
         Similarly for Dirichlet series::
 
             sage: L = LazyDirichletSeriesRing(ZZ, "z")
@@ -513,8 +495,6 @@
             sage: [F[i] for i in range(1, 16)]
             [1, 1, 1, 3, 1, 5, 1, 10, 3, 5, 1, 24, 1, 5, 5]
 
-=======
->>>>>>> 42cdf7a0
         TESTS::
 
             sage: L.<z> = LazyLaurentSeriesRing(ZZ, sparse=True)
@@ -551,12 +531,10 @@
             sage: z = L.gen()
             sage: TestSuite(z).run()
 
-<<<<<<< HEAD
             sage: L = LazyDirichletSeriesRing(QQbar, 'z')
             sage: g = L(constant=1)
             sage: TestSuite(g).run()
-=======
->>>>>>> 42cdf7a0
+
         """
         ModuleElement.__init__(self, parent)
         self._coeff_stream = coeff_stream
@@ -600,7 +578,6 @@
             sage: P = M + N; P
             1 + 2*z + 3*z^2 + 4*z^3 + 5*z^4 + 6*z^5 + 7*z^6 + ...
 
-<<<<<<< HEAD
         Similarly for Dirichlet series::
 
             sage: L = LazyDirichletSeriesRing(ZZ, "z")
@@ -622,8 +599,7 @@
             sage: r = L([1,2,3], constant=-1)
             sage: r + t
             2 + 3/2^z + 4/3^z
-=======
->>>>>>> 42cdf7a0
+
         """
         P = self.parent()
         left = self._coeff_stream
@@ -748,7 +724,6 @@
             sage: isinstance((3*M)._coeff_stream, CoefficientStream_scalar)
             True
 
-<<<<<<< HEAD
         Similarly for Dirichlet series::
 
             sage: L = LazyDirichletSeriesRing(ZZ, "z")
@@ -774,8 +749,6 @@
             True
             sage: M * 1 is M
             True
-=======
->>>>>>> 42cdf7a0
         """
         P = self.parent()
         if not scalar:
@@ -790,7 +763,6 @@
             return P.element_class(P, CoefficientStream_exact(initial_coefficients, P._sparse,
                                                               valuation=v, constant=c,
                                                               degree=self._coeff_stream._degree))
-
         return P.element_class(P, CoefficientStream_scalar(self._coeff_stream, scalar))
 
     def _neg_(self):
@@ -829,13 +801,8 @@
         if isinstance(coeff_stream, CoefficientStream_neg):
             return P.element_class(P, coeff_stream._series)
         return P.element_class(P, CoefficientStream_neg(coeff_stream))
-<<<<<<< HEAD
-
-
-=======
-
-
->>>>>>> 42cdf7a0
+
+
 class LazyLaurentSeries(LazySequencesModuleElement):
     r"""
     A Laurent series where the coefficients are computed lazily.
@@ -1308,10 +1275,6 @@
         if isinstance(self._coeff_stream, CoefficientStream_cauchy_inverse):
             return P.element_class(P, self._coeff_stream._series)
         return P.element_class(P, CoefficientStream_cauchy_inverse(self._coeff_stream))
-<<<<<<< HEAD
-
-=======
->>>>>>> 42cdf7a0
 
     def __pow__(self, n):
         """
@@ -1512,7 +1475,6 @@
         R = self.parent()._laurent_poly_ring
         ret = repr(R([self._coeff_stream[i] for i in range(v, m)]).shift(v))
         # TODO: Better handling when ret == 0 but we have not checked up to the constant term
-<<<<<<< HEAD
         return ret + ' + ...'
 
 
@@ -1660,6 +1622,4 @@
 
         if isinstance(self._coeff_stream, CoefficientStream_exact) and not self._coeff_stream._constant:
             return ret
-=======
->>>>>>> 42cdf7a0
         return ret + ' + ...'