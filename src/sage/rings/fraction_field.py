# -*- coding: utf-8 -*-
r"""
Fraction Field of Integral Domains

AUTHORS:

- William Stein (with input from David Joyner, David Kohel, and Joe
  Wetherell)

- Burcin Erocal

- Julian Rüth (2017-06-27): embedding into the field of fractions and its
  section

EXAMPLES:

Quotienting is a constructor for an element of the fraction field::

    sage: R.<x> = QQ[]
    sage: (x^2-1)/(x+1)
    x - 1
    sage: parent((x^2-1)/(x+1))
    Fraction Field of Univariate Polynomial Ring in x over Rational Field

The GCD is not taken (since it doesn't converge sometimes) in the
inexact case::

    sage: Z.<z> = CC[]
    sage: I = CC.gen()
    sage: (1+I+z)/(z+0.1*I)
    (z + 1.00000000000000 + I)/(z + 0.100000000000000*I)
    sage: (1+I*z)/(z+1.1)
    (I*z + 1.00000000000000)/(z + 1.10000000000000)

TESTS::

    sage: F = FractionField(IntegerRing())
    sage: F == loads(dumps(F))
    True

::

    sage: F = FractionField(PolynomialRing(RationalField(),'x'))
    sage: F == loads(dumps(F))
    True

::

    sage: F = FractionField(PolynomialRing(IntegerRing(),'x'))
    sage: F == loads(dumps(F))
    True

::

    sage: F = FractionField(PolynomialRing(RationalField(),2,'x'))
    sage: F == loads(dumps(F))
    True
"""
# ****************************************************************************
#
#   Sage: System for Algebra and Geometry Experimentation
#
#       Copyright (C) 2005 William Stein <wstein@gmail.com>
#                     2017 Julian Rüth <julian.rueth@fsfe.org>
#
# This program is free software: you can redistribute it and/or modify
# it under the terms of the GNU General Public License as published by
# the Free Software Foundation, either version 2 of the License, or
# (at your option) any later version.
#                  http://www.gnu.org/licenses/
# ****************************************************************************
from __future__ import absolute_import
from six.moves import range
import six

from . import ring
from . import fraction_field_element
import sage.misc.latex as latex
from sage.misc.cachefunc import cached_method

from sage.structure.richcmp import richcmp
from sage.structure.parent import Parent
from sage.structure.coerce_maps import CallableConvertMap, DefaultConvertMap_unique
from sage.categories.basic import QuotientFields
from sage.categories.morphism import Morphism
from sage.categories.map import Section


def FractionField(R, names=None):
    """
    Create the fraction field of the integral domain ``R``.

    INPUT:

    -  ``R`` -- an integral domain

    -  ``names`` -- ignored

    EXAMPLES:

    We create some example fraction fields::

        sage: FractionField(IntegerRing())
        Rational Field
        sage: FractionField(PolynomialRing(RationalField(),'x'))
        Fraction Field of Univariate Polynomial Ring in x over Rational Field
        sage: FractionField(PolynomialRing(IntegerRing(),'x'))
        Fraction Field of Univariate Polynomial Ring in x over Integer Ring
        sage: FractionField(PolynomialRing(RationalField(),2,'x'))
        Fraction Field of Multivariate Polynomial Ring in x0, x1 over Rational Field

    Dividing elements often implicitly creates elements of the fraction
    field::

        sage: x = PolynomialRing(RationalField(), 'x').gen()
        sage: f = x/(x+1)
        sage: g = x**3/(x+1)
        sage: f/g
        1/x^2
        sage: g/f
        x^2

    The input must be an integral domain::

        sage: Frac(Integers(4))
        Traceback (most recent call last):
        ...
        TypeError: R must be an integral domain.
    """
    if not ring.is_Ring(R):
        raise TypeError("R must be a ring")
    if not R.is_integral_domain():
        raise TypeError("R must be an integral domain.")
    return R.fraction_field()


def is_FractionField(x):
    """
    Test whether or not ``x`` inherits from :class:`FractionField_generic`.

    EXAMPLES::

        sage: from sage.rings.fraction_field import is_FractionField
        sage: is_FractionField(Frac(ZZ['x']))
        True
        sage: is_FractionField(QQ)
        False
    """
    return isinstance(x, FractionField_generic)


class FractionField_generic(ring.Field):
    """
    The fraction field of an integral domain.
    """
    def __init__(self, R,
                 element_class=fraction_field_element.FractionFieldElement,
                 category=QuotientFields()):
        """
        Create the fraction field of the integral domain ``R``.

        INPUT:

        -  ``R`` -- an integral domain

        EXAMPLES::

            sage: Frac(QQ['x'])
            Fraction Field of Univariate Polynomial Ring in x over Rational Field
            sage: Frac(QQ['x,y']).variable_names()
            ('x', 'y')
            sage: category(Frac(QQ['x']))
            Category of quotient fields
        """
        self._R = R
        self._element_class = element_class
        self._element_init_pass_parent = False
        Parent.__init__(self, base=R, names=R._names, category=category)

    def __reduce__(self):
        """
        For pickling.

        TESTS::

            sage: K = Frac(QQ['x'])
            sage: loads(dumps(K)) is K
            True
        """
        return FractionField, (self._R,)

    def _coerce_map_from_(self, S):
        """
        Return ``True`` if elements of ``S`` can be coerced into this
        fraction field.

        This fraction field has coercions from:

        - itself
        - any fraction field where the base ring coerces to the base
          ring of this fraction field
        - any ring that coerces to the base ring of this fraction field

        EXAMPLES::

            sage: F = QQ['x,y'].fraction_field()
            sage: F.has_coerce_map_from(F) # indirect doctest
            True

        ::

            sage: F.has_coerce_map_from(ZZ['x,y'].fraction_field())
            True

        ::

            sage: F.has_coerce_map_from(ZZ['x,y,z'].fraction_field())
            False

        ::

            sage: F.has_coerce_map_from(ZZ)
            True

        Test coercions::

            sage: F.coerce(1)
            1
            sage: F.coerce(int(1))
            1
            sage: F.coerce(1/2)
            1/2

        ::

            sage: K = ZZ['x,y'].fraction_field()
            sage: x,y = K.gens()
            sage: F.coerce(F.gen())
            x
            sage: F.coerce(x)
            x
            sage: F.coerce(x/y)
            x/y
            sage: L = ZZ['x'].fraction_field()
            sage: K.coerce(L.gen())
            x

        We demonstrate that :trac:`7958` is resolved in the case of
        number fields::

            sage: _.<x> = ZZ[]
            sage: K.<a> = NumberField(x^5-3*x^4+2424*x^3+2*x-232)
            sage: R = K.ring_of_integers()
            sage: S.<y> = R[]
            sage: F = FractionField(S)
            sage: F(1/a)
            (a^4 - 3*a^3 + 2424*a^2 + 2)/232

        Some corner cases have been known to fail in the past (:trac:`5917`)::

            sage: F1 = FractionField( QQ['a'] )
            sage: R12 = F1['x','y']
            sage: R12('a')
            a
            sage: F1(R12(F1('a')))
            a

            sage: F2 = FractionField( QQ['a','b'] )
            sage: R22 = F2['x','y']
            sage: R22('a')
            a
            sage: F2(R22(F2('a')))
            a

        Coercion from Laurent polynomials now works (:trac:`15345`)::

            sage: R = LaurentPolynomialRing(ZZ, 'x')
            sage: T = PolynomialRing(ZZ, 'x')
            sage: R.gen() + FractionField(T).gen()
            2*x
            sage: 1/(R.gen() + 1)
            1/(x + 1)

            sage: R = LaurentPolynomialRing(ZZ, 'x,y')
            sage: FF = FractionField(PolynomialRing(ZZ, 'x,y'))
            sage: prod(R.gens()) + prod(FF.gens())
            2*x*y
            sage: 1/(R.gen(0) + R.gen(1))
            1/(x + y)
        """
        from sage.rings.integer_ring import ZZ
        from sage.rings.rational_field import QQ
        from sage.rings.number_field.number_field_base import NumberField
        from sage.rings.polynomial.laurent_polynomial_ring import \
            LaurentPolynomialRing_generic

        if S is self._R:
            parent = self._R.Hom(self)
            return parent.__make_element_class__(FractionFieldEmbedding)(self._R, self, category=parent.homset_category())

        def wrapper(x):
            return self._element_class(self, x.numerator(), x.denominator())

        # The case ``S`` being `\QQ` requires special handling since `\QQ` is
        # not implemented as a ``FractionField_generic``.
        if S is QQ and self._R.has_coerce_map_from(ZZ):
            return CallableConvertMap(S, self, wrapper, parent_as_first_arg=False)

        # Number fields also need to be handled separately.
        if isinstance(S, NumberField):
            return CallableConvertMap(S, self,
                                      self._number_field_to_frac_of_ring_of_integers,
                                      parent_as_first_arg=False)

        # special treatment for LaurentPolynomialRings
        if isinstance(S, LaurentPolynomialRing_generic):
            def converter(x, y=None):
                if y is None:
                    return self._element_class(self, *x._fraction_pair())
                xnum, xden = x._fraction_pair()
                ynum, yden = y._fraction_pair()
                return self._element_class(self, xnum * yden, xden * ynum)
            return CallableConvertMap(S, self, converter, parent_as_first_arg=False)

        if (isinstance(S, FractionField_generic) and
                self._R.has_coerce_map_from(S.ring())):
            return CallableConvertMap(S, self, wrapper, parent_as_first_arg=False)

        if self._R.has_coerce_map_from(S):
            return CallableConvertMap(S, self, self._element_class,
                                      parent_as_first_arg=True)

        return None

    def _number_field_to_frac_of_ring_of_integers(self, x):
        r"""
        Return the number field element ``x`` as an element of ``self``,
        explicitly treating the numerator of ``x``  as an element of the ring
        of integers and the denominator as an integer.

        INPUT:

        -  ``x`` -- Number field element

        OUTPUT:

        -  Element of ``self``

        TESTS:

        We demonstrate that :trac:`7958` is resolved in the case of
        number fields::

            sage: _.<x> = ZZ[]
            sage: K.<a> = NumberField(x^5-3*x^4+2424*x^3+2*x-232)
            sage: R = K.ring_of_integers()
            sage: S.<y> = R[]
            sage: F = FractionField(S) # indirect doctest
            sage: F(1/a)
            (a^4 - 3*a^3 + 2424*a^2 + 2)/232
        """
        f = x.polynomial()   # Polynomial over QQ
        d = f.denominator()  # Integer
        return self._element_class(self, numerator=d * x, denominator=d)

    def is_field(self, proof=True):
        """
        Return ``True``, since the fraction field is a field.

        EXAMPLES::

            sage: Frac(ZZ).is_field()
            True
        """
        return True

    def is_finite(self):
        """
        Tells whether this fraction field is finite.

        .. NOTE::

            A fraction field is finite if and only if the associated
            integral domain is finite.

        EXAMPLES::

            sage: Frac(QQ['a','b','c']).is_finite()
            False

        """
        return self._R.is_finite()

    def base_ring(self):
        """
        Return the base ring of ``self``.

        This is the base ring of the ring
        which this fraction field is the fraction field of.

        EXAMPLES::

            sage: R = Frac(ZZ['t'])
            sage: R.base_ring()
            Integer Ring
        """
        return self._R.base_ring()

    def characteristic(self):
        """
        Return the characteristic of this fraction field.

        EXAMPLES::

            sage: R = Frac(ZZ['t'])
            sage: R.base_ring()
            Integer Ring
            sage: R = Frac(ZZ['t']); R.characteristic()
            0
            sage: R = Frac(GF(5)['w']); R.characteristic()
            5
        """
        return self._R.characteristic()

    def _repr_(self):
        """
        Return a string representation of ``self``.

        EXAMPLES::

            sage: Frac(ZZ['x']) # indirect doctest
            Fraction Field of Univariate Polynomial Ring in x over Integer Ring
        """
        return "Fraction Field of %s" % self._R

    def _latex_(self):
        """
        Return a latex representation of ``self``.

        EXAMPLES::

            sage: latex(Frac(GF(7)['x,y,z'])) # indirect doctest
            \mathrm{Frac}(\Bold{F}_{7}[x, y, z])
        """
        return "\\mathrm{Frac}(%s)" % latex.latex(self._R)

    def _magma_init_(self, magma):
        """
        Return a string representation of ``self`` in the given magma instance.

        EXAMPLES::

            sage: QQ['x'].fraction_field()._magma_init_(magma)            # optional - magma
            'SageCreateWithNames(FieldOfFractions(SageCreateWithNames(PolynomialRing(_sage_ref...),["x"])),["x"])'
            sage: GF(9,'a')['x,y,z'].fraction_field()._magma_init_(magma) # optional - magma
            'SageCreateWithNames(FieldOfFractions(SageCreateWithNames(PolynomialRing(_sage_ref...,3,"grevlex"),["x","y","z"])),["x","y","z"])'

        ``_magma_init_`` gets called implicitly below::

            sage: magma(QQ['x,y'].fraction_field())                  # optional - magma
            Multivariate rational function field of rank 2 over Rational Field
            Variables: x, y
            sage: magma(ZZ['x'].fraction_field())                    # optional - magma
            Univariate rational function field over Integer Ring
            Variables: x

        Verify that conversion is being properly cached::

            sage: k = Frac(QQ['x,z'])                                # optional - magma
            sage: magma(k) is magma(k)                               # optional - magma
            True
        """
        s = 'FieldOfFractions(%s)' % self.ring()._magma_init_(magma)
        return magma._with_names(s, self.variable_names())

    def ring(self):
        """
        Return the ring that this is the fraction field of.

        EXAMPLES::

            sage: R = Frac(QQ['x,y'])
            sage: R
            Fraction Field of Multivariate Polynomial Ring in x, y over Rational Field
            sage: R.ring()
            Multivariate Polynomial Ring in x, y over Rational Field
        """
        return self._R

    @cached_method
    def is_exact(self):
        """
        Return if ``self`` is exact which is if the underlying ring is exact.

        EXAMPLES::

            sage: Frac(ZZ['x']).is_exact()
            True
            sage: Frac(CDF['x']).is_exact()
            False
        """
        return self.ring().is_exact()

    def _element_constructor_(self, x, y=1, coerce=True):
        """
        Construct an element of this fraction field.

        EXAMPLES::

            sage: F = QQ['x,y'].fraction_field()
            sage: F._element_constructor_(1)
            1
            sage: F._element_constructor_(F.gen(0)/F.gen(1))
            x/y
            sage: F._element_constructor_('1 + x/y')
            (x + y)/y

        ::

            sage: K = ZZ['x,y'].fraction_field()
            sage: x,y = K.gens()

        ::

            sage: F._element_constructor_(x/y)
            x/y

        TESTS:

        The next example failed before :trac:`4376`::

            sage: K(pari((x + 1)/(x^2 + x + 1)))
            (x + 1)/(x^2 + x + 1)

        These examples failed before :trac:`11368`::

            sage: R.<x, y, z> = PolynomialRing(QQ)
            sage: S = R.fraction_field()
            sage: S(pari((x + y)/y))
            (x + y)/y

            sage: S(pari(x + y + 1/z))
            (x*z + y*z + 1)/z

        Test conversions where `y` is a string but `x` not::

            sage: K = ZZ['x,y'].fraction_field()
            sage: K._element_constructor_(2, 'x+y')
            2/(x + y)
            sage: K._element_constructor_(1, 'z')
            Traceback (most recent call last):
            ...
            TypeError: unable to evaluate 'z' in Fraction Field of Multivariate Polynomial Ring in x, y over Integer Ring

        Check that :trac:`17971` is fixed::

            sage: A.<a,c> = Frac(PolynomialRing(QQ,'a,c'))
            sage: B.<d,e> = PolynomialRing(A,'d,e')
            sage: R.<x> = PolynomialRing(B,'x')
            sage: (a*d*x^2+a+e+1).resultant(-4*c^2*x+1)
            a*d + 16*c^4*e + 16*a*c^4 + 16*c^4

        """
        Element = self._element_class
        if isinstance(x, Element) and y == 1:
            if x.parent() is self:
                return x
            else:
                return Element(self, x.numerator(), x.denominator())

        recurse = False
        if isinstance(x, six.string_types):
            from sage.misc.sage_eval import sage_eval
            try:
                x = sage_eval(x, self.gens_dict_recursive())
            except NameError:
                raise TypeError("unable to evaluate {!r} in {}".format(x, self))
            recurse = True
        if isinstance(y, six.string_types):
            from sage.misc.sage_eval import sage_eval
            try:
                y = sage_eval(y, self.gens_dict_recursive())
            except NameError:
                raise TypeError("unable to evaluate {!r} in {}".format(y, self))
            recurse = True

        try:
            return Element(self, x, y, coerce=coerce)
        except (TypeError, ValueError):
            if recurse:
                return self._element_constructor(x, y)
            if y == 1:
                from sage.symbolic.expression import Expression
                if isinstance(x, Expression):
                    return Element(self, x.numerator(), x.denominator())
                from sage.libs.pari.all import pari_gen
                if isinstance(x, pari_gen):
                    t = x.type()
                    if t == 't_RFRAC':
                        return Element(self, x.numerator(), x.denominator())
                    elif t == 't_POL':
                        # This recursive approach is needed because PARI
                        # represents multivariate polynomials as iterated
                        # univariate polynomials (see the above examples).
                        # Below, v is the variable with highest priority,
                        # and the x[i] are rational functions in the
                        # remaining variables.
                        v = Element(self, x.variable(), 1)
                        return sum(self(x[i]) * v**i for i in range(x.poldegree() + 1))
            raise

    def construction(self):
        """
        EXAMPLES::

            sage: Frac(ZZ['x']).construction()
            (FractionField, Univariate Polynomial Ring in x over Integer Ring)
            sage: K = Frac(GF(3)['t'])
            sage: f, R = K.construction()
            sage: f(R)
            Fraction Field of Univariate Polynomial Ring in t over Finite Field of size 3
            sage: f(R) == K
            True
        """
        from sage.categories.pushout import FractionField
        return FractionField(), self.ring()

    def __eq__(self, other):
        """
        Check whether ``self`` is equal to ``other``.

        EXAMPLES::

            sage: Frac(ZZ['x']) == Frac(ZZ['x'])
            True
            sage: Frac(ZZ['x']) == Frac(QQ['x'])
            False
            sage: Frac(ZZ['x']) == Frac(ZZ['y'])
            False
            sage: Frac(ZZ['x']) == QQ['x']
            False
        """
        if not isinstance(other, FractionField_generic):
            return False
        return self._R == other._R

    def __ne__(self, other):
        """
        Check whether ``self`` is not equal to ``other``.

        EXAMPLES::

            sage: Frac(ZZ['x']) != Frac(ZZ['x'])
            False
            sage: Frac(ZZ['x']) != Frac(QQ['x'])
            True
            sage: Frac(ZZ['x']) != Frac(ZZ['y'])
            True
            sage: Frac(ZZ['x']) != QQ['x']
            True
        """
        return not (self == other)

    def ngens(self):
        """
        This is the same as for the parent object.

        EXAMPLES::

            sage: R = Frac(PolynomialRing(QQ,'z',10)); R
            Fraction Field of Multivariate Polynomial Ring in z0, z1, z2, z3, z4, z5, z6, z7, z8, z9 over Rational Field
            sage: R.ngens()
            10
        """
        return self._R.ngens()

    def gen(self, i=0):
        """
        Return the ``i``-th generator of ``self``.

        EXAMPLES::

            sage: R = Frac(PolynomialRing(QQ,'z',10)); R
            Fraction Field of Multivariate Polynomial Ring in z0, z1, z2, z3, z4, z5, z6, z7, z8, z9 over Rational Field
            sage: R.0
            z0
            sage: R.gen(3)
            z3
            sage: R.3
            z3
        """
        x = self._R.gen(i)
        one = self._R.one()
        r = self._element_class(self, x, one, coerce=False, reduce=False)
        return r

    def _is_valid_homomorphism_(self, codomain, im_gens):
        """
        Check if the homomorphism defined by sending generators of this
        fraction field to ``im_gens`` in ``codomain`` is valid.

        EXAMPLES::

            sage: F = QQ['x,y'].fraction_field()
            sage: x,y = F.gens()
            sage: F._is_valid_homomorphism_(F, [y,x])
            True
            sage: R = ZZ['x']; x = R.gen()
            sage: F._is_valid_homomorphism_(R, [x, x])
            False

        TESTS::

            sage: F._is_valid_homomorphism_(ZZ, [])
            False

        Test homomorphisms::

            sage: phi = F.hom([2*y, x])
            sage: phi(x+y)
            x + 2*y
            sage: phi(x/y)
            2*y/x
        """
        if len(im_gens) != self.ngens():
            return False
        # it is enough to check if elements of the base ring coerce to
        # the codomain
        if codomain.has_coerce_map_from(self.base_ring()):
            return True
        return False

    def random_element(self, *args, **kwds):
        """
        Return a random element in this fraction field.

        The arguments are passed to the random generator of the underlying ring.

        EXAMPLES::

            sage: F = ZZ['x'].fraction_field()
            sage: F.random_element()  # random
            (2*x - 8)/(-x^2 + x)

        ::

            sage: f = F.random_element(degree=5)
            sage: f.numerator().degree()
            5
            sage: f.denominator().degree()
            5
        """
        return self._element_class(self, self._R.random_element(*args, **kwds),
                                   self._R._random_nonzero_element(*args, **kwds),
                                   coerce=False, reduce=True)


    def some_elements(self):
        r"""
        Return some elements in this field.

        EXAMPLES::

            sage: R.<x> = QQ[]
            sage: R.fraction_field().some_elements()
            [0,
             1,
             x,
             2*x,
             x/(x^2 + 2*x + 1),
             1/x^2,
             ...
             (2*x^2 + 2)/(x^2 + 2*x + 1),
             (2*x^2 + 2)/x^3,
             (2*x^2 + 2)/(x^2 - 1),
             2]

        """
        ret = [self.zero(), self.one()]
        for a in self._R.some_elements():
            for b in self._R.some_elements():
                if a != b and self(a) and self(b):
                    ret.append(self(a)/self(b))
        return ret


class FractionField_1poly_field(FractionField_generic):
    """
    The fraction field of a univariate polynomial ring over a field.

    Many of the functions here are included for coherence with number fields.
    """
    def __init__(self, R,
                 element_class=fraction_field_element.FractionFieldElement_1poly_field):
        """
        Just change the default for ``element_class``.

        EXAMPLES::

            sage: R.<t> = QQ[]; K = R.fraction_field()
            sage: K._element_class
            <class 'sage.rings.fraction_field_element.FractionFieldElement_1poly_field'>
        """
        FractionField_generic.__init__(self, R, element_class)

    def ring_of_integers(self):
        """
        Return the ring of integers in this fraction field.

        EXAMPLES::

            sage: K = FractionField(GF(5)['t'])
            sage: K.ring_of_integers()
            Univariate Polynomial Ring in t over Finite Field of size 5
        """
        return self._R

    def maximal_order(self):
        """
        Return the maximal order in this fraction field.

        EXAMPLES::

            sage: K = FractionField(GF(5)['t'])
            sage: K.maximal_order()
            Univariate Polynomial Ring in t over Finite Field of size 5
        """
        return self._R

    def class_number(self):
        """
        Here for compatibility with number fields and function fields.

        EXAMPLES::

            sage: R.<t> = GF(5)[]; K = R.fraction_field()
            sage: K.class_number()
            1
        """
        return 1


class FractionFieldEmbedding(DefaultConvertMap_unique):
    r"""
    The embedding of an integral domain into its field of fractions.

    EXAMPLES::

        sage: R.<x> = QQ[]
        sage: f = R.fraction_field().coerce_map_from(R); f
        Coercion map:
          From: Univariate Polynomial Ring in x over Rational Field
          To:   Fraction Field of Univariate Polynomial Ring in x over Rational Field
 
    TESTS::

        sage: from sage.rings.fraction_field import FractionFieldEmbedding
        sage: isinstance(f, FractionFieldEmbedding)
        True
        sage: TestSuite(f).run()

    Check that :trac:`23185` has been resolved::

        sage: R.<x> = QQ[]
        sage: K.<x> = FunctionField(QQ)
        sage: R.is_subring(K)
        True
        sage: R.is_subring(R.fraction_field())
        True

    """
    def is_surjective(self):
        r"""
        Return whether this map is surjective.

        EXAMPLES::

            sage: R.<x> = QQ[]
            sage: R.fraction_field().coerce_map_from(R).is_surjective()
            False

        """
        return self.domain().is_field()

    def is_injective(self):
        r"""
        Return whether this map is injective.

        EXAMPLES:

        The map from an integral domain to its fraction field is always
        injective:

            sage: R.<x> = QQ[]
            sage: R.fraction_field().coerce_map_from(R).is_injective()
            True

        """
        return True

    def section(self):
        r"""
        Return a section of this map.

        EXAMPLES::

            sage: R.<x> = QQ[]
            sage: R.fraction_field().coerce_map_from(R).section()
            Section map:
              From: Fraction Field of Univariate Polynomial Ring in x over Rational Field
              To:   Univariate Polynomial Ring in x over Rational Field

        """
        from sage.categories.sets_with_partial_maps import SetsWithPartialMaps
        from sage.all import Hom
        parent = Hom(self.codomain(), self.domain(), SetsWithPartialMaps())
        return parent.__make_element_class__(FractionFieldEmbeddingSection)(self)

    def _richcmp_(self, other, op):
        r"""
        Compare this element to ``other`` with respect to ``op``.

        EXAMPLES::

            sage: R.<x> = QQ[]
            sage: f = R.fraction_field().coerce_map_from(R)
            sage: S.<y> = GF(2)[]
            sage: g = S.fraction_field().coerce_map_from(S)
 
            sage: f == g # indirect doctest
            False
            sage: f == f
            True

        """
<<<<<<< HEAD
        return richcmp((type(self), self.domain(), self.codomain()), (type(other), other.domain(), other.codomain()), op)
=======
        if type(self) != type(other):
            return NotImplemented
        return richcmp((self.domain(), self.codomain()), (other.domain(), other.codomain()), op)
>>>>>>> effcedba

    def __hash__(self):
        r"""
        Return a hash value for this embedding.

        EXAMPLES::

            sage: R.<x> = QQ[]
            sage: hash(R.fraction_field().coerce_map_from(R)) == hash(R.fraction_field().coerce_map_from(R))
            True

        """
<<<<<<< HEAD
        return hash((type(self), self.codomain()))
=======
        return hash((type(self), self.domain()))
>>>>>>> effcedba


class FractionFieldEmbeddingSection(Section):
    r"""
    The section of the embedding of an integral domain into its field of
    fractions.

    EXAMPLES::

        sage: R.<x> = QQ[]
        sage: f = R.fraction_field().coerce_map_from(R).section(); f
        Section map:
          From: Fraction Field of Univariate Polynomial Ring in x over Rational Field
          To:   Univariate Polynomial Ring in x over Rational Field
 
    TESTS::

        sage: from sage.rings.fraction_field import FractionFieldEmbeddingSection
        sage: isinstance(f, FractionFieldEmbeddingSection)
        True
        sage: TestSuite(f).run()

    """
    def _call_(self, x, check=True):
        r"""
        Evaluate this map at ``x``.

        EXAMPLES::

            sage: R.<x> = QQ[]
            sage: K = R.fraction_field()
            sage: x = K.gen()
            sage: f = K.coerce_map_from(R).section()
            sage: f(x)
            x
            sage: f(1/x)
            Traceback (most recent call last):
            ...
            TypeError: fraction must have unit denominator

        TESTS:

        Over inexact rings, we have to take the precision of the denominators
        into account::

            sage: R=ZpCR(2)
            sage: S.<x> = R[]
            sage: f = x/S(R(3,absprec=2))
            sage: S(f)
            (1 + 2 + O(2^2))*x

        """
        if self.codomain().is_exact() and x.denominator().is_one():
           return x.numerator()
        if check and not x.denominator().is_unit():
            # This should probably be a ValueError.
            # However, too much existing code is expecting this to throw a
            # TypeError, so we decided to keep it for the time being.
            raise TypeError("fraction must have unit denominator")
        return x.numerator() * x.denominator().inverse_of_unit()

    def _call_with_args(self, x, args=(), kwds={}):
        r"""
        Evaluation this map at ``x``.

        INPUT:

        - ``check`` -- whether or not to check

        EXAMPLES::

            sage: R.<x> = QQ[]
            sage: K = R.fraction_field()
            sage: R(K.gen(), check=True)
            x

        """
        check = kwds.pop('check', True)
        if args or kwds:
            raise NotImplementedError("__call__ can not be called with additional arguments other than check=True/False")
        return self._call_(x, check=check)

    def _richcmp_(self, other, op):
        r"""
        Compare this element to ``other`` with respect to ``op``.

        EXAMPLES::

            sage: R.<x> = QQ[]
            sage: f = R.fraction_field().coerce_map_from(R).section()
            sage: S.<y> = GF(2)[]
            sage: g = S.fraction_field().coerce_map_from(S).section()
 
            sage: f == g # indirect doctest
            False
            sage: f == f
            True

        """
<<<<<<< HEAD
        return richcmp((type(self), self.domain(), self.codomain()), (type(other), other.domain(), other.codomain()), op)
=======
        if type(self) != type(other):
            return NotImplemented
        return richcmp((self.domain(), self.codomain()), (other.domain(), other.codomain()), op)
>>>>>>> effcedba

    def __hash__(self):
        r"""
        Return a hash value for this section.

        EXAMPLES::

            sage: R.<x> = QQ[]
            sage: hash(R.fraction_field().coerce_map_from(R).section()) == hash(R.fraction_field().coerce_map_from(R).section())
            True

        """
<<<<<<< HEAD
        return hash((type(self), self.domain()))
=======
        return hash((type(self), self.codomain()))
>>>>>>> effcedba
<|MERGE_RESOLUTION|>--- conflicted
+++ resolved
@@ -933,13 +933,9 @@
             True
 
         """
-<<<<<<< HEAD
-        return richcmp((type(self), self.domain(), self.codomain()), (type(other), other.domain(), other.codomain()), op)
-=======
         if type(self) != type(other):
             return NotImplemented
         return richcmp((self.domain(), self.codomain()), (other.domain(), other.codomain()), op)
->>>>>>> effcedba
 
     def __hash__(self):
         r"""
@@ -952,11 +948,7 @@
             True
 
         """
-<<<<<<< HEAD
-        return hash((type(self), self.codomain()))
-=======
         return hash((type(self), self.domain()))
->>>>>>> effcedba
 
 
 class FractionFieldEmbeddingSection(Section):
@@ -1056,13 +1048,9 @@
             True
 
         """
-<<<<<<< HEAD
-        return richcmp((type(self), self.domain(), self.codomain()), (type(other), other.domain(), other.codomain()), op)
-=======
         if type(self) != type(other):
             return NotImplemented
         return richcmp((self.domain(), self.codomain()), (other.domain(), other.codomain()), op)
->>>>>>> effcedba
 
     def __hash__(self):
         r"""
@@ -1075,8 +1063,4 @@
             True
 
         """
-<<<<<<< HEAD
-        return hash((type(self), self.domain()))
-=======
-        return hash((type(self), self.codomain()))
->>>>>>> effcedba
+        return hash((type(self), self.codomain()))