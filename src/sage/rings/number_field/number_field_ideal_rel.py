--- conflicted
+++ resolved
@@ -404,11 +404,7 @@
         K_abs = K.absolute_field('a')
         to_K = K_abs.structure()[0]
         hnf = L.pari_rnf().rnfidealnormrel(self.pari_rhnf())
-<<<<<<< HEAD
-        return K.ideal([to_K(K_abs(_)) for _ in K.pari_zk() * hnf])
-=======
         return K.ideal([to_K(K_abs(x, check=False)) for x in K.pari_zk() * hnf])
->>>>>>> 58f931d0
 
     def norm(self):
         """
@@ -524,11 +520,7 @@
         K_abs = K.absolute_field('a')
         to_K = K_abs.structure()[0]
         hnf = L.pari_rnf().rnfidealdown(self.pari_rhnf())
-<<<<<<< HEAD
-        return K.ideal([to_K(K_abs(_)) for _ in K.pari_zk() * hnf])
-=======
         return K.ideal([to_K(K_abs(x, check=False)) for x in K.pari_zk() * hnf])
->>>>>>> 58f931d0
 
     def factor(self):
         """
