r"""
Unit and S-unit groups of Number Fields

EXAMPLES::

    sage: x = polygen(QQ)
    sage: K.<a> = NumberField(x^4-8*x^2+36)
    sage: UK = UnitGroup(K); UK
    Unit group with structure C4 x Z of Number Field in a with defining polynomial x^4 - 8*x^2 + 36

The first generator is a primitive root of unity in the field::

    sage: UK.gens()
    (u0, u1)
    sage: UK.gens_values()  # random
    [-1/12*a^3 + 1/6*a, 1/24*a^3 + 1/4*a^2 - 1/12*a - 1]
    sage: UK.gen(0).value()
    1/12*a^3 - 1/6*a

    sage: UK.gen(0)
    u0
    sage: UK.gen(0) + K.one()   # coerce abstract generator into number field
    1/12*a^3 - 1/6*a + 1

    sage: [u.multiplicative_order() for u in UK.gens()]
    [4, +Infinity]
    sage: UK.rank()
    1
    sage: UK.ngens()
    2

Units in the field can be converted into elements of the unit group represented
as elements of an abstract multiplicative group::

    sage: UK(1)
    1
    sage: UK(-1)
    u0^2
    sage: [UK(u) for u in (x^4-1).roots(K, multiplicities=False)]
    [1, u0^2, u0, u0^3]

    sage: UK.fundamental_units() # random
    [1/24*a^3 + 1/4*a^2 - 1/12*a - 1]
    sage: torsion_gen = UK.torsion_generator();  torsion_gen
    u0
    sage: torsion_gen.value()
    1/12*a^3 - 1/6*a
    sage: UK.zeta_order()
    4
    sage: UK.roots_of_unity()
    [1/12*a^3 - 1/6*a, -1, -1/12*a^3 + 1/6*a, 1]

Exp and log functions provide maps between units as field elements and exponent
vectors with respect to the generators::

    sage: u = UK.exp([13,10]); u # random
    -41/8*a^3 - 55/4*a^2 + 41/4*a + 55
    sage: UK.log(u)
    (1, 10)
    sage: u = UK.fundamental_units()[0]
    sage: [UK.log(u^k) == (0,k) for k in range(10)]
    [True, True, True, True, True, True, True, True, True, True]
    sage: all(UK.log(u^k) == (0,k) for k in range(10))
    True

    sage: K.<a> = NumberField(x^5-2,'a')
    sage: UK = UnitGroup(K)
    sage: UK.rank()
    2
    sage: UK.fundamental_units()
    [a^3 + a^2 - 1, a - 1]

S-unit groups may be constructed, where S is a set of primes::

    sage: K.<a> = NumberField(x^6+2)
    sage: S = K.ideal(3).prime_factors(); S
    [Fractional ideal (3, a + 1), Fractional ideal (3, a - 1)]
    sage: SUK = UnitGroup(K,S=tuple(S)); SUK
    S-unit group with structure C2 x Z x Z x Z x Z of Number Field in a with defining polynomial x^6 + 2 with S = (Fractional ideal (3, a + 1), Fractional ideal (3, a - 1))
    sage: SUK.primes()
    (Fractional ideal (3, a + 1), Fractional ideal (3, a - 1))
    sage: SUK.rank()
    4
    sage: SUK.gens_values()
    [-1, a^2 + 1, -a^5 - a^4 + a^2 + a + 1, a + 1, a - 1]
    sage: u = 9*prod(SUK.gens_values()); u
    -18*a^5 - 18*a^4 - 18*a^3 - 9*a^2 + 9*a + 27
    sage: SUK.log(u)
    (1, 3, 1, 7, 7)
    sage: u == SUK.exp((1,3,1,7,7))
    True

A relative number field example::

    sage: L.<a, b> = NumberField([x^2 + x + 1, x^4 + 1])
    sage: UL = L.unit_group(); UL
    Unit group with structure C24 x Z x Z x Z of Number Field in a with defining polynomial x^2 + x + 1 over its base field
    sage: UL.gens_values() # random
    [-b^3*a - b^3, -b^3*a + b, (-b^3 - b^2 - b)*a - b - 1, (-b^3 - 1)*a - b^2 + b - 1]
    sage: UL.zeta_order()
    24
    sage: UL.roots_of_unity()
    [-b*a - b,
     b^2*a,
     b^3,
     a + 1,
     -b*a,
     -b^2,
     b^3*a + b^3,
     a,
     b,
     -b^2*a - b^2,
     b^3*a,
     -1,
     b*a + b,
     -b^2*a,
     -b^3,
     -a - 1,
     b*a,
     b^2,
     -b^3*a - b^3,
     -a,
     -b,
     b^2*a + b^2,
     -b^3*a,
     1]

A relative extension example, which worked thanks to the code review by F.W.Clarke::

    sage: PQ.<X> = QQ[]
    sage: F.<a, b> = NumberField([X^2 - 2, X^2 - 3])
    sage: PF.<Y> = F[]
    sage: K.<c> = F.extension(Y^2 - (1 + a)*(a + b)*a*b)
    sage: K.unit_group()
    Unit group with structure C2 x Z x Z x Z x Z x Z x Z x Z of Number Field in c with defining polynomial Y^2 + (-2*b - 3)*a - 2*b - 6 over its base field

TESTS::

    sage: UK == loads(dumps(UK))
    True
    sage: UL == loads(dumps(UL))
    True

AUTHOR:

- John Cremona
"""
#*****************************************************************************
#       Copyright (C) 2009 William Stein, John Cremona
#
#  Distributed under the terms of the GNU General Public License (GPL)
#
#    This code is distributed in the hope that it will be useful,
#    but WITHOUT ANY WARRANTY; without even the implied warranty of
#    MERCHANTABILITY or FITNESS FOR A PARTICULAR PURPOSE.  See the GNU
#    General Public License for more details.
#
#  The full text of the GPL is available at:
#
#                  http://www.gnu.org/licenses/
#*****************************************************************************

from sage.groups.abelian_gps.values import AbelianGroupWithValues_class
from sage.structure.sequence import Sequence
from sage.structure.proof.proof import get_flag
from sage.libs.pari.all import pari
from sage.misc.all import prod
from sage.rings.integer_ring import ZZ

class UnitGroup(AbelianGroupWithValues_class):
    """
    The unit group or an S-unit group of a number field.

    TESTS::

        sage: x = polygen(QQ)
        sage: K.<a> = NumberField(x^4 + 23)
        sage: UK = K.unit_group()
        sage: u = UK.an_element();  u
        u0*u1
        sage: u.value()
        -1/4*a^3 + 7/4*a^2 - 17/4*a + 19/4

        sage: x = polygen(QQ)
        sage: K.<a> = NumberField(x^4 + 23)
        sage: K.unit_group().gens_values() # random
        [-1, 1/4*a^3 - 7/4*a^2 + 17/4*a - 19/4]

        sage: x = polygen(QQ)
        sage: U = NumberField(x^2 + x + 23899, 'a').unit_group(); U
        Unit group with structure C2 of Number Field in a with defining polynomial x^2 + x + 23899
        sage: U.ngens()
        1

        sage: K.<z> = CyclotomicField(13)
        sage: UK = K.unit_group()
        sage: UK.ngens()
        6
        sage: UK.gen(5)
        u5
        sage: UK.gen(5).value()
        z^7 + z

    An S-unit group::

        sage: SUK = UnitGroup(K,S=21); SUK
        S-unit group with structure C26 x Z x Z x Z x Z x Z x Z x Z x Z x Z x Z of
         Cyclotomic Field of order 13 and degree 12 with
         S = (Fractional ideal (3, z^3 - z - 1),
              Fractional ideal (3, z^3 + z^2 + z - 1),
              Fractional ideal (3, z^3 + z^2 - 1),
              Fractional ideal (3, z^3 - z^2 - z - 1),
              Fractional ideal (7))
        sage: SUK.rank()
        10
        sage: SUK.zeta_order()
        26
        sage: SUK.log(21*z)
        (12, 0, 0, 0, 0, 0, 1, 1, 1, 1, 1)
    """
    # This structure is not a parent in the usual sense. The
    # "elements" are NumberFieldElement_absolute. Instead, they should
    # derive from AbelianGroupElement and coerce into
    # NumberFieldElement_absolute.

    def __init__(self, number_field, proof=True, S=None):
        """
        Create a unit group of a number field.

        INPUT:

        - ``number_field`` - a number field
        - ``proof`` - boolean (default True): proof flag
        - ``S`` - tuple of prime ideals, or an ideal, or a single
          ideal or element from which an ideal can be constructed, in
          which case the support is used.  If None, the global unit
          group is constructed; otherwise, the S-unit group is
          constructed.

        The proof flag is passed to pari via the ``pari_bnf()`` function
        which computes the unit group.  See the documentation for the
        number_field module.

        EXAMPLES::

            sage: x = polygen(QQ)
            sage: K.<a> = NumberField(x^2-38)
            sage: UK = K.unit_group(); UK
            Unit group with structure C2 x Z of Number Field in a with defining polynomial x^2 - 38
            sage: UK.gens()
            (u0, u1)
            sage: UK.gens_values()
            [-1, 6*a - 37]

            sage: K.<a> = QuadraticField(-3)
            sage: UK = K.unit_group(); UK
            Unit group with structure C6 of Number Field in a with defining polynomial x^2 + 3 with a = 1.732050807568878?*I
            sage: UK.gens()
            (u,)
            sage: UK.gens_values()
            [1/2*a + 1/2]

            sage: K.<z> = CyclotomicField(13)
            sage: UK = K.unit_group(); UK
            Unit group with structure C26 x Z x Z x Z x Z x Z of Cyclotomic Field of order 13 and degree 12
            sage: UK.gens()
            (u0, u1, u2, u3, u4, u5)
            sage: UK.gens_values() # random
            [-z^11, z^5 + z^3, z^6 + z^5, z^9 + z^7 + z^5, z^9 + z^5 + z^4 + 1, z^5 + z]
            sage: SUK = UnitGroup(K,S=2); SUK
            S-unit group with structure C26 x Z x Z x Z x Z x Z x Z of Cyclotomic Field of order 13 and degree 12 with S = (Fractional ideal (2),)

        TESTS:

        Number fields defined by non-monic and non-integral
        polynomials are supported (:trac:`252`);
        the representation depends on the PARI version::

            sage: K.<a> = NumberField(7/9*x^3 + 7/3*x^2 - 56*x + 123)
            sage: K.unit_group()
            Unit group with structure C2 x Z x Z of Number Field in a with defining polynomial 7/9*x^3 + 7/3*x^2 - 56*x + 123
            sage: UnitGroup(K, S=tuple(K.primes_above(7)))
            S-unit group with structure C2 x Z x Z x Z of Number Field in a with defining polynomial 7/9*x^3 + 7/3*x^2 - 56*x + 123 with S = (Fractional ideal (...),)
            sage: K.primes_above(7)[0] in (7/225*a^2 - 7/75*a - 42/25, 28/225*a^2 + 77/75*a - 133/25)
            True

        Conversion from unit group to a number field and back
        gives the right results (:trac:`25874`)::

            sage: K = QuadraticField(-3).composite_fields(QuadraticField(2))[0]
            sage: U = K.unit_group()
            sage: tuple(U(K(u)) for u in U.gens()) == U.gens()
            True
            sage: US = K.S_unit_group(3)
            sage: tuple(US(K(u)) for u in US.gens()) == US.gens()
            True

        """
        proof = get_flag(proof, "number_field")
        K = number_field
        pK = K.pari_bnf(proof)
        self.__number_field = K
        self.__pari_number_field = pK

        # process the parameter S:
        if not S:
            S = self.__S = ()
        else:
            if isinstance(S, list):
                S = tuple(S)
            if not isinstance(S, tuple):
                try:
                    S = tuple(K.ideal(S).prime_factors())
                except (NameError, TypeError, ValueError):
                    raise ValueError("Cannot make a set of primes from %s"%(S,))
            else:
                try:
                    S = tuple(K.ideal(P) for P in S)
                except (NameError, TypeError, ValueError):
                    raise ValueError("Cannot make a set of primes from %s"%(S,))
                if not all(P.is_prime() for P in S):
                    raise ValueError("Not all elements of %s are prime ideals" % (S,))
            self.__S = S
            self.__pS = pS = [P.pari_prime() for P in S]

<<<<<<< HEAD
        # compute units
        # NOTE: old pari syntax for S-units (< 2.13.0): pK.bnfsunit(pS)
        # NOTE: pari >= 2.13.0: the first component of the result of bnfunits
        # are *all* units starting with S-units, followed by fundamental units
        # followed by the torsion unit.
=======
        # compute the fundamental units via pari:
        fu = [K(u, check=False) for u in pK.bnf_get_fu()]
        self.__nfu = len(fu)

        # compute the additional S-unit generators:
>>>>>>> 8453ffb8
        if S:
            self.__S_unit_data = pK.bnfunits(pS)
        else:
            self.__S_unit_data = pK.bnfunits()
        # TODO: converting the factored matrix representation of bnfunits into polynomial
        # form is a *big* waste of time
        su_fu_tu = [pK.nfbasistoalg(pK.nffactorback(z)) for z in self.__S_unit_data[0]]

        self.__nfu = len(pK.bnf_get_fu())           # number of fundamental units
        self.__nsu = len(su_fu_tu) - self.__nfu - 1 # number of S-units
        self.__ntu = pK.bnf_get_tu()[0]             # order of torsion
        self.__rank = self.__nfu + self.__nsu

        # Move the torsion unit first, then fundamental units then S-units
        gens = [K(u, check=False) for u in su_fu_tu]
        gens = [gens[-1]] + gens[self.__nsu:-1] + gens[:self.__nsu]

<<<<<<< HEAD
        # Construct the abtract group:
        gens_orders = tuple([ZZ(self.__ntu)]+[ZZ(0)]*(self.__rank))
        AbelianGroupWithValues_class.__init__(self, gens_orders, 'u', gens, number_field)
=======
        # Store the actual generators (torsion first):
        gens = [z] + fu + su
        values = Sequence(gens, immutable=True, universe=self, check=False)
        # Construct the abstract group:
        gens_orders = tuple([ZZ(n)]+[ZZ(0)]*(self.__rank))
        AbelianGroupWithValues_class.__init__(self, gens_orders, 'u', values, number_field)
>>>>>>> 8453ffb8

    def _element_constructor_(self, u):
        """
        Returns the abstract group element corresponding to the unit u.

        INPUT:

        - ``u`` -- Any object from which an element of the unit group's number
          field `K` may be constructed; an error is raised if an element of `K`
          cannot be constructed from u, or if the element constructed is not a
          unit.

        EXAMPLES::

            sage: x = polygen(QQ)
            sage: K.<a> = NumberField(x^2-38)
            sage: UK = UnitGroup(K)
            sage: UK(1)
            1
            sage: UK(-1)
            u0
            sage: UK.gens()
            (u0, u1)
            sage: UK.gens_values()
            [-1, 6*a - 37]
            sage: UK.ngens()
            2
            sage: [UK(u) for u in UK.gens()]
            [u0, u1]
            sage: [UK(u).exponents() for u in UK.gens()]
            [(1, 0), (0, 1)]
            sage: UK(a)
            Traceback (most recent call last):
            ...
            ValueError: a is not a unit
        """
        K = self.__number_field
        pK = self.__pari_number_field
        try:
            u = K(u)
        except TypeError:
            raise ValueError("%s is not an element of %s"%(u,K))
        if self.__S:
            m = pK.bnfisunit(pari(u), self.__S_unit_data).mattranspose()
            if m.ncols() == 0:
                raise ValueError("%s is not an S-unit"%u)
        else:
            if not u.is_integral() or u.norm().abs() != 1:
                raise ValueError("%s is not a unit"%u)
            m = pK.bnfisunit(pari(u)).mattranspose()

        # convert column matrix to a list:
        m = [ZZ(m[0,i].sage()) for i in range(m.ncols())]

        # NOTE: pari ordering for the units is (S-units, fundamental units, torsion unit)
        m = [m[-1]] + m[self.__nsu:-1] + m[:self.__nsu]

        return self.element_class(self, m)

    def rank(self):
        """
        Return the rank of the unit group.

        EXAMPLES::

            sage: K.<z> = CyclotomicField(13)
            sage: UnitGroup(K).rank()
            5
            sage: SUK = UnitGroup(K,S=2); SUK.rank()
            6
        """
        return self.ngens()-1

    def _repr_(self):
        """
        Return string representation of this unit group.

        EXAMPLES::

            sage: x = polygen(QQ)
            sage: U = UnitGroup(NumberField(x^3 - 2, 'a'))
            sage: U
            Unit group with structure C2 x Z of Number Field in a with defining polynomial x^3 - 2
            sage: U._repr_()
            'Unit group with structure C2 x Z of Number Field in a with defining polynomial x^3 - 2'
            sage: UnitGroup(NumberField(x^3 - 2, 'a'),S=2)
            S-unit group with structure C2 x Z x Z of Number Field in a with defining polynomial x^3 - 2 with S = (Fractional ideal (a),)
        """
        if self.__S:
            return 'S-unit group with structure %s of %s with S = %s'%(
                self._group_notation(self.gens_orders()),
                self.number_field(),
                self.primes())
        return 'Unit group with structure %s of %s'%(
            self._group_notation(self.gens_orders()),
            self.number_field())

    def fundamental_units(self):
        """
        Return generators for the free part of the unit group, as a list.

        EXAMPLES::

            sage: x = polygen(QQ)
            sage: K.<a> = NumberField(x^4 + 23)
            sage: U = UnitGroup(K)
            sage: U.fundamental_units()  # random
            [1/4*a^3 - 7/4*a^2 + 17/4*a - 19/4]
        """
        return self.gens_values()[1:]

    def roots_of_unity(self):
        """
        Return all the roots of unity in this unit group, primitive or not.

        EXAMPLES::

            sage: x = polygen(QQ)
            sage: K.<b> = NumberField(x^2+1)
            sage: U = UnitGroup(K)
            sage: zs = U.roots_of_unity(); zs
            [b, -1, -b, 1]
            sage: [ z**U.zeta_order() for z in zs ]
            [1, 1, 1, 1]
        """
        z = self.gen(0).value()
        n = self.__ntu
        return [ z**k for k in range(1, n+1) ]

    def torsion_generator(self):
        """
        Return a generator for the torsion part of the unit group.

        EXAMPLES::

            sage: x = polygen(QQ)
            sage: K.<a> = NumberField(x^4 - x^2 + 4)
            sage: U = UnitGroup(K)
            sage: U.torsion_generator()
            u0
            sage: U.torsion_generator().value() # random
            -1/4*a^3 - 1/4*a + 1/2
        """
        return self.gen(0)

    def zeta_order(self):
        """
        Returns the order of the torsion part of the unit group.

        EXAMPLES::

            sage: x = polygen(QQ)
            sage: K.<a> = NumberField(x^4 - x^2 + 4)
            sage: U = UnitGroup(K)
            sage: U.zeta_order()
            6
        """
        return self.__ntu

    def zeta(self, n=2, all=False):
        """
        Return one, or a list of all, primitive n-th root of unity in this unit group.

        EXAMPLES::

            sage: x = polygen(QQ)
            sage: K.<z> = NumberField(x^2 + 3)
            sage: U = UnitGroup(K)
            sage: U.zeta(1)
            1
            sage: U.zeta(2)
            -1
            sage: U.zeta(2, all=True)
            [-1]
            sage: U.zeta(3)
            1/2*z - 1/2
            sage: U.zeta(3, all=True)
            [1/2*z - 1/2, -1/2*z - 1/2]
            sage: U.zeta(4)
            Traceback (most recent call last):
            ...
            ValueError: n (=4) does not divide order of generator

            sage: r.<x> = QQ[]
            sage: K.<b> = NumberField(x^2+1)
            sage: U = UnitGroup(K)
            sage: U.zeta(4)
            b
            sage: U.zeta(4,all=True)
            [b, -b]
            sage: U.zeta(3)
            Traceback (most recent call last):
            ...
            ValueError: n (=3) does not divide order of generator
            sage: U.zeta(3,all=True)
            []

        """
        N = self.__ntu
        K = self.number_field()
        n = ZZ(n)
        if n <= 0:
            raise ValueError("n (=%s) must be positive"%n)
        if n == 1:
            if all:
                return [K(1)]
            else:
                return K(1)
        elif n == 2:
            if all:
                return [K(-1)]
            else:
                return K(-1)
        if n.divides(N):
            z = self.torsion_generator().value() ** (N//n)
            if all:
                return [z**i for i in n.coprime_integers(n)]
            else:
                return z
        else:
            if all:
                return []
            else:
                raise ValueError("n (=%s) does not divide order of generator"%n)

    def number_field(self):
        """
        Return the number field associated with this unit group.

        EXAMPLES::

            sage: U = UnitGroup(QuadraticField(-23, 'w')); U
            Unit group with structure C2 of Number Field in w with defining polynomial x^2 + 23 with w = 4.795831523312720?*I
            sage: U.number_field()
            Number Field in w with defining polynomial x^2 + 23 with w = 4.795831523312720?*I
        """
        return self.__number_field


    def primes(self):
        """
        Return the (possibly empty) list of primes associated with this S-unit group.

        EXAMPLES::

            sage: K.<a> = QuadraticField(-23)
            sage: S = tuple(K.ideal(3).prime_factors()); S
            (Fractional ideal (3, 1/2*a - 1/2), Fractional ideal (3, 1/2*a + 1/2))
            sage: U = UnitGroup(K,S=tuple(S)); U
            S-unit group with structure C2 x Z x Z of Number Field in a with defining polynomial x^2 + 23 with a = 4.795831523312720?*I with S = (Fractional ideal (3, 1/2*a - 1/2), Fractional ideal (3, 1/2*a + 1/2))
            sage: U.primes() == S
            True
        """
        return self.__S


    def log(self, u):
        r"""
        Return the exponents of the unit ``u`` with respect to group generators.

        INPUT:

        - ``u`` -- Any object from which an element of the unit group's number
          field `K` may be constructed; an error is raised if an element of `K`
          cannot be constructed from u, or if the element constructed is not a
          unit.

        OUTPUT: a list of integers giving the exponents of ``u`` with
        respect to the unit group's basis.

        EXAMPLES::

            sage: x = polygen(QQ)
            sage: K.<z> = CyclotomicField(13)
            sage: UK = UnitGroup(K)
            sage: [UK.log(u) for u in UK.gens()]
            [(1, 0, 0, 0, 0, 0),
             (0, 1, 0, 0, 0, 0),
             (0, 0, 1, 0, 0, 0),
             (0, 0, 0, 1, 0, 0),
             (0, 0, 0, 0, 1, 0),
             (0, 0, 0, 0, 0, 1)]
            sage: vec = [65,6,7,8,9,10]
            sage: unit = UK.exp(vec); unit  # random
            -253576*z^11 + 7003*z^10 - 395532*z^9 - 35275*z^8 - 500326*z^7 - 35275*z^6 - 395532*z^5 + 7003*z^4 - 253576*z^3 - 59925*z - 59925
            sage: UK.log(unit)
            (13, 6, 7, 8, 9, 10)

        An S-unit example::

           sage: SUK = UnitGroup(K,S=2)
           sage: v = (3,1,4,1,5,9,2)
           sage: u = SUK.exp(v); u
           -8732*z^11 + 15496*z^10 + 51840*z^9 + 68804*z^8 + 51840*z^7 + 15496*z^6 - 8732*z^5 + 34216*z^3 + 64312*z^2 + 64312*z + 34216
           sage: SUK.log(u)
           (3, 1, 4, 1, 5, 9, 2)
           sage: SUK.log(u) == v
           True
        """
        return self(u).exponents()

    def exp(self, exponents):
        r"""
        Return unit with given exponents with respect to group generators.

        INPUT:

        - ``u`` -- Any object from which an element of the unit
          group's number field `K` may be constructed; an error is
          raised if an element of `K` cannot be constructed from u, or
          if the element constructed is not a unit.

        OUTPUT: a list of integers giving the exponents of ``u`` with
        respect to the unit group's basis.

        EXAMPLES::

            sage: x = polygen(QQ)
            sage: K.<z> = CyclotomicField(13)
            sage: UK = UnitGroup(K)
            sage: [UK.log(u) for u in UK.gens()]
            [(1, 0, 0, 0, 0, 0),
             (0, 1, 0, 0, 0, 0),
             (0, 0, 1, 0, 0, 0),
             (0, 0, 0, 1, 0, 0),
             (0, 0, 0, 0, 1, 0),
             (0, 0, 0, 0, 0, 1)]
            sage: vec = [65,6,7,8,9,10]
            sage: unit = UK.exp(vec)
            sage: UK.log(unit)
            (13, 6, 7, 8, 9, 10)
            sage: u = UK.gens()[-1]
            sage: UK.exp(UK.log(u)) == u.value()
            True

        An S-unit example::

           sage: SUK = UnitGroup(K,S=2)
           sage: v = (3,1,4,1,5,9,2)
           sage: u = SUK.exp(v); u
           -8732*z^11 + 15496*z^10 + 51840*z^9 + 68804*z^8 + 51840*z^7 + 15496*z^6 - 8732*z^5 + 34216*z^3 + 64312*z^2 + 64312*z + 34216
           sage: SUK.log(u)
           (3, 1, 4, 1, 5, 9, 2)
           sage: SUK.log(u) == v
           True
        """
        return prod((u**e for u,e in zip(self.gens_values(),exponents)), self.number_field().one())

<|MERGE_RESOLUTION|>--- conflicted
+++ resolved
@@ -323,19 +323,11 @@
             self.__S = S
             self.__pS = pS = [P.pari_prime() for P in S]
 
-<<<<<<< HEAD
-        # compute units
-        # NOTE: old pari syntax for S-units (< 2.13.0): pK.bnfsunit(pS)
-        # NOTE: pari >= 2.13.0: the first component of the result of bnfunits
-        # are *all* units starting with S-units, followed by fundamental units
-        # followed by the torsion unit.
-=======
         # compute the fundamental units via pari:
         fu = [K(u, check=False) for u in pK.bnf_get_fu()]
         self.__nfu = len(fu)
 
         # compute the additional S-unit generators:
->>>>>>> 8453ffb8
         if S:
             self.__S_unit_data = pK.bnfunits(pS)
         else:
@@ -353,18 +345,12 @@
         gens = [K(u, check=False) for u in su_fu_tu]
         gens = [gens[-1]] + gens[self.__nsu:-1] + gens[:self.__nsu]
 
-<<<<<<< HEAD
-        # Construct the abtract group:
-        gens_orders = tuple([ZZ(self.__ntu)]+[ZZ(0)]*(self.__rank))
-        AbelianGroupWithValues_class.__init__(self, gens_orders, 'u', gens, number_field)
-=======
         # Store the actual generators (torsion first):
         gens = [z] + fu + su
         values = Sequence(gens, immutable=True, universe=self, check=False)
         # Construct the abstract group:
         gens_orders = tuple([ZZ(n)]+[ZZ(0)]*(self.__rank))
         AbelianGroupWithValues_class.__init__(self, gens_orders, 'u', values, number_field)
->>>>>>> 8453ffb8
 
     def _element_constructor_(self, u):
         """
