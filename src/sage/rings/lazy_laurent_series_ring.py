r"""
Lazy Laurent Series Rings

AUTHORS:

- Kwankyu Lee (2019-02-24): initial version
- Tejasvi Chebrolu, Martin Rubey, Travis Scrimshaw (2021-08):
  refactored and expanded functionality
"""

# ****************************************************************************
#       Copyright (C) 2019 Kwankyu Lee <ekwankyu@gmail.com>
#
# This program is free software: you can redistribute it and/or modify
# it under the terms of the GNU General Public License as published by
# the Free Software Foundation, either version 2 of the License, or
# (at your option) any later version.
#                  https://www.gnu.org/licenses/
# ****************************************************************************

from sage.structure.unique_representation import UniqueRepresentation
from sage.structure.parent import Parent

from sage.categories.algebras import Algebras
from sage.categories.rings import Rings
from sage.categories.integral_domains import IntegralDomains
from sage.categories.fields import Fields
from sage.categories.complete_discrete_valuation import CompleteDiscreteValuationFields, CompleteDiscreteValuationRings

from sage.misc.cachefunc import cached_method

from sage.rings.infinity import infinity
from sage.rings.integer_ring import ZZ
from sage.rings.polynomial.laurent_polynomial_ring import LaurentPolynomialRing
from sage.rings.polynomial.polynomial_ring_constructor import PolynomialRing
from sage.rings.lazy_laurent_series import LazyLaurentSeries, LazyTaylorSeries, LazyDirichletSeries
from sage.structure.global_options import GlobalOptions
from sage.symbolic.ring import SR

from sage.data_structures.coefficient_stream import (
    CoefficientStream_zero,
    CoefficientStream_coefficient_function,
    CoefficientStream_exact,
    CoefficientStream_uninitialized
)


class LazyLaurentSeriesRing(UniqueRepresentation, Parent):
    """
    The ring of lazy Laurent series.

    The ring of Laurent series over a ring with the usual arithmetic
    where the coefficients are computed lazily.

    INPUT:

    - ``base_ring`` -- base ring
    - ``names`` -- name of the generator
    - ``sparse`` -- (default: ``True``) whether the implementation of
      the series is sparse or not

    EXAMPLES::

        sage: L.<z> = LazyLaurentSeriesRing(QQ)
        sage: 1/(1 - z)
        1 + z + z^2 + z^3 + z^4 + z^5 + z^6 + O(z^7)
        sage: 1/(1 - z) == 1/(1 - z)
        True
        sage: L in Fields
        True

    Lazy Laurent series ring over a finite field::

        sage: L.<z> = LazyLaurentSeriesRing(GF(3)); L
        Lazy Laurent Series Ring in z over Finite Field of size 3
        sage: e = 1 / (1 + z)
        sage: e.coefficient(100)
        1
        sage: e.coefficient(100).parent()
        Finite Field of size 3

    Generating functions of integer sequences are Laurent series over the
    integer ring::

        sage: L.<z> = LazyLaurentSeriesRing(ZZ); L
        Lazy Laurent Series Ring in z over Integer Ring
        sage: L in Fields
        False
        sage: 1/(1 - 2*z)^3
        1 + 6*z + 24*z^2 + 80*z^3 + 240*z^4 + 672*z^5 + 1792*z^6 + O(z^7)

    Power series can be defined recursively::

        sage: L.<z> = LazyLaurentSeriesRing(ZZ)
        sage: s = L(None)
        sage: s.define(1 + z*s^2)
        sage: s
        1 + z + 2*z^2 + 5*z^3 + 14*z^4 + 42*z^5 + 132*z^6 + O(z^7)

    The implementation of the ring can be either be a sparse or a dense one.
    The default is a sparse implementation::

        sage: L.<z> = LazyLaurentSeriesRing(ZZ)
        sage: L.is_sparse()
        True
        sage: L.<z> = LazyLaurentSeriesRing(ZZ, sparse=False)
        sage: L.is_sparse()
        False
    """
    Element = LazyLaurentSeries

    def __init__(self, base_ring, names, sparse=True, category=None):
        """
        Initialize ``self``.

        TESTS::

            sage: L = LazyLaurentSeriesRing(ZZ, 't')
            sage: elts = L.some_elements()[:-2]  # skip the non-exact elements
            sage: TestSuite(L).run(elements=elts, skip=['_test_elements', '_test_associativity', '_test_distributivity', '_test_zero'])
            sage: L.category()
            Category of infinite commutative no zero divisors algebras over
             (euclidean domains and infinite enumerated sets and metric spaces)

            sage: L = LazyLaurentSeriesRing(QQ, 't')
            sage: L.category()
            Join of Category of complete discrete valuation fields
             and Category of commutative algebras over (number fields and quotient fields and metric spaces)
             and Category of infinite sets
            sage: L = LazyLaurentSeriesRing(ZZ['x,y'], 't')
            sage: L.category()
            Category of infinite commutative no zero divisors algebras over
             (unique factorization domains and commutative algebras over
              (euclidean domains and infinite enumerated sets and metric spaces)
              and infinite sets)
            sage: E.<x,y> = ExteriorAlgebra(QQ)
            sage: L = LazyLaurentSeriesRing(E, 't')  # not tested
        """
        self._sparse = sparse
        self._coeff_ring = base_ring
        # We always use the dense because our CS_exact is implemented densely
        self._laurent_poly_ring = LaurentPolynomialRing(base_ring, names)

        category = Algebras(base_ring.category())
        if base_ring in Fields():
            category &= CompleteDiscreteValuationFields()
        else:
            if "Commutative" in base_ring.category().axioms():
                category = category.Commutative()
            if base_ring in IntegralDomains():
                category &= IntegralDomains()

        if base_ring.is_zero():
            category = category.Finite()
        else:
            category = category.Infinite()

        Parent.__init__(self, base=base_ring, names=names, category=category)

    def _repr_(self):
        """
        Return a string representation of ``self``.

        EXAMPLES::

            sage: LazyLaurentSeriesRing(GF(2), 'z')
            Lazy Laurent Series Ring in z over Finite Field of size 2
        """
        return "Lazy Laurent Series Ring in {} over {}".format(self.variable_name(), self.base_ring())

    def _latex_(self):
        r"""
        Return a latex representation of ``self``.

        EXAMPLES::

            sage: L = LazyLaurentSeriesRing(GF(2), 'z')
            sage: latex(L)
            \Bold{F}_{2} (\!(z)\!)
        """
        from sage.misc.latex import latex
        return latex(self.base_ring()) + r"(\!({})\!)".format(self.variable_name())

    def is_sparse(self):
        """
        Return if ``self`` is sparse or not.

        EXAMPLES::

            sage: L = LazyLaurentSeriesRing(ZZ, 'z', sparse=False)
            sage: L.is_sparse()
            False

            sage: L = LazyLaurentSeriesRing(ZZ, 'z', sparse=True)
            sage: L.is_sparse()
            True
        """
        return self._sparse

    @cached_method
    def monomial(self, c, n):
        r"""
        Return the interpretation of the coefficient ``c`` at index ``n``.

        EXAMPLES::

            sage: L = LazyLaurentSeriesRing(ZZ, 'z')
            sage: L.monomial(1, 3)
            z^3
            sage: L.monomial(2, -4)
            2*z^-4
        """
        L = self._laurent_poly_ring
        return L(c) * L.gen() ** n

    @cached_method
    def gen(self, n=0):
        r"""
        Return the ``n``-th generator of ``self``.

        EXAMPLES::

            sage: L = LazyLaurentSeriesRing(ZZ, 'z')
            sage: L.gen()
            z
            sage: L.gen(3)
            Traceback (most recent call last):
            ...
            IndexError: there is only one generator
        """
        if n != 0:
            raise IndexError("there is only one generator")
        R = self.base_ring()
        coeff_stream = CoefficientStream_exact([R.one()], self._sparse,
                                               constant=R.zero(), valuation=1)
        return self.element_class(self, coeff_stream)

    def ngens(self):
        r"""
        Return the number of generators of ``self``.

        This is always 1.

        EXAMPLES::

            sage: L.<z> = LazyLaurentSeriesRing(ZZ)
            sage: L.ngens()
            1
        """
        return 1

    @cached_method
    def gens(self):
        """
        Return the generators of ``self``.

        EXAMPLES::

            sage: L.<z> = LazyLaurentSeriesRing(ZZ)
            sage: L.gens()
            (z,)
            sage: 1/(1 - z)
            1 + z + z^2 + z^3 + z^4 + z^5 + z^6 + O(z^7)
        """
        return tuple([self.gen(n) for n in range(self.ngens())])

    def _coerce_map_from_(self, S):
        """
        Return ``True`` if a coercion from ``S`` exists.

        EXAMPLES::

            sage: L = LazyLaurentSeriesRing(GF(2), 'z')
            sage: L.has_coerce_map_from(ZZ)
            True
            sage: L.has_coerce_map_from(GF(2))
            True
        """
        if self.base_ring().has_coerce_map_from(S):
            return True

        R = self._laurent_poly_ring
        return R.has_coerce_map_from(S)

    def _coerce_map_from_base_ring(self):
        """
        Return a coercion map from the base ring of ``self``.

        EXAMPLES::

            sage: L = LazyLaurentSeriesRing(QQ, 'z')
            sage: phi = L._coerce_map_from_base_ring()
            sage: phi(2)
            2
            sage: phi(2, valuation=-2)
            2*z^-2
            sage: phi(2, valuation=-2, constant=3, degree=1)
            2*z^-2 + 3*z + 3*z^2 + 3*z^3 + O(z^4)
        """
        # Return a DefaultConvertMap_unique; this can pass additional
        # arguments to _element_constructor_, unlike the map returned
        # by UnitalAlgebras.ParentMethods._coerce_map_from_base_ring.
        return self._generic_coerce_map(self.base_ring())

    def _element_constructor_(self, x=None, valuation=None, constant=None, degree=None):
        """
        Construct a Laurent series from ``x``.

        INPUT:

        - ``x`` -- data used to the define a Laurent series
        - ``valuation`` -- integer (optional); integer; a lower bound for
          the valuation of the series
        - ``constant`` -- (optional) the eventual constant of the series
        - ``degree`` -- (optional) the degree when the series is ``constant``

        EXAMPLES::

            sage: L = LazyLaurentSeriesRing(GF(2), 'z')
            sage: L(2)
            0
            sage: L(3)
            1

            sage: L = LazyLaurentSeriesRing(ZZ, 'z')

            sage: L(lambda i: i, 5, 1, 10)
            5*z^5 + 6*z^6 + 7*z^7 + 8*z^8 + 9*z^9 + z^10 + z^11 + z^12 + O(z^13)
            sage: L(lambda i: i, 5, (1, 10))
            5*z^5 + 6*z^6 + 7*z^7 + 8*z^8 + 9*z^9 + z^10 + z^11 + z^12 + O(z^13)

            sage: X = L(constant=5, degree=2); X
            5*z^2 + 5*z^3 + 5*z^4 + O(z^5)
            sage: X.valuation()
            2

            sage: def g(i):
            ....:     if i < 0:
            ....:         return 1
            ....:     else:
            ....:         return 1 + sum(k for k in range(i+1))
            sage: e = L(g, -5); e
            z^-5 + z^-4 + z^-3 + z^-2 + z^-1 + 1 + 2*z + O(z^2)
            sage: f = e^-1; f
            z^5 - z^6 - z^11 + O(z^12)
            sage: f.coefficient(10)
            0
            sage: f[20]
            9
            sage: f[30]
            -219

            sage: L(valuation=2, constant=1)
            z^2 + z^3 + z^4 + O(z^5)
            sage: L(constant=1)
            Traceback (most recent call last):
            ...
            ValueError: you must specify the degree for the polynomial 0

        Alternatively, ``x`` can be a list of elements of the base ring.
        Then these elements are read as coefficients of the terms of
        degrees starting from the ``valuation``. In this case, ``constant``
        may be just an element of the base ring instead of a tuple or can be
        simply omitted if it is zero::

            sage: f = L([1,2,3,4], -5)
            sage: f
            z^-5 + 2*z^-4 + 3*z^-3 + 4*z^-2
            sage: g = L([1,3,5,7,9], 5, -1)
            sage: g
            z^5 + 3*z^6 + 5*z^7 + 7*z^8 + 9*z^9 - z^10 - z^11 - z^12 + O(z^13)

<<<<<<< HEAD
        Finally, ``x`` can be a Laurent polynomial::

            sage: P.<x> = LaurentPolynomialRing(QQ)
            sage: p = x^-2 + 3*x^3
            sage: L.<x> = LazyLaurentSeriesRing(ZZ)
            sage: L(p)
            x^-2 + 3*x^3

            sage: L(p, valuation=0)
            1 + 3*x^5

            sage: L(p, valuation=1)
            x + 3*x^6

        TESTS::

            sage: L = LazyLaurentSeriesRing(ZZ, 'z')
            sage: L(lambda n: 1/(n+1), degree=3)
            Traceback (most recent call last):
            ...
            TypeError: no conversion of this rational to integer
=======
        TESTS::

        This gives zero::

            sage: L = LazyLaurentSeriesRing(ZZ, 'z')
            sage: L(lambda n: 0, degree=3)
            0

        This does not::

            sage: L(lambda n: 0, degree=3, constant=1)
            z^3 + z^4 + z^5 + O(z^6)

        This raises an error::

            sage: L(lambda n: 0, valuation=3, constant=1)
            Traceback (most recent call last):
            ...
            ValueError: constant may only be specified if the degree is specified
>>>>>>> 883a01ef

        .. TODO::

            Add a method to change the sparse/dense implementation.
        """
        if x is None:
            if valuation is None:
                valuation = 0
            return self.element_class(self, CoefficientStream_uninitialized(self._sparse, valuation))

        R = self._laurent_poly_ring
        BR = self.base_ring()
        try:
            # Try to build stuff using the polynomial ring constructor
            x = R(x)
        except (TypeError, ValueError):
            pass
        if isinstance(constant, (tuple, list)):
            constant, degree = constant
        if constant is not None:
            constant = BR(constant)
        if x in R:
            if not x and not constant:
                coeff_stream = CoefficientStream_zero(self._sparse)
            else:
                if x and valuation is not None:
                    x = x.shift(valuation - x.valuation())
                if degree is None and not x:
                    if valuation is None:
                        raise ValueError("you must specify the degree for the polynomial 0")
                    degree = valuation
                if x == R.zero():
                    coeff_stream = CoefficientStream_exact([x], self._sparse, valuation=degree-1, constant=constant)
                    return self.element_class(self, coeff_stream)
                initial_coefficients = [x[i] for i in range(x.valuation(), x.degree() + 1)]
                coeff_stream = CoefficientStream_exact(initial_coefficients, self._sparse,
                                                       valuation=x.valuation(), constant=constant, degree=degree)
            return self.element_class(self, coeff_stream)
        if isinstance(x, LazyLaurentSeries):
            if x._coeff_stream._is_sparse is self._sparse:
                return self.element_class(self, x._coeff_stream)
            # TODO: Implement a way to make a self._sparse copy
            raise NotImplementedError("cannot convert between sparse and dense")
        if callable(x):
            if valuation is None:
                valuation = 0
            if degree is None:
                if constant is not None:
                    raise ValueError("constant may only be specified if the degree is specified")
                coeff_stream = CoefficientStream_coefficient_function(x, self.base_ring(), self._sparse, valuation)
                return self.element_class(self, coeff_stream)
            if degree is not None:
                if constant is None:
                    constant = ZZ.zero()
                p = [BR(x(i)) for i in range(valuation, degree)]
<<<<<<< HEAD
                coeff_stream = CoefficientStream_exact(p, self._sparse, valuation=valuation,
                                                       constant=constant, degree=degree)
=======
                if not any(p) and not constant:
                    coeff_stream = CoefficientStream_zero(self._sparse)
                else:
                    coeff_stream = CoefficientStream_exact(p, self._sparse, valuation=valuation,
                                                           constant=constant, degree=degree)
>>>>>>> 883a01ef
                return self.element_class(self, coeff_stream)

        raise ValueError(f"unable to convert {x} into a lazy Laurent series")

    def _an_element_(self):
        """
        Return a Laurent series in ``self``.

        EXAMPLES::

            sage: L = LazyLaurentSeriesRing(ZZ, 'z')
            sage: L.an_element()
            z^-2 + 3*z^-1 + 2*z + z^2 + z^3 + z^4 + z^5 + O(z^6)
        """
        R = self.base_ring()
        coeff_stream = CoefficientStream_exact([R.an_element(), 3, 0, 2*R.an_element(), 1],
                                               self._sparse, valuation=-2, constant=R.one())
        return self.element_class(self, coeff_stream)

    def some_elements(self):
        """
        Return a list of elements of ``self``.

        EXAMPLES::

            sage: L = LazyLaurentSeriesRing(ZZ, 'z')
            sage: L.some_elements()
            [0, 1, z,
             -3*z^-4 + z^-3 - 12*z^-2 - 2*z^-1 - 10 - 8*z + z^2 + z^3,
             z^-2 + 3*z^-1 + 2*z + z^2 + z^3 + z^4 + z^5 + O(z^6),
             -2*z^-3 - 2*z^-2 + 4*z^-1 + 11 - z - 34*z^2 - 31*z^3 + O(z^4),
             4*z^-2 + z^-1 + z + 4*z^2 + 9*z^3 + 16*z^4 + O(z^5)]

            sage: L = LazyLaurentSeriesRing(GF(2), 'z')
            sage: L.some_elements()
            [0, 1, z,
             z^-4 + z^-3 + z^2 + z^3,
             z^-1 + z^2 + z^3 + z^4 + z^5 + O(z^6),
             1 + z + z^3 + z^4 + z^6 + O(z^7),
             z^-1 + z + z^3 + O(z^5)]

            sage: L = LazyLaurentSeriesRing(GF(3), 'z')
            sage: L.some_elements()
            [0, 1, z,
             z^-3 + z^-1 + 2 + z + z^2 + z^3,
             z^2 + z^3 + z^4 + z^5 + O(z^6),
             z^-3 + z^-2 + z^-1 + 2 + 2*z + 2*z^2 + 2*z^3 + O(z^4),
             z^-2 + z^-1 + z + z^2 + z^4 + O(z^5)]
        """
        z = self.gen()
        elts = [self.zero(), self.one(), z, (z-3)*(z**-2+2+z)**2, self.an_element(),
                (1 - 2*z**-3)/(1 - z + 3*z**2), self(lambda n: n**2, valuation=-2)]
        return elts

    @cached_method
    def one(self):
        r"""
        Return the constant series `1`.

        EXAMPLES::

            sage: L = LazyLaurentSeriesRing(ZZ, 'z')
            sage: L.one()
            1
        """
        R = self.base_ring()
        coeff_stream = CoefficientStream_exact([R.one()], self._sparse, constant=R.zero(), degree=1)
        return self.element_class(self, coeff_stream)

    @cached_method
    def zero(self):
        r"""
        Return the zero series.

        EXAMPLES::

            sage: L = LazyLaurentSeriesRing(ZZ, 'z')
            sage: L.zero()
            0
        """
        return self.element_class(self, CoefficientStream_zero(self._sparse))

    # add options to class
    class options(GlobalOptions):
        r"""
        Set and display the options for Lazy Laurent series.

        If no parameters are set, then the function returns a copy of
        the options dictionary.

        The ``options`` to Lazy Laurent series can be accessed as using
        :class:`LazyLaurentSeriesRing.options` of :class:`LazyLaurentSeriesRing`.

        @OPTIONS@

        EXAMPLES::

            sage: LLS.<z> = LazyLaurentSeriesRing(QQ)
            sage: LLS.options.display_length
            7
            sage: f = 1/(1-z)
            sage: f
            1 + z + z^2 + z^3 + z^4 + z^5 + z^6 + O(z^7)
            sage: LLS.options.display_length = 10
            sage: f
            1 + z + z^2 + z^3 + z^4 + z^5 + z^6 + z^7 + z^8 + z^9 + O(z^10)
            sage: g = LLS(lambda n: n^2, valuation=-2, degree=5, constant=42)
            sage: g
            4*z^-2 + z^-1 + z + 4*z^2 + 9*z^3 + 16*z^4 + 42*z^5 + 42*z^6 + 42*z^7 + O(z^8)
            sage: LLS.options.constant_length = 1
            sage: g
            4*z^-2 + z^-1 + z + 4*z^2 + 9*z^3 + 16*z^4 + 42*z^5 + O(z^6)
            sage: LazyLaurentSeriesRing.options._reset()
            sage: LazyLaurentSeriesRing.options.display_length
            7
        """
        NAME = 'LazyLaurentSeriesRing'
        module = 'sage.rings.lazy_laurent_series_ring'
        display_length = dict(default=7,
                              description='the number of coefficients to display from the valuation',
                              checker=lambda x: x in ZZ and x > 0)
        constant_length = dict(default=3,
                               description='the number of coefficients to display for nonzero constant series',
                               checker=lambda x: x in ZZ and x > 0)

    def series(self, coefficient, valuation, constant=None, degree=None):
        r"""
        Return a lazy Laurent series.

        INPUT:

        - ``coefficient`` -- Python function that computes coefficients or a list
        - ``valuation`` -- integer; approximate valuation of the series
        - ``constant`` -- (optional) an element of the base ring or a
          pair of an element of the base ring and an integer
        - ``degree`` -- (optional) integer

        Let the coefficient of index `i` mean the coefficient of the term
        of the series with exponent `i`.

        Python function ``coefficient`` returns the value of the coefficient
        of index `i` from input `s` and `i` where `s` is the series itself.

        Let ``valuation`` be `n`. All coefficients of index below `n` are zero.
        If ``constant`` is not specified, then the ``coefficient`` function is
        responsible to compute the values of all coefficients of index `\ge n`.
        If ``constant`` is a pair `(c,m)`, then the ``coefficient`` function
        is responsible to compute the values of all coefficients of index
        `\ge n` and `< m` and all the coefficients of index `\ge m` is
        the constant `c`.

        EXAMPLES::

            sage: L = LazyLaurentSeriesRing(ZZ, 'z')
            sage: L.series(lambda s, i: i, 5, (1,10))
            5*z^5 + 6*z^6 + 7*z^7 + 8*z^8 + 9*z^9 + z^10 + z^11 + z^12 + O(z^13)

            sage: def g(s, i):
            ....:     if i < 0:
            ....:         return 1
            ....:     else:
            ....:         return s.coefficient(i - 1) + i
            sage: e = L.series(g, -5); e
            z^-5 + z^-4 + z^-3 + z^-2 + z^-1 + 1 + 2*z + ...
            sage: f = e^-1; f
            z^5 - z^6 - z^11 + ...
            sage: f.coefficient(10)
            0
            sage: f.coefficient(20)
            9
            sage: f.coefficient(30)
            -219

        Alternatively, the ``coefficient`` can be a list of elements of the
        base ring. Then these elements are read as coefficients of the terms of
        degrees starting from the ``valuation``. In this case, ``constant``
        may be just an element of the base ring instead of a tuple or can be
        simply omitted if it is zero. ::

            sage: L = LazyLaurentSeriesRing(ZZ, 'z')
            sage: f = L.series([1,2,3,4], -5); f
            z^-5 + 2*z^-4 + 3*z^-3 + 4*z^-2
            sage: g = L.series([1,3,5,7,9], 5, -1); g
            z^5 + 3*z^6 + 5*z^7 + 7*z^8 + 9*z^9 - z^10 - z^11 - z^12 + O(z^13)
        """
        if isinstance(constant, (list, tuple)):
            constant, degree = constant

        if constant is not None:
            constant = self.base_ring()(constant)

        if isinstance(coefficient, (tuple, list)):
            if constant is None:
                constant = self.base_ring().zero()
            if degree is None:
                degree = valuation + len(coefficient)
            coeff_stream = CoefficientStream_exact(coefficient, self._sparse, valuation=valuation,
                                                   constant=constant, degree=degree)
            return self.element_class(self, coeff_stream)

        if degree is not None and valuation > degree and constant:
            raise ValueError('inappropriate valuation')

        t = None
        t = self(lambda n: coefficient(t, n), valuation=valuation,
                 constant=constant, degree=degree)
<<<<<<< HEAD
        return t

######################################################################

class LazyTaylorSeriesRing(UniqueRepresentation, Parent):
    """
    Lazy Taylor series ring.

    INPUT:

    - ``base_ring`` -- base ring of this Taylor series ring
    - ``names`` -- name(s) of the generator of this Taylor series ring
    - ``sparse`` -- (default: ``False``) whether this series is sparse or not

    EXAMPLES::

        sage: LazyTaylorSeriesRing(ZZ, 't')
        Lazy Taylor Series Ring in t over Integer Ring

        sage: L.<x, y> = LazyTaylorSeriesRing(QQ); L
        Multivariate Lazy Taylor Series Ring in x, y over Rational Field
    """
    Element = LazyTaylorSeries

    def __init__(self, base_ring, names, sparse=False, category=None):
        """
        Initialize ``self``.

        TESTS::

            sage: L = LazyTaylorSeriesRing(ZZ, 't')
            sage: TestSuite(L).run(skip=['_test_elements', '_test_associativity', '_test_distributivity', '_test_zero'])
        """
        self._sparse = sparse
        if len(names) == 1:
            self._coeff_ring = base_ring
        else:
            self._coeff_ring = PolynomialRing(base_ring, names)
        self._laurent_poly_ring = PolynomialRing(base_ring, names)
        category = Algebras(base_ring.category())
        if base_ring in Fields():
            category &= CompleteDiscreteValuationRings()
        elif base_ring in IntegralDomains():
            category &= IntegralDomains()
        elif base_ring in Rings().Commutative():
            category = category.Commutative()

        if base_ring.is_zero():
            category = category.Finite()
        else:
            category = category.Infinite()
        Parent.__init__(self, base=base_ring, names=names,
                        category=category)

    def _repr_(self):
        """
        String representation of this Taylor series ring.

        EXAMPLES::

            sage: LazyTaylorSeriesRing(GF(2), 'z')
            Lazy Taylor Series Ring in z over Finite Field of size 2
        """
        if len(self.variable_names()) == 1:
            return "Lazy Taylor Series Ring in {} over {}".format(self.variable_name(), self.base_ring())
        generators_rep = ", ".join(self.variable_names())
        return "Multivariate Lazy Taylor Series Ring in {} over {}".format(generators_rep, self.base_ring())

    def _latex_(self):
        r"""
        Return a latex representation of ``self``.

        EXAMPLES::

            sage: L = LazyTaylorSeriesRing(GF(2), 'z')
            sage: latex(L)
            \Bold{F}_{2} [\![z]\!]
        """
        from sage.misc.latex import latex
        generators_rep = ", ".join(self.variable_names())
        return latex(self.base_ring()) + r"[\![{}]\!]".format(generators_rep)

    @cached_method
    def monomial(self, c, n):
        r"""
        Return the interpretation of the coefficient ``c`` at index ``n``.

        EXAMPLES::

            sage: L = LazyLaurentSeriesRing(ZZ, 'z')
            sage: L.monomial(2, 3)
            2*z^3
        """
        m = len(self.variable_names())
        L = self._laurent_poly_ring
        if m == 1:
            return L(c) * L.gen() ** n
        return L(c)

    @cached_method
    def gen(self, n=0):
        """
        Return the ``n``-th generator of ``self``.

        EXAMPLES::

            sage: L = LazyTaylorSeriesRing(ZZ, 'z')
            sage: L.gen()
            z
            sage: L.gen(3)
            Traceback (most recent call last):
            ...
            IndexError: there is only one generator
        """
        m = len(self.variable_names())
        if n > m:
            if m == 1:
                raise IndexError("there is only one generator")
            raise IndexError("there are only %s generators" % m)

        R = self._laurent_poly_ring
        if len(self.variable_names()) == 1:
            coeff_stream = CoefficientStream_exact([1], self._sparse, constant=ZZ.zero(), valuation=1)
        else:
            coeff_stream = CoefficientStream_exact([R.gen(n)], self._sparse, constant=ZZ.zero(), valuation=1)
        return self.element_class(self, coeff_stream)

    def ngens(self):
        r"""
        Return the number of generators of ``self``.

        This is always 1.

        EXAMPLES::

            sage: L.<z> = LazyTaylorSeriesRing(ZZ)
            sage: L.ngens()
            1
        """
        return len(self.variable_names())

    @cached_method
    def gens(self):
        """
        Return the generators of ``self``.

        EXAMPLES::

            sage: L.<z> = LazyTaylorSeriesRing(ZZ)
            sage: L.gens()
            (z,)
            sage: (1+z)^2
            1 + 2*z + z^2
            sage: 1/(1 - z)
            1 + z + z^2 + z^3 + z^4 + z^5 + z^6 + ...
        """
        return tuple([self.gen(n) for n in range(self.ngens())])

    def _coerce_map_from_(self, S):
        """
        Return ``True`` if a coercion from ``S`` exists.

        EXAMPLES::

            sage: L = LazyTaylorSeriesRing(GF(2), 'z')
            sage: L.has_coerce_map_from(ZZ)
            True
            sage: L.has_coerce_map_from(GF(2))
            True
        """
        if self.base_ring().has_coerce_map_from(S):
            return True

        R = self._laurent_poly_ring
        return R.has_coerce_map_from(S)

    def _coerce_map_from_base_ring(self):
        """
        Return a coercion map from the base ring of ``self``.

        """
        # Return a DefaultConvertMap_unique; this can pass additional
        # arguments to _element_constructor_, unlike the map returned
        # by UnitalAlgebras.ParentMethods._coerce_map_from_base_ring.
        return self._generic_coerce_map(self.base_ring())

    def _element_constructor_(self, x=None, valuation=None, constant=None, degree=None, check=True):
        """
        Construct a Taylor series from ``x``.

        INPUT:

        - ``x`` -- data used to the define a Taylor series
        - ``valuation`` -- integer (optional); integer; a lower bound for the valuation of the series
        - ``constant`` -- (optional) the eventual constant of the series
        - ``degree`` -- (optional) the degree when the series is ``constant``
        - ``check`` -- (optional) check that coefficients are homogeneous of the correct degree when they are retrieved

        EXAMPLES::

            sage: L = LazyTaylorSeriesRing(GF(2), 'z')
            sage: L(2)
            0
            sage: L(3)
            1

            sage: L = LazyTaylorSeriesRing(ZZ, 'z')
            sage: L(lambda i: i, 5, 1, 10)
            5*z^5 + 6*z^6 + 7*z^7 + 8*z^8 + 9*z^9 + z^10 + z^11 + z^12 + O(z^13)
            sage: L(lambda i: i, 5, (1, 10))
            5*z^5 + 6*z^6 + 7*z^7 + 8*z^8 + 9*z^9 + z^10 + z^11 + z^12 + O(z^13)

            sage: X = L(constant=5, degree=2); X
            5*z^2 + 5*z^3 + 5*z^4 + O(z^5)
            sage: X.valuation()
            2

            sage: e = L(lambda n: n+1); e
            1 + 2*z + 3*z^2 + 4*z^3 + 5*z^4 + 6*z^5 + 7*z^6 + O(z^7)
            sage: f = e^-1; f
            1 - 2*z + z^2 + O(z^7)
            sage: f.coefficient(10)
            0
            sage: f[20]
            0

            sage: L(valuation=2, constant=1)
            z^2 + z^3 + z^4 + O(z^5)
            sage: L(constant=1)
            1 + z + z^2 + O(z^3)

        Alternatively, ``x`` can be a list of elements of the base ring.
        Then these elements are read as coefficients of the terms of
        degrees starting from the ``valuation``. In this case, ``constant``
        may be just an element of the base ring instead of a tuple or can be
        simply omitted if it is zero::

            sage: f = L([1,2,3,4], 1); f
            z + 2*z^2 + 3*z^3 + 4*z^4

            sage: g = L([1,3,5,7,9], 5, -1); g
            z^5 + 3*z^6 + 5*z^7 + 7*z^8 + 9*z^9 - z^10 - z^11 - z^12 + O(z^13)

        .. TODO::

            Add a method to change the sparse/dense implementation.

        Finally, ``x`` can be a polynomial::

            sage: P.<x> = QQ[]
            sage: p = x + 3*x^2 + x^5
            sage: L.<x> = LazyTaylorSeriesRing(ZZ)
            sage: L(p)
            x + 3*x^2 + x^5

            sage: L(p, valuation=0)
            1 + 3*x + x^4

            sage: P.<x, y> = QQ[]
            sage: p = x + y^2 + x*y
            sage: L.<x,y> = LazyTaylorSeriesRing(ZZ)
            sage: L(p)
            x + (x*y+y^2)

        TESTS::

            sage: L.<x,y> = LazyTaylorSeriesRing(ZZ)
            sage: L(constant=1)
            Traceback (most recent call last):
            ...
            ValueError: constant must be zero for multivariate Taylor series

            sage: L(lambda n: 0)
            O(x,y)^7

            sage: L(lambda n: n)[3];
            Traceback (most recent call last):
            ...
            ValueError: coefficient 1 at degree 1 is not a homogeneous polynomial

            sage: L([1, 2, 3]);
            Traceback (most recent call last):
            ...
            ValueError: unable to convert [1, 2, 3] into a lazy Taylor series

            sage: L(lambda n: n, degree=3);
            Traceback (most recent call last):
            ...
            ValueError: coefficients must be homogeneous polynomials of the correct degree

        """
        if valuation is not None:
            if valuation < 0:
                raise ValueError("the valuation of a Taylor series must be positive")
            if len(self.variable_names()) > 1:
                raise ValueError(f"valuation must not be specified for multivariate Taylor series")

        R = self._laurent_poly_ring
        BR = self.base_ring()
        if x is None:
            assert degree is None
            coeff_stream = CoefficientStream_uninitialized(self._sparse, valuation)
            return self.element_class(self, coeff_stream)
        try:
            # Try to build stuff using the polynomial ring constructor
            x = R(x)
        except (TypeError, ValueError):
            pass
        if isinstance(constant, (tuple, list)):
            constant, degree = constant
        if constant is not None:
            if len(self.variable_names()) > 1 and constant:
                raise ValueError(f"constant must be zero for multivariate Taylor series")
            constant = BR(constant)
        if x in R:
            if not x and not constant:
                coeff_stream = CoefficientStream_zero(self._sparse)
            else:
                if not x:
                    coeff_stream = CoefficientStream_exact([], self._sparse,
                                                           valuation=valuation,
                                                           degree=degree,
                                                           constant=constant)
                    return self.element_class(self, coeff_stream)

                if len(self.variable_names()) == 1:
                    v = x.valuation()
                    d = x.degree()
                    p_list = [x[i] for i in range(v, d + 1)]
                    if valuation is not None:
                        v = valuation
                else:
                    p_dict = x.homogeneous_components()
                    v = min(p_dict.keys())
                    d = max(p_dict.keys())
                    p_list = [p_dict.get(i, 0) for i in range(v, d + 1)]

                coeff_stream = CoefficientStream_exact(p_list, self._sparse,
                                                       valuation=v,
                                                       constant=constant,
                                                       degree=degree)
            return self.element_class(self, coeff_stream)

        if isinstance(x, LazyTaylorSeries):
            if x._coeff_stream._is_sparse is self._sparse:
                return self.element_class(self, x._coeff_stream)
            # TODO: Implement a way to make a self._sparse copy
            raise NotImplementedError("cannot convert between sparse and dense")
        if callable(x):
            if valuation is None:
                valuation = 0
            if degree is not None:
                if constant is None:
                    constant = ZZ.zero()
                z = R.gen()
                if len(self.variable_names()) == 1:
                    p = [BR(x(i)) for i in range(valuation, degree)]
                else:
                    p = [R(x(i)) for i in range(valuation, degree)]
                    if not all(e.is_homogeneous() and e.degree() == i
                               for i, e in enumerate(p, valuation)):
                        raise ValueError("coefficients must be homogeneous polynomials of the correct degree")
                coeff_stream = CoefficientStream_exact(p, self._sparse,
                                                       valuation=valuation,
                                                       constant=constant,
                                                       degree=degree)
                return self.element_class(self, coeff_stream)
            if check and len(self.variable_names()) > 1:
                def y(n):
                    e = R(x(n))
                    if not e or e.is_homogeneous() and e.degree() == n:
                        return e
                    raise ValueError("coefficient %s at degree %s is not a homogeneous polynomial" % (e, n))
                coeff_stream = CoefficientStream_coefficient_function(y, self._coeff_ring, self._sparse, valuation)
            else:
                coeff_stream = CoefficientStream_coefficient_function(x, self._coeff_ring, self._sparse, valuation)
            return self.element_class(self, coeff_stream)
        raise ValueError(f"unable to convert {x} into a lazy Taylor series")

    def _an_element_(self):
        """
        Return a Taylor series in ``self``.

        EXAMPLES::

            sage: L = LazyTaylorSeriesRing(ZZ, 'z')
            sage: L.an_element()
            z + z^2 + z^3 + z^4 + ...
        """
        c = self.base_ring()(1)
        R = self._laurent_poly_ring
        coeff_stream = CoefficientStream_exact([R.one()], self._sparse, valuation=1, constant=c)
        return self.element_class(self, coeff_stream)

    @cached_method
    def one(self):
        r"""
        Return the constant series `1`.

        EXAMPLES::

            sage: L = LazyTaylorSeriesRing(ZZ, 'z')
            sage: L.one()
            1
        """
        R = self._laurent_poly_ring
        coeff_stream = CoefficientStream_exact([R.one()], self._sparse, constant=ZZ.zero(), degree=1)
        return self.element_class(self, coeff_stream)

    @cached_method
    def zero(self):
        r"""
        Return the zero series.

        EXAMPLES::

            sage: L = LazyTaylorSeriesRing(ZZ, 'z')
            sage: L.zero()
            0
        """
        return self.element_class(self, CoefficientStream_zero(self._sparse))

    # add options to class
    class options(GlobalOptions):
        NAME = 'LazyTaylorSeriesRing'
        module = 'sage.rings.lazy_laurent_series_ring'
        display_length = dict(default=7,
                              description='the number of coefficients to display from the valuation',
                              checker=lambda x: x in ZZ and x > 0)
        constant_length = dict(default=3,
                               description='the number of coefficients to display for nonzero constant series',
                               checker=lambda x: x in ZZ and x > 0)


######################################################################

class LazyDirichletSeriesRing(UniqueRepresentation, Parent):
    """
    Lazy Dirichlet series ring.

    INPUT:

    - ``base_ring`` -- base ring of this Dirichlet series ring

    - ``names`` -- name of the generator of this Dirichlet series ring

    EXAMPLES::

        sage: LazyDirichletSeriesRing(ZZ, 't')
        Lazy Dirichlet Series Ring in t over Integer Ring
    """
    Element = LazyDirichletSeries

    def __init__(self, base_ring, names, sparse=False, category=None):
        """
        Initialize the ring.

        TESTS::

            sage: L = LazyDirichletSeriesRing(ZZ, 't')
            sage: TestSuite(L).run(skip=['_test_elements', '_test_associativity', '_test_distributivity', '_test_zero'])
        """
        if base_ring.characteristic() > 0:
            raise ValueError("positive characteristic not allowed for Dirichlet series")

        self._sparse = sparse
        self._coeff_ring = base_ring
        self._laurent_poly_ring = SR

        category = Algebras(base_ring.category())
        if base_ring in IntegralDomains():
            category &= IntegralDomains()
        elif base_ring in Rings().Commutative():
            category = category.Commutative()
        category = category.Infinite()
        Parent.__init__(self, base=base_ring, names=names,
                        category=category)

    def _repr_(self):
        """
        String representation of this Dirichlet series ring.

        EXAMPLES::

            sage: LazyDirichletSeriesRing(QQbar, 'z')
            Lazy Dirichlet Series Ring in z over Algebraic Field
        """
        return "Lazy Dirichlet Series Ring in {} over {}".format(self.variable_name(), self.base_ring())

    @cached_method
    def monomial(self, c, n):
        r"""
        Return the interpretation of the coefficient ``c`` at index ``n``.

        EXAMPLES::

            sage: L = LazyDirichletSeriesRing(ZZ, 'z')
            sage: L.monomial(5, 3)
            5/3^z
        """
        L = self._laurent_poly_ring
        return L(c) * L(n) ** -L(self.variable_name())

    @cached_method
    def gen(self, n=1):
        """
        Return the `n`-th generator of this Dirichlet series ring.

        EXAMPLES::

            sage: L = LazyDirichletSeriesRing(ZZ, 'z')
            sage: L.gen()
            1
            sage: L.gen(4)
            1/(4^z)

        """
        assert n >= 1
        coeff_stream = CoefficientStream_exact([1], self._sparse, valuation=n, constant=ZZ.zero())
        return self.element_class(self, coeff_stream)

    def ngens(self):
        """
        Return the number of generators of this Dirichlet series ring.

        This is always `\infty`.

        EXAMPLES::

            sage: L = LazyDirichletSeriesRing(ZZ, "s")
            sage: L.ngens()
            +Infinity
        """
        return infinity

    @cached_method
    def gens(self):
        """
        Return the tuple of the generator.

        EXAMPLES::

            sage: L = LazyDirichletSeriesRing(ZZ, "z")
            sage: L.gens()
            Lazy family (<lambda>(i))_{i in Positive integers}
            sage: L.gens()[2]
            1/(2^z)

        """
        from sage.sets.family import Family
        from sage.sets.positive_integers import PositiveIntegers

        return Family(PositiveIntegers(), lambda n: self.gen(n))

    def _coerce_map_from_(self, S):
        """
        Return ``True`` if a coercion from ``S`` exists.

        EXAMPLES::

            sage: L = LazyDirichletSeriesRing(ZZ, 'z')
            sage: L.has_coerce_map_from(ZZ)
            True
            sage: L.has_coerce_map_from(QQ)
            False
        """
        if self.base_ring().has_coerce_map_from(S):
            return True

        return False

    def _coerce_map_from_base_ring(self):
        """
        Return a coercion map from the base ring of ``self``.

        """
        # Return a DefaultConvertMap_unique; this can pass additional
        # arguments to _element_constructor_, unlike the map returned
        # by UnitalAlgebras.ParentMethods._coerce_map_from_base_ring.
        return self._generic_coerce_map(self.base_ring())

    def _element_constructor_(self, x=None, valuation=None, constant=None, degree=None):
        """
        Construct a Dirichlet series from ``x``.

        INPUT:

        - ``x`` -- a Dirichlet series, a Dirichlet polynomial, a Python function, or a list of elements in the base ring

        - ``constant`` -- either ``None`` (default: ``None``) or pair of an element of the base ring and an integer

        EXAMPLES::


            sage: L = LazyDirichletSeriesRing(ZZ, 'z')
            sage: L(3)
            3
            sage: L(lambda i: i, constant=1, degree=6)
            1 + 2/2^z + 3/3^z + 4/4^z + 5/5^z + 1/(6^z) + 1/(7^z) + 1/(8^z) + O(1/(9^z))

            sage: X = L(constant=5, degree=3); X
            5/3^z + 5/4^z + 5/5^z + O(1/(6^z))
            sage: X.valuation()
            3
            sage: e = L(moebius); e
            1 - 1/(2^z) - 1/(3^z) - 1/(5^z) + 1/(6^z) - 1/(7^z) + O(1/(8^z))

            sage: L([0], constant=1)
            1/(2^z) + 1/(3^z) + 1/(4^z) + O(1/(5^z))

            sage: L(constant=1)
            1 + 1/(2^z) + 1/(3^z) + O(1/(4^z))

        Alternatively, ``x`` can be a list of elements of the base ring.
        Then these elements are read as coefficients of the terms of
        degrees starting from the ``valuation``. In this case, ``constant``
        may be just an element of the base ring instead of a tuple or can be
        simply omitted if it is zero::

            sage: f = L([1,2,3,4], 4); f
            1/(4^z) + 2/5^z + 3/6^z + 4/7^z
            sage: g = L([1,3,5,7,9], 6, -1); g
            1/(6^z) + 3/7^z + 5/8^z + 7/9^z + 9/10^z - 1/(11^z) - 1/(12^z) - 1/(13^z) + O(1/(14^z))

        TESTS::

            sage: L = LazyDirichletSeriesRing(GF(2), 'z')
            Traceback (most recent call last):
            ...
            ValueError: positive characteristic not allowed for Dirichlet series

        TODO::

            Add a method to make a copy of self._sparse.
        """
        if valuation is None:
            valuation = 1
        assert valuation > 0, "the valuation of a Dirichlet series must be positive"

        if x is None:
            return self.element_class(self, CoefficientStream_uninitialized(self._sparse, valuation))

        BR = self.base_ring()
        if constant is None:
            constant = ZZ.zero()
        elif isinstance(constant, (tuple, list)):
            constant, degree = constant
        constant = BR(constant)

        if x in BR:
            x = BR(x)
            if not x and not constant:
                coeff_stream = CoefficientStream_zero(self._sparse)
                return self.element_class(self, coeff_stream)
            elif not x:
                x = []
            else:
                x = [x]
        if isinstance(x, (tuple, list)):
            coeff_stream = CoefficientStream_exact(x, self._sparse,
                                                   valuation=valuation,
                                                   constant=constant,
                                                   degree=degree)
            return self.element_class(self, coeff_stream)

        if isinstance(x, LazyDirichletSeries):
            if x._coeff_stream._is_sparse is self._sparse:
                return self.element_class(self, x._coeff_stream)
            # TODO: Implement a way to make a self._sparse copy
            raise NotImplementedError("cannot convert between sparse and dense")
        if callable(x):
            if degree is not None:
                if constant is None:
                    constant = ZZ.zero()
                x = [BR(x(i)) for i in range(1, degree)]
                coeff_stream = CoefficientStream_exact(x, self._sparse,
                                                       valuation=valuation,
                                                       constant=constant,
                                                       degree=degree)
                return self.element_class(self, coeff_stream)
            coeff_stream = CoefficientStream_coefficient_function(x, BR, self._sparse, valuation)
            return self.element_class(self, coeff_stream)
        raise ValueError(f"unable to convert {x} into a lazy Dirichlet series")

    def _an_element_(self):
        """
        Return a Dirichlet series in this ring.

        EXAMPLES::

            sage: L = LazyDirichletSeriesRing(ZZ, 'z')
            sage: L.an_element()
            1/(4^z) + 1/(5^z) + 1/(6^z) + ...
        """
        c = self.base_ring().an_element()
        return self.element_class(self, CoefficientStream_exact([], self._sparse, constant=c, valuation=4))

    @cached_method
    def one(self):
        """
        Return the constant series `1`.

        EXAMPLES::

            sage: L = LazyDirichletSeriesRing(ZZ, 'z')
            sage: L.one()
            1
        """
        return self.element_class(self, CoefficientStream_exact([1], self._sparse, valuation=1))

    @cached_method
    def zero(self):
        """
        Return the zero series.

        EXAMPLES::

            sage: L = LazyDirichletSeriesRing(ZZ, 'z')
            sage: L.zero()
            0
        """
        return self.element_class(self, CoefficientStream_zero(self._sparse))

    # add options to class
    class options(GlobalOptions):
        NAME = 'LazyDirichletSeriesRing'
        module = 'sage.rings.lazy_laurent_series_ring'
        display_length = dict(default=7,
                              description='the number of coefficients to display from the valuation',
                              checker=lambda x: x in ZZ and x > 0)
        constant_length = dict(default=3,
                               description='the number of coefficients to display for nonzero constant series',
                               checker=lambda x: x in ZZ and x > 0)
=======
        return t
>>>>>>> 883a01ef
<|MERGE_RESOLUTION|>--- conflicted
+++ resolved
@@ -370,7 +370,6 @@
             sage: g
             z^5 + 3*z^6 + 5*z^7 + 7*z^8 + 9*z^9 - z^10 - z^11 - z^12 + O(z^13)
 
-<<<<<<< HEAD
         Finally, ``x`` can be a Laurent polynomial::
 
             sage: P.<x> = LaurentPolynomialRing(QQ)
@@ -392,8 +391,6 @@
             Traceback (most recent call last):
             ...
             TypeError: no conversion of this rational to integer
-=======
-        TESTS::
 
         This gives zero::
 
@@ -412,7 +409,6 @@
             Traceback (most recent call last):
             ...
             ValueError: constant may only be specified if the degree is specified
->>>>>>> 883a01ef
 
         .. TODO::
 
@@ -468,16 +464,11 @@
                 if constant is None:
                     constant = ZZ.zero()
                 p = [BR(x(i)) for i in range(valuation, degree)]
-<<<<<<< HEAD
-                coeff_stream = CoefficientStream_exact(p, self._sparse, valuation=valuation,
-                                                       constant=constant, degree=degree)
-=======
                 if not any(p) and not constant:
                     coeff_stream = CoefficientStream_zero(self._sparse)
                 else:
                     coeff_stream = CoefficientStream_exact(p, self._sparse, valuation=valuation,
                                                            constant=constant, degree=degree)
->>>>>>> 883a01ef
                 return self.element_class(self, coeff_stream)
 
         raise ValueError(f"unable to convert {x} into a lazy Laurent series")
@@ -684,7 +675,6 @@
         t = None
         t = self(lambda n: coefficient(t, n), valuation=valuation,
                  constant=constant, degree=degree)
-<<<<<<< HEAD
         return t
 
 ######################################################################
@@ -1417,7 +1407,4 @@
                               checker=lambda x: x in ZZ and x > 0)
         constant_length = dict(default=3,
                                description='the number of coefficients to display for nonzero constant series',
-                               checker=lambda x: x in ZZ and x > 0)
-=======
-        return t
->>>>>>> 883a01ef
+                               checker=lambda x: x in ZZ and x > 0)