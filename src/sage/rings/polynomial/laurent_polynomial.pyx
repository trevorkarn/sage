r"""
Elements of Laurent polynomial rings
"""

#*****************************************************************************
# This program is free software: you can redistribute it and/or modify
# it under the terms of the GNU General Public License as published by
# the Free Software Foundation, either version 2 of the License, or
# (at your option) any later version.
#                  http://www.gnu.org/licenses/
#*****************************************************************************
from __future__ import print_function

from sage.rings.integer cimport Integer
from sage.structure.element import is_Element, coerce_binop
from sage.misc.misc import union
from sage.structure.factorization import Factorization
from sage.misc.derivative import multi_derivative
from sage.rings.polynomial.polynomial_element import Polynomial
from sage.structure.richcmp cimport richcmp, rich_to_bool


cdef class LaurentPolynomial(CommutativeAlgebraElement):
    """
    Base class for Laurent polynomials.
    """
    cpdef _add_(self, other):
        """
        Abstract addition method

        EXAMPLES::

            sage: R.<x> = LaurentPolynomialRing(ZZ)
            sage: from sage.rings.polynomial.laurent_polynomial import LaurentPolynomial
            sage: LaurentPolynomial._add_(x, x)
            Traceback (most recent call last):
            ...
            NotImplementedError
        """
        raise NotImplementedError

    cpdef _mul_(self, other):
        """
        Abstract multiplication method

        EXAMPLES::

            sage: R.<x> = LaurentPolynomialRing(ZZ)
            sage: from sage.rings.polynomial.laurent_polynomial import LaurentPolynomial
            sage: LaurentPolynomial._mul_(x, x)
            Traceback (most recent call last):
            ...
            NotImplementedError
        """
        raise NotImplementedError

    cpdef _floordiv_(self, other):
        """
        Abstract floor division method

        EXAMPLES::

            sage: R.<x> = LaurentPolynomialRing(ZZ)
            sage: from sage.rings.polynomial.laurent_polynomial import LaurentPolynomial
            sage: LaurentPolynomial._floordiv_(x, x)
            Traceback (most recent call last):
            ...
            NotImplementedError
        """
        raise NotImplementedError

    def _integer_(self, ZZ):
        r"""
        Convert this Laurent polynomial to an integer.

        This is only possible if the Laurent polynomial is constant.

        OUTPUT:

        An integer.

        TESTS::

            sage: L.<a> = LaurentPolynomialRing(QQ)
            sage: L(42)._integer_(ZZ)
            42
            sage: a._integer_(ZZ)
            Traceback (most recent call last):
            ...
            ValueError: a is not constant
            sage: L(2/3)._integer_(ZZ)
            Traceback (most recent call last):
            ...
            TypeError: no conversion of this rational to integer
            sage: ZZ(L(42))
            42

        ::

            sage: L.<a, b> = LaurentPolynomialRing(QQ)
            sage: L(42)._integer_(ZZ)
            42
            sage: a._integer_(ZZ)
            Traceback (most recent call last):
            ...
            ValueError: a is not constant
            sage: L(2/3)._integer_(ZZ)
            Traceback (most recent call last):
            ...
            TypeError: no conversion of this rational to integer
            sage: ZZ(L(42))
            42
        """
        if not self.is_constant():
            raise ValueError('{} is not constant'.format(self))
        return ZZ(self.constant_coefficient())

    def _rational_(self):
        r"""
        Convert this Laurent polynomial to a rational.

        This is only possible if the Laurent polynomial is constant.

        OUTPUT:

        A rational.

        TESTS::

            sage: L.<a> = LaurentPolynomialRing(QQ)
            sage: L(42)._rational_()
            42
            sage: a._rational_()
            Traceback (most recent call last):
            ...
            ValueError: a is not constant
            sage: QQ(L(2/3))
            2/3

        ::

            sage: L.<a, b> = LaurentPolynomialRing(QQ)
            sage: L(42)._rational_()
            42
            sage: a._rational_()
            Traceback (most recent call last):
            ...
            ValueError: a is not constant
            sage: QQ(L(2/3))
            2/3
        """
        if not self.is_constant():
            raise ValueError('{} is not constant'.format(self))
        from sage.rings.rational_field import QQ
        return QQ(self.constant_coefficient())

    def change_ring(self, R):
        """
        Return a copy of this Laurent polynomial, with coefficients in ``R``.

        EXAMPLES::

            sage: R.<x> = LaurentPolynomialRing(QQ)
            sage: a = x^2 + 3*x^3 + 5*x^-1
            sage: a.change_ring(GF(3))
            2*x^-1 + x^2

        Check that :trac:`22277` is fixed::

            sage: R.<x, y> = LaurentPolynomialRing(QQ)
            sage: a = 2*x^2 + 3*x^3 + 4*x^-1
            sage: a.change_ring(GF(3))
            -x^2 + x^-1
        """
        return self._parent.change_ring(R)(self)

    cpdef long number_of_terms(self) except -1:
        """
        Abstract method for number of terms
<<<<<<< HEAD

        EXAMPLES::

            sage: R.<x> = LaurentPolynomialRing(ZZ)
            sage: from sage.rings.polynomial.laurent_polynomial import LaurentPolynomial
            sage: LaurentPolynomial.number_of_terms(x)
            Traceback (most recent call last):
            ...
            NotImplementedError
        """
        raise NotImplementedError

    def hamming_weight(self):
        """
        Return the number of non-zero coefficients of self. Also called
        weight, hamming weight or sparsity.

        EXAMPLES::

            sage: R.<x> = LaurentPolynomialRing(ZZ)
=======

        EXAMPLES::

            sage: R.<x> = LaurentPolynomialRing(ZZ)
            sage: from sage.rings.polynomial.laurent_polynomial import LaurentPolynomial
            sage: LaurentPolynomial.number_of_terms(x)
            Traceback (most recent call last):
            ...
            NotImplementedError
        """
        raise NotImplementedError

    def hamming_weight(self):
        """
        Return the number of non-zero coefficients of self. Also called
        weight, hamming weight or sparsity.

        EXAMPLES::

            sage: R.<x> = LaurentPolynomialRing(ZZ)
>>>>>>> a2e82e15
            sage: f = x^3 - 1
            sage: f.number_of_terms()
            2
        """
        return self.number_of_terms()


cdef class LaurentPolynomial_univariate(LaurentPolynomial):
    """
    A univariate Laurent polynomial in the form of `t^n \cdot f`
    where `f` is a polynomial in `t`.

    INPUT:

    - ``parent`` -- a Laurent polynomial ring

    - ``f`` -- a polynomial (or something can be coerced to one)

    - ``n`` -- (default: 0) an integer

    AUTHORS:

    - Tom Boothby (2011) copied this class almost verbatim from
      ``laurent_series_ring_element.pyx``, so most of the credit goes to
      William Stein, David Joyner, and Robert Bradshaw
    - Travis Scrimshaw (09-2013): Cleaned-up and added a few extra methods
    """
    def __init__(self, parent, f, n=0):
        r"""
        Create the Laurent polynomial `t^n \cdot f`.

        EXAMPLES::

            sage: R.<q> = LaurentPolynomialRing(ZZ)
            sage: R([1,2,3])
            1 + 2*q + 3*q^2
            sage: TestSuite(q^-3 + 3*q + 2).run()

        ::

            sage: S.<s> = LaurentPolynomialRing(GF(5))
            sage: T.<t> = PolynomialRing(pAdicRing(5))
            sage: S(t)
            s
            sage: parent(S(t))
            Univariate Laurent Polynomial Ring in s over Finite Field of size 5
            sage: parent(S(t)[1])
            Finite Field of size 5

        ::

            sage: R({})
            0
        """
        CommutativeAlgebraElement.__init__(self, parent)

        if isinstance(f, LaurentPolynomial_univariate):
            n += (<LaurentPolynomial_univariate>f).__n
            if (<LaurentPolynomial_univariate>f).__u._parent is parent.polynomial_ring():
                f = (<LaurentPolynomial_univariate>f).__u
            else:
                f = parent.polynomial_ring()((<LaurentPolynomial_univariate>f).__u)
        elif (not isinstance(f, Polynomial)) or (parent is not f.parent()):
            if isinstance(f, dict):
                v = min(f) if f else 0
                f = dict((i-v,c) for i,c in f.items())
                n += v
            f = parent.polynomial_ring()(f)

        # self is that t^n * u:
        self.__u = f
        self.__n = n
        self.__normalize()

    def __reduce__(self):
        """
        Used in pickling.

        EXAMPLES::

            sage: R.<q> = LaurentPolynomialRing(ZZ)
            sage: elt = q^-3 + 2 + q
            sage: loads(dumps(elt)) == elt
            True
        """
        return LaurentPolynomial_univariate, (self._parent, self.__u, self.__n)

    def is_unit(self):
        """
        Return ``True`` if this Laurent polynomial is a unit in this ring.

        EXAMPLES::

            sage: R.<t> = LaurentPolynomialRing(QQ)
            sage: (2+t).is_unit()
            False
            sage: f = 2*t
            sage: f.is_unit()
            True
            sage: 1/f
            1/2*t^-1
            sage: R(0).is_unit()
            False
            sage: R.<s> = LaurentPolynomialRing(ZZ)
            sage: g = 2*s
            sage: g.is_unit()
            False
            sage: 1/g
            1/2*s^-1

        ALGORITHM: A Laurent polynomial is a unit if and only if its "unit
        part" is a unit.
        """
        return self.__u.is_term() and self.__u.coefficients()[0].is_unit()

    def is_zero(self):
        """
        Return ``1`` if ``self`` is 0, else return ``0``.

        EXAMPLES::

            sage: R.<x> = LaurentPolynomialRing(QQ)
            sage: f = 1/x + x + x^2 + 3*x^4
            sage: f.is_zero()
            0
            sage: z = 0*f
            sage: z.is_zero()
            1
        """
        return self.__u.is_zero()

    def __nonzero__(self):
        """
        Check if ``self`` is non-zero.

        EXAMPLES::

            sage: R.<x> = LaurentPolynomialRing(QQ)
            sage: f = 1/x + x + x^2 + 3*x^4
            sage: not f
            False
            sage: z = 0*f
            sage: not z
            True
        """
        return not self.__u.is_zero()

    def _im_gens_(self, codomain, im_gens):
        """
        Return the image of ``self`` under the morphism defined by
        ``im_gens`` in ``codomain``.

        EXAMPLES::

            sage: R.<t> = LaurentPolynomialRing(QQ)
            sage: H = Hom(R, QQ)
            sage: mor = H(2)
            sage: mor(t^2 + t^-2)
            17/4
            sage: 4 + 1/4
            17/4
        """
        return codomain(self(im_gens[0]))

    def __normalize(self):
        r"""
        A Laurent series is a pair `(u(t), n)`, where either `u = 0`
        (to some precision) or `u` is a unit. This pair corresponds to
        `t^n \cdot u(t)`.

        EXAMPLES::

            sage: R.<t> = LaurentPolynomialRing(QQ)
            sage: elt = t^2 + t^4 # indirect doctest
            sage: elt.polynomial_construction()
            (t^2 + 1, 2)

        Check that :trac:`21272` is fixed::

            sage: (t - t).polynomial_construction()
            (0, 0)
        """
        if self.__u[0]:
            return
        elif self.__u.is_zero():
            self.__n = 0
            return
        # we already caught the infinity and zero cases
        cdef long v = <long> self.__u.valuation()
        self.__n += v
        self.__u = self.__u >> v

    def _repr_(self):
        """
        Return a string representation of ``self``.

        EXAMPLES::

            sage: R.<t> = LaurentPolynomialRing(QQ)
            sage: 2 + (2/3)*t^3
            2 + 2/3*t^3
        """
        if self.is_zero():
            return "0"
        s = " "
        v = self.__u.list()
        valuation = self.__n
        m = len(v)
        X = self._parent.variable_name()
        atomic_repr = self._parent.base_ring()._repr_option('element_is_atomic')
        first = True
        for n in xrange(m):
            x = v[n]
            e = n + valuation
            x = str(x)
            if x != '0':
                if not first:
                    s += " + "
                if not atomic_repr and (x[1:].find("+") != -1 or x[1:].find("-") != -1):
                    x = "({})".format(x)
                if e == 1:
                    var = "*{}".format(X)
                elif e == 0:
                    var = ""
                else:
                    var = "*{}^{}".format(X,e)
                s += "{}{}".format(x,var)
                first = False
        s = s.replace(" + -", " - ")
        s = s.replace(" 1*"," ")
        s = s.replace(" -1*", " -")
        return s[1:]

    def _latex_(self):
        r"""
        EXAMPLES::

            sage: R.<x> = LaurentPolynomialRing(QQ)
            sage: f = (17/2)*x^-2 + x + x^2 + 3*x^4
            sage: latex(f)
            \frac{\frac{17}{2}}{x^{2}} + x + x^{2} + 3x^{4}

        Verify that :trac:`6656` has been fixed::

            sage: R.<a,b>=PolynomialRing(QQ)
            sage: T.<x>=LaurentPolynomialRing(R)
            sage: y = a*x+b*x
            sage: y._latex_()
            '\\left(a + b\\right)x'
            sage: latex(y)
            \left(a + b\right)x

        TESTS::

            sage: L.<lambda2> = LaurentPolynomialRing(QQ)
            sage: latex(L.an_element())
            \lambda_{2}
            sage: L.<y2> = LaurentPolynomialRing(QQ)
            sage: latex(L.an_element())
            y_{2}
        """
        from sage.misc.latex import latex

        if self.is_zero():
            return "0"
        s = " "
        v = self.__u.list()
        valuation = self.__n
        m = len(v)
        X = self._parent.latex_variable_names()[0]
        atomic_repr = self._parent.base_ring()._repr_option('element_is_atomic')
        first = True
        for n in xrange(m):
            x = v[n]
            e = n + valuation
            x = latex(x)
            if x != '0':
                if not first:
                    s += " + "
                if not atomic_repr and e > 0 and (x[1:].find("+") != -1 or x[1:].find("-") != -1):
                    x = "\\left({}\\right)".format(x)
                if e == 1:
                    var = "|{}".format(X)
                elif e == 0:
                    var = ""
                elif e > 0:
                    var = "|{}^{{{}}}".format(X,e)
                if e >= 0:
                    s += "{}{}".format(x,var)
                else: # negative e
                    if e == -1:
                        s += "\\frac{{{}}}{{{}}}".format(x, X)
                    else:
                        s += "\\frac{{{}}}{{{}^{{{}}}}}".format(x, X,-e)
                first = False
        s = s.replace(" + -", " - ")
        s = s.replace(" 1|"," ")
        s = s.replace(" -1|", " -")
        s = s.replace("|","")

        return s[1:]

    def __hash__(self):
        """
        Return the hash of ``self``.

        TESTS::

            sage: R = LaurentPolynomialRing(QQ, 't')

            sage: assert hash(R.zero()) == 0
            sage: assert hash(R.one()) == 1
            sage: assert hash(QQ['t'].gen()) == hash(R.gen())

            sage: for _ in range(20):
            ....:     p = QQ.random_element()
            ....:     assert hash(R(p)) == hash(p), "p = {}".format(p)

            sage: S.<t> = QQ[]
            sage: for _ in range(20):
            ....:     p = S.random_element()
            ....:     assert hash(R(p)) == hash(p), "p = {}".format(p)
            ....:     assert hash(R(t*p)) == hash(t*p), "p = {}".format(p)

        Check that :trac:`21272` is fixed::

            sage: R.<t> = LaurentPolynomialRing(QQ)
            sage: hash(R.zero()) == hash(t - t)
            True
        """
        if self.__n == 0:
            return hash(self.__u)

        # we reimplement below the hash of polynomials to handle negative
        # degrees
        cdef long result = 0
        cdef long result_mon
        cdef int i,j
        cdef long var_hash_name = hash(self.__u._parent._names[0])
        for i in range(self.__u.degree()+1):
            result_mon = hash(self.__u[i])
            if result_mon:
                j = i + self.__n
                result_mon = (1000003 * result_mon) ^ var_hash_name
                if j > 0:
                    result_mon = (1000003 * result_mon) ^ j
                elif j < 0:
                    result_mon = (700005 * result_mon) ^ j
                result += result_mon
        return result

    def __getitem__(self, i):
        """
        Return the `i`-th coefficient of ``self``.

        EXAMPLES::

            sage: R.<t> = LaurentPolynomialRing(QQ)
            sage: f = -5/t^(10) + t + t^2 - 10/3*t^3; f
            -5*t^-10 + t + t^2 - 10/3*t^3
            sage: f[-10]
            -5
            sage: f[1]
            1
            sage: f[3]
            -10/3
            sage: f[-9]
            0
            sage: f = -5/t^(10) + 1/3 + t + t^2 - 10/3*t^3; f
            -5*t^-10 + 1/3 + t + t^2 - 10/3*t^3

        Slicing is deprecated::

            sage: f[-10:2]
            doctest:...: DeprecationWarning: polynomial slicing with a start index is deprecated, use list() and slice the resulting list instead
            See http://trac.sagemath.org/18940 for details.
            -5*t^-10 + 1/3 + t
            sage: f[0:]
            1/3 + t + t^2 - 10/3*t^3
            sage: f[:3]
            -5*t^-10 + 1/3 + t + t^2
            sage: f[-14:5:2]
            Traceback (most recent call last):
            ...
            NotImplementedError: polynomial slicing with a step is not defined
        """
        if isinstance(i, slice):
            start = i.start - self.__n if i.start is not None else 0
            stop = i.stop - self.__n if i.stop is not None else self.__u.degree() + 1
            f = self.__u[start:stop:i.step]  # deprecation(18940)
            return LaurentPolynomial_univariate(self._parent, f, self.__n)

        return self.__u[i - self.__n]

    cpdef long number_of_terms(self) except -1:
        """
        Return the number of non-zero coefficients of self. Also called weight,
        hamming weight or sparsity.

        EXAMPLES::

            sage: R.<x> = LaurentPolynomialRing(ZZ)
            sage: f = x^3 - 1
            sage: f.number_of_terms()
            2
            sage: R(0).number_of_terms()
            0
            sage: f = (x+1)^100
            sage: f.number_of_terms()
            101

        The method :meth:`hamming_weight` is an alias::

            sage: f.hamming_weight()
            101
        """
        return self.__u.number_of_terms()

    def __iter__(self):
        """
        Iterate through the coefficients from the first nonzero one to the
        last nonzero one.

        EXAMPLES::

            sage: R.<t> = LaurentPolynomialRing(QQ)
            sage: f = -5/t^(2) + t + t^2 - 10/3*t^3; f
            -5*t^-2 + t + t^2 - 10/3*t^3
            sage: for a in f: print(a)
            -5
            0
            0
            1
            1
            -10/3
        """
        return iter(self.__u)

    def _symbolic_(self, R):
        """
        EXAMPLES::

            sage: R.<x> = LaurentPolynomialRing(QQ)
            sage: f = x^3 + 2/x
            sage: g = f._symbolic_(SR); g
            (x^4 + 2)/x
            sage: g(x=2)
            9

            sage: g = SR(f)
            sage: g(x=2)
            9

        The polynomial does not have to be over a field of
        characteristic 0::

            sage: R.<w> = LaurentPolynomialRing(GF(7))
            sage: f = SR(2*w^3 + 1); f
            2*w^3 + 1
            sage: f.variables()
            (w,)
        """
        d = dict([(repr(g), R.var(g)) for g in self.parent().gens()])
        return self.subs(**d)

    def dict(self):
        """
        Return a dictionary representing ``self``.

        EXAMPLES::
            sage: R.<x,y> = ZZ[]
            sage: Q.<t> = LaurentPolynomialRing(R)
            sage: f = (x^3 + y/t^3)^3 + t^2; f
            y^3*t^-9 + 3*x^3*y^2*t^-6 + 3*x^6*y*t^-3 + x^9 + t^2
            sage: f.dict()
            {-9: y^3, -6: 3*x^3*y^2, -3: 3*x^6*y, 0: x^9, 2: 1}
        """
        return dict(zip(self.exponents(), self.coefficients()))

    def coefficients(self):
        """
        Return the nonzero coefficients of ``self``.

        EXAMPLES::

            sage: R.<t> = LaurentPolynomialRing(QQ)
            sage: f = -5/t^(2) + t + t^2 - 10/3*t^3
            sage: f.coefficients()
            [-5, 1, 1, -10/3]
        """
        return self.__u.coefficients()

    def exponents(self):
        """
        Return the exponents appearing in ``self`` with nonzero coefficients.

        EXAMPLES::

            sage: R.<t> = LaurentPolynomialRing(QQ)
            sage: f = -5/t^(2) + t + t^2 - 10/3*t^3
            sage: f.exponents()
            [-2, 1, 2, 3]
        """
        return [i+self.__n for i in self.__u.exponents()]

    def __setitem__(self, n, value):
        """
        EXAMPLES::

            sage: R.<t> = LaurentPolynomialRing(QQ)
            sage: f = t^2 + t^-3
            sage: f[2] = 5
            Traceback (most recent call last):
            ...
            IndexError: Laurent polynomials are immutable
        """
        raise IndexError("Laurent polynomials are immutable")

    def _unsafe_mutate(self, i, value):
        """
        Sage assumes throughout that commutative ring elements are
        immutable. This is relevant for caching, etc. But sometimes you
        need to change a Laurent polynomial and you really know what you're
        doing. That's when this function is for you.

        EXAMPLES::

            sage: R.<t> = LaurentPolynomialRing(QQ)
            sage: f = t^2 + t^-3
            sage: f._unsafe_mutate(2, 3)
            sage: f
            t^-3 + 3*t^2
        """
        j = i - self.__n
        if j >= 0:
            self.__u._unsafe_mutate(j, value)
        else: # off to the left
            if value != 0:
                self.__n = self.__n + j
                R = self._parent.base_ring()
                coeffs = [value] + [R(0) for _ in range(1,-j)] + self.__u.list()
                self.__u = self.__u._parent(coeffs)
        self.__normalize()

    cpdef _add_(self, right_m):
        """
        Add two Laurent polynomials with the same parent.

        EXAMPLES::

            sage: R.<t> = LaurentPolynomialRing(QQ)
            sage: t + t
            2*t
            sage: f = 1/t + t^2 + t^3 - 17/3 * t^4
            sage: g = 2/t + t^3
            sage: f + g
            3*t^-1 + t^2 + 2*t^3 - 17/3*t^4
            sage: f + 0
            t^-1 + t^2 + t^3 - 17/3*t^4
            sage: 0 + f
            t^-1 + t^2 + t^3 - 17/3*t^4
            sage: R(0) + R(0)
            0
            sage: t^3 + t^-3
            t^-3 + t^3

        ALGORITHM: Shift the unit parts to align them, then add.
        """
        cdef LaurentPolynomial_univariate right = <LaurentPolynomial_univariate>right_m
        cdef long m

        # 1. Special case when one or the other is 0.
        if not right:
            return self
        if not self:
            return right

        # 2. Align the unit parts.
        if self.__n < right.__n:
            m = self.__n
            f1 = self.__u
            f2 = right.__u << right.__n - m
        elif self.__n > right.__n:
            m = right.__n
            f1 = self.__u << self.__n - m
            f2 = right.__u
        else:
            m = self.__n
            f1 = self.__u
            f2 = right.__u
        # 3. Add
        return LaurentPolynomial_univariate(self._parent, f1 + f2, m)

    cpdef _sub_(self, right_m):
        """
        Subtract two Laurent polynomials with the same parent.

        EXAMPLES::

            sage: R.<t> = LaurentPolynomialRing(QQ)
            sage: t - t
            0
            sage: t^5 + 2 * t^-5
            2*t^-5 + t^5

        ALGORITHM: Shift the unit parts to align them, then subtract.
        """
        cdef LaurentPolynomial_univariate right = <LaurentPolynomial_univariate>right_m
        cdef long m

        # 1. Special case when one or the other is 0.
        if not right:
            return self
        if not self:
            return -right

        # 2. Align the unit parts.
        if self.__n < right.__n:
            m = self.__n
            f1 = self.__u
            f2 = right.__u << right.__n - m
        else:
            m = right.__n
            f1 = self.__u << self.__n - m
            f2 = right.__u
        # 3. Subtract
        return LaurentPolynomial_univariate(self._parent, f1 - f2, m)

    def degree(self):
        """
        Return the degree of this polynomial.

        EXAMPLES::

            sage: R.<x> = LaurentPolynomialRing(ZZ)
            sage: g = x^2 - x^4
            sage: g.degree()
            4
            sage: g = -10/x^5 + x^2 - x^7
            sage: g.degree()
            7
        """
        return self.__u.degree() + self.__n

    def __neg__(self):
        """
        Return the negative of ``self``.

        EXAMPLES::

            sage: R.<t> = LaurentPolynomialRing(ZZ)
            sage: -(1+t^5)
            -1 - t^5
        """
        return LaurentPolynomial_univariate(self._parent, -self.__u, self.__n)

    cpdef _mul_(self, right_r):
        """
        EXAMPLES::

            sage: R.<x> = LaurentPolynomialRing(GF(2))
            sage: f = 1/x^3 + x + x^2 + 3*x^4
            sage: g = 1 - x + x^2 - x^4
            sage: f*g
            x^-3 + x^-2 + x^-1 + x^8
        """
        cdef LaurentPolynomial_univariate right = <LaurentPolynomial_univariate>right_r
        return LaurentPolynomial_univariate(self._parent,
                             self.__u * right.__u,
                             self.__n + right.__n)

    cpdef _rmul_(self, Element c):
        """
        EXAMPLES::

            sage: R.<x> = LaurentPolynomialRing(ZZ)
            sage: f = 1/x^3 + x + x^2 + 3*x^4
            sage: 3 * f
            3*x^-3 + 3*x + 3*x^2 + 9*x^4
        """
        return LaurentPolynomial_univariate(self._parent, self.__u._rmul_(c), self.__n)

    cpdef _lmul_(self, Element c):
        """
        EXAMPLES::

            sage: R.<x> = LaurentPolynomialRing(ZZ)
            sage: f = 1/x^3 + x + x^2 + 3*x^4
            sage: f * 3
            3*x^-3 + 3*x + 3*x^2 + 9*x^4
        """
        return LaurentPolynomial_univariate(self._parent, self.__u._lmul_(c), self.__n)

    def is_monomial(self):
        """
        Return True if this element is a monomial.  That is, if self is
        `x^n` for some integer `n`.

        EXAMPLES::

            sage: k.<z> = LaurentPolynomialRing(QQ)
            sage: z.is_monomial()
            True
            sage: k(1).is_monomial()
            True
            sage: (z+1).is_monomial()
            False
            sage: (z^-2909).is_monomial()
            True
            sage: (38*z^-2909).is_monomial()
            False
        """

        return self.__u.is_monomial()

    def __pow__(_self, r, dummy):
        """
        EXAMPLES::

            sage: x = LaurentPolynomialRing(QQ,'x').0
            sage: f = x + x^2 + 3*x^4
            sage: g = 1/x^10 - x
            sage: f^3
            x^3 + 3*x^4 + 3*x^5 + 10*x^6 + 18*x^7 + 9*x^8 + 27*x^9 + 27*x^10 + 27*x^12
            sage: g^4
            x^-40 - 4*x^-29 + 6*x^-18 - 4*x^-7 + x^4
        """
        cdef LaurentPolynomial_univariate self = _self
        right = int(r)
        if right != r:
            raise ValueError("exponent must be an integer")
        return LaurentPolynomial_univariate(self._parent, self.__u**right, self.__n*right)

    cpdef _floordiv_(self, rhs):
        """
        Perform division with remainder and return the quotient.

        EXAMPLES::

            sage: L.<x> = LaurentPolynomialRing(QQ)
            sage: f = x^3 + x^-3
            sage: g = x^-1 + x
            sage: f // g
            x^-2 - 1 + x^2
            sage: g * (f // g) == f
            True
            sage: f // 1
            x^-3 + x^3
            sage: 1 // f
            0
        """
        cdef LaurentPolynomial_univariate right = <LaurentPolynomial_univariate> rhs
        return LaurentPolynomial_univariate(self._parent,
                                            self.__u // right.__u,
                                            self.__n - right.__n)

    def shift(self, k):
        r"""
        Return this Laurent polynomial multiplied by the power `t^n`.
        Does not change this polynomial.

        EXAMPLES::

            sage: R.<t> = LaurentPolynomialRing(QQ['y'])
            sage: f = (t+t^-1)^4; f
            t^-4 + 4*t^-2 + 6 + 4*t^2 + t^4
            sage: f.shift(10)
            t^6 + 4*t^8 + 6*t^10 + 4*t^12 + t^14
            sage: f >> 10
            t^-14 + 4*t^-12 + 6*t^-10 + 4*t^-8 + t^-6
            sage: f << 4
            1 + 4*t^2 + 6*t^4 + 4*t^6 + t^8
        """
        return LaurentPolynomial_univariate(self._parent, self.__u, self.__n + k)

    def __lshift__(LaurentPolynomial_univariate self, k):
        """
        Return the left shift of ``self``.

        EXAMPLES::

            sage: R.<t> = LaurentPolynomialRing(QQ)
            sage: f = (t+t^-1)^4; f
            t^-4 + 4*t^-2 + 6 + 4*t^2 + t^4
            sage: f << 4
            1 + 4*t^2 + 6*t^4 + 4*t^6 + t^8
        """
        return LaurentPolynomial_univariate(self._parent, self.__u, self.__n + k)

    def __rshift__(LaurentPolynomial_univariate self, k):
        """
        Return the right shift of ``self``.

        EXAMPLES::

            sage: R.<t> = LaurentPolynomialRing(QQ)
            sage: f = (t+t^-1)^4; f
            t^-4 + 4*t^-2 + 6 + 4*t^2 + t^4
            sage: f >> 10
            t^-14 + 4*t^-12 + 6*t^-10 + 4*t^-8 + t^-6
        """
        return LaurentPolynomial_univariate(self._parent, self.__u, self.__n - k)

    cpdef _div_(self, rhs):
        """
        EXAMPLES::

            sage: R.<x> = LaurentPolynomialRing(QQ)
            sage: f = x + x^2 + 3*x^4
            sage: g = 1/x^7 - x + x^2 - x^4
            sage: f / x
            1 + x + 3*x^3
            sage: f / g
            (3*x^11 + x^9 + x^8)/(-x^11 + x^9 - x^8 + 1)
            sage: (x^-2 + x)*(x^-2 + 1) / ((x^5 + x^8)*(x + 2))
            (x^2 + 1)/(x^10 + 2*x^9)
            sage: (x^-2 + x)*(x^-2 + 1) / ((x^-5 + x^-8)*(x + 2))
            (x^6 + x^4)/(x + 2)
        """
        cdef LaurentPolynomial_univariate right = <LaurentPolynomial_univariate> rhs
        if right.__u.is_zero():
            raise ZeroDivisionError
        return self * ~right

    def __invert__(self):
        """
        Return the inverse of ``self``.

        EXAMPLES::

            sage: R.<t> = LaurentPolynomialRing(QQ)
            sage: i = ~(t^-2); i
            t^2
            sage: i.parent() is R
            True
            sage: i = ~(2*t^2); i
            1/2*t^-2
            sage: i.parent() is R
            True
            sage: i = ~(t^-2 + 2 + t^2); i
            t^2/(t^4 + 2*t^2 + 1)
            sage: i.parent()
            Fraction Field of Univariate Polynomial Ring in t over Rational Field
        """
        if self.__u.is_constant(): # this has a single term c*x^n
            if self.__u.is_unit():
                return LaurentPolynomial_univariate(self._parent, self.__u.inverse_of_unit(), -self.__n)
            # Enlarge the ring so we can divide by the coefficient
            R = self.base_ring().fraction_field()
            P = self.parent().change_ring(R)
            return LaurentPolynomial_univariate(P, ~R(self.__u), -self.__n)
        P = self.parent().polynomial_ring()
        if self.__n < 0:
            return P.gen()**-self.__n / self.__u
        return P.one() / (P.gen()**self.__n * self.__u)

    def inverse_of_unit(self):
        """
        Return the inverse of ``self`` if a unit.

        EXAMPLES::

            sage: R.<t> = LaurentPolynomialRing(QQ)
            sage: (t^-2).inverse_of_unit()
            t^2
            sage: (t + 2).inverse_of_unit()
            Traceback (most recent call last):
            ...
            ArithmeticError: element is not a unit
        """
        if self.is_unit():
            return ~self
        raise ArithmeticError("element is not a unit")

    def _fraction_pair(self):
        """
        Return one representation of ``self`` as a pair
        ``(numerator, denominator)``.

        Here both the numerator and the denominator are polynomials.

        This is used for coercion into the fraction field.

        EXAMPLES::

            sage: L.<x> = LaurentPolynomialRing(QQ)
            sage: f = 4*x^-7 + 3*x^3 + 1 + 2*x^4 + x^6
            sage: f._fraction_pair()
            (x^13 + 2*x^11 + 3*x^10 + x^7 + 4, x^7)
        """
        P = self.parent().polynomial_ring()
        numer = self.__u
        denom = P.one()
        if self.__n > 0:
            numer *= P.gen()**self.__n
        elif self.__n < 0:
            denom *= P.gen()**-self.__n
        return (numer, denom)

    def gcd(self, right):
        """
        Return the gcd of ``self`` with ``right`` where the common divisor
        ``d`` makes both ``self`` and ``right`` into polynomials with
        the lowest possible degree.

        EXAMPLES::

            sage: R.<t> = LaurentPolynomialRing(QQ)
            sage: t.gcd(2)
            1
            sage: gcd(t^-2 + 1, t^-4 + 3*t^-1)
            t^-4
            sage: gcd((t^-2 + t)*(t + t^-1), (t^5 + t^8)*(1 + t^-2))
            t^-3 + t^-1 + 1 + t^2
        """
        b = <LaurentPolynomial_univariate>self._parent(right)
        return LaurentPolynomial_univariate(self._parent, self.__u.gcd(b.__u), min(self.__n, b.__n))

    @coerce_binop
    def quo_rem(self, right_r):
        """
        Attempts to divide ``self`` by ``right`` and returns a quotient and
        a remainder.

        EXAMPLES::

            sage: R.<t> = LaurentPolynomialRing(QQ)
            sage: (t^-3 - t^3).quo_rem(t^-1 - t)
            (t^-2 + 1 + t^2, 0)
            sage: (t^-2 + 3 + t).quo_rem(t^-4)
            (t^2 + 3*t^4 + t^5, 0)
            sage: (t^-2 + 3 + t).quo_rem(t^-4 + t)
            (0, 1 + 3*t^2 + t^3)
        """
        cdef LaurentPolynomial_univariate right = <LaurentPolynomial_univariate>right_r
        q,r = self.__u.quo_rem(right.__u)
        ql = LaurentPolynomial_univariate(self._parent, q, self.__n - right.__n)
        rl = LaurentPolynomial_univariate(self._parent, r, 0)
        return (ql, rl)

    cpdef _richcmp_(self, right_r, int op):
        r"""
        Comparison of ``self`` and ``right_r``.

        EXAMPLES::

            sage: R.<x> = LaurentPolynomialRing(QQ)
            sage: f = x^(-1) + 1 + x
            sage: g = x^(-1) + 1
            sage: f == g
            False

        ::

            sage: f = x^(-1) + 1 + x
            sage: g = x^(-1) + 2
            sage: f == g
            False
            sage: f != g
            True
            sage: f < g
            True
            sage: f <= g
            True
            sage: f > g
            False
            sage: f >= g
            False

        ::

            sage: f = x^(-2) + 1 + x
            sage: g = x^(-1) + 2
            sage: f == g
            False
            sage: f < g
            False
            sage: f > g
            True
        """
        cdef LaurentPolynomial_univariate right = <LaurentPolynomial_univariate>right_r

        zero = self.base_ring().zero()

        if not self and not right:
            return rich_to_bool(op, 0)

        # zero pad coefficients on the left, to line them up for comparison
        cdef long n = min(self.__n, right.__n)
        x = [zero] * (self.__n - n) + self.__u.list()
        y = [zero] * (right.__n - n) + right.__u.list()

        # zero pad on right to make the lists the same length
        # (this is necessary since the power series list() function just
        # returns the coefficients of the underlying polynomial, which may
        # have zeroes in the high coefficients)
        if len(x) < len(y):
            x.extend([zero] * (len(y) - len(x)))
        elif len(y) < len(x):
            y.extend([zero] * (len(x) - len(y)))

        return richcmp(x, y, op)

    def valuation(self, p=None):
        """
        Return the valuation of ``self``.

        The valuation of a Laurent polynomial `t^n u` is `n` plus the
        valuation of `u`.

        EXAMPLES::

            sage: R.<x> = LaurentPolynomialRing(ZZ)
            sage: f = 1/x + x^2 + 3*x^4
            sage: g = 1 - x + x^2 - x^4
            sage: f.valuation()
            -1
            sage: g.valuation()
            0
        """
        return self.__n + self.__u.valuation(p)

    def truncate(self, n):
        """
        Return a polynomial with degree at most `n-1` whose `j`-th coefficients
        agree with ``self`` for all `j < n`.

        EXAMPLES::

            sage: R.<x> = LaurentPolynomialRing(QQ)
            sage: f = 1/x^12 + x^3 + x^5 + x^9
            sage: f.truncate(10)
            x^-12 + x^3 + x^5 + x^9
            sage: f.truncate(5)
            x^-12 + x^3
            sage: f.truncate(-16)
            0
        """
        if n <= self.valuation():
            return self._parent(0)
        return LaurentPolynomial_univariate(self._parent, self.__u.truncate(n-self.__n), self.__n)

    def variable_name(self):
        """
        Return the name of variable of ``self`` as a string.

        EXAMPLES::

            sage: R.<x> = LaurentPolynomialRing(QQ)
            sage: f = 1/x + x^2 + 3*x^4
            sage: f.variable_name()
            'x'
        """
        return self._parent.variable_name()

    def variables(self):
        """
        Return the tuple of variables occuring in this Laurent polynomial.

        EXAMPLES::

            sage: R.<x> = LaurentPolynomialRing(QQ)
            sage: f = 1/x + x^2 + 3*x^4
            sage: f.variables()
            (x,)
            sage: R.one().variables()
            ()
        """
        if self.is_constant():
            return ()
        return self._parent.gens()

    def polynomial_construction(self):
        """
        Return the polynomial and the shift in power used to construct the
        Laurent polynomial `t^n u`.

        OUTPUT:

        A tuple ``(u, n)`` where ``u`` is the underlying polynomial and ``n``
        is the power of the exponent shift.

        EXAMPLES::

            sage: R.<x> = LaurentPolynomialRing(QQ)
            sage: f = 1/x + x^2 + 3*x^4
            sage: f.polynomial_construction()
            (3*x^5 + x^3 + 1, -1)
        """
        return (self.__u, self.__n)

    def is_constant(self):
        """
        Return whether this Laurent polynomial is constant.

        EXAMPLES::

            sage: R.<x> = LaurentPolynomialRing(QQ)
            sage: x.is_constant()
            False
            sage: R.one().is_constant()
            True
            sage: (x^-2).is_constant()
            False
            sage: (x^2).is_constant()
            False
            sage: (x^-2 + 2).is_constant()
            False
            sage: R(0).is_constant()
            True
            sage: R(42).is_constant()
            True
            sage: x.is_constant()
            False
            sage: (1/x).is_constant()
            False
        """
        return self.__n == 0 and self.__u.is_constant()

    def __copy__(self):
        """
        Return a copy of ``self``.

        EXAMPLES::

            sage: R.<x> = LaurentPolynomialRing(QQ)
            sage: f = 1/x + x^2 + 3*x^4
            sage: cf = copy(f)
            sage: cf == f
            True
            sage: cf is not f
            True
        """
        from copy import copy
        return LaurentPolynomial_univariate(self._parent, copy(self.__u), self.__n)

    def derivative(self, *args):
        """
        The formal derivative of this Laurent polynomial, with respect
        to variables supplied in args.

        Multiple variables and iteration counts may be supplied. See
        documentation for the global :func:`derivative` function for more
        details.

        .. SEEALSO::

           :meth:`_derivative`

        EXAMPLES::

            sage: R.<x> = LaurentPolynomialRing(QQ)
            sage: g = 1/x^10 - x + x^2 - x^4
            sage: g.derivative()
            -10*x^-11 - 1 + 2*x - 4*x^3
            sage: g.derivative(x)
            -10*x^-11 - 1 + 2*x - 4*x^3

        ::

            sage: R.<t> = PolynomialRing(ZZ)
            sage: S.<x> = LaurentPolynomialRing(R)
            sage: f = 2*t/x + (3*t^2 + 6*t)*x
            sage: f.derivative()
            -2*t*x^-2 + (3*t^2 + 6*t)
            sage: f.derivative(x)
            -2*t*x^-2 + (3*t^2 + 6*t)
            sage: f.derivative(t)
            2*x^-1 + (6*t + 6)*x
        """
        return multi_derivative(self, args)

    def _derivative(self, var=None):
        """
        The formal derivative of this Laurent series with respect to ``var``.

        If ``var`` is ``None`` or the generator of this ring, it's the formal
        derivative as expected. Otherwise, ``_derivative(var)`` gets called
        recursively on each coefficient.

        .. SEEALSO::

           :meth:`derivative`

        EXAMPLES::

            sage: R.<x> = LaurentPolynomialRing(ZZ)
            sage: f = x^2 + 3*x^4
            sage: f._derivative()
            2*x + 12*x^3
            sage: f._derivative(x)
            2*x + 12*x^3
            sage: g = 1/x^10 - x + x^2 - x^4
            sage: g._derivative()
            -10*x^-11 - 1 + 2*x - 4*x^3

        Differentiating with respect to something other than the generator
        gets recursed into the base ring::

            sage: R.<t> = PolynomialRing(ZZ)
            sage: S.<x> = LaurentPolynomialRing(R)
            sage: f = 2*t/x + (3*t^2 + 6*t)*x
            sage: f._derivative(t)
            2*x^-1 + (6*t + 6)*x
        """
        if var is not None and var is not self._parent.gen():
            # call _derivative() recursively on coefficients
            u = [coeff._derivative(var) for coeff in self.__u.list()]
            u = self._parent.polynomial_ring()(u)
            return LaurentPolynomial_univariate(self._parent, u, self.__n)

        # compute formal derivative with respect to generator
        if self.is_zero():
            return LaurentPolynomial_univariate(self._parent, 0)
        cdef long m, n = self.__n
        a = self.__u.list()
        v = [(n+m)*a[m] for m from 0 <= m < len(a)]
        u = self._parent.polynomial_ring()(v)
        return LaurentPolynomial_univariate(self._parent, u, n-1)

    def integral(self):
        r"""
        The formal integral of this Laurent series with 0 constant term.

        EXAMPLES:

        The integral may or may not be defined if the base ring
        is not a field.

        ::

            sage: t = LaurentPolynomialRing(ZZ, 't').0
            sage: f = 2*t^-3 + 3*t^2
            sage: f.integral()
            -t^-2 + t^3

        ::

            sage: f = t^3
            sage: f.integral()
            Traceback (most recent call last):
            ...
            ArithmeticError: coefficients of integral cannot be coerced into the base ring

        The integral of `1/t` is `\log(t)`, which is not given by a
        Laurent polynomial::

            sage: t = LaurentPolynomialRing(ZZ,'t').0
            sage: f = -1/t^3 - 31/t
            sage: f.integral()
            Traceback (most recent call last):
            ...
            ArithmeticError: the integral of is not a Laurent polynomial, since t^-1 has nonzero coefficient

        Another example with just one negative coefficient::

            sage: A.<t> = LaurentPolynomialRing(QQ)
            sage: f = -2*t^(-4)
            sage: f.integral()
            2/3*t^-3
            sage: f.integral().derivative() == f
            True
        """
        cdef long i, n = self.__n
        a = self.__u.list()
        if self[-1] != 0:
            raise ArithmeticError(
                  "the integral of is not a Laurent polynomial, since t^-1 has nonzero coefficient")

        if n < 0:
            v = [a[i]/(n+i+1) for i in range(min(-1-n,len(a)))] + [0]
        else:
            v = []
        v += [a[i]/(n+i+1) for i in range(max(-n,0), len(a))]
        try:
            u = self._parent.polynomial_ring()(v)
        except TypeError:
            raise ArithmeticError("coefficients of integral cannot be coerced into the base ring")
        return LaurentPolynomial_univariate(self._parent, u, n+1)

    def __call__(self, *x, **kwds):
        """
        Compute value of this Laurent polynomial at ``x``.

        EXAMPLES::

            sage: R.<t> = LaurentPolynomialRing(ZZ)
            sage: f = t^(-2) + t^2
            sage: f(2)
            17/4
            sage: f(-1)
            2
            sage: f(1/3)
            82/9
            sage: f(t=-1)
            2
            sage: f(x=-1)
            t^-2 + t^2
            sage: f()
            t^-2 + t^2
            sage: f(1,2)
            Traceback (most recent call last):
            ...
            TypeError: number of arguments does not match number of
             variables in parent
        """
        if kwds:
            f = self.subs(**kwds)
            if x: # If there are non-keyword arguments
                return f(*x)
            else:
                return f

        if not x:
            return self
        if len(x) != 1:
            raise TypeError("number of arguments does not match number"
                            " of variables in parent")
        if isinstance(x[0], tuple):
            x = x[0]
        return self.__u(x) * (x[0]**self.__n)

    def factor(self):
        """
        Return a Laurent monomial (the unit part of the factorization) and
        a factored polynomial.

        EXAMPLES::

            sage: R.<t> = LaurentPolynomialRing(ZZ)
            sage: f = 4*t^-7 + 3*t^3 + 2*t^4 + t^-6
            sage: f.factor()
            (t^-7) * (4 + t + 3*t^10 + 2*t^11)
        """
        pf = self.__u.factor()
        u = LaurentPolynomial_univariate(self._parent, pf.unit(), self.__n)

        f = []
        for t in pf:
            d = LaurentPolynomial_univariate(self._parent, t[0], 0)
            if d.is_unit():
                u *= d ** t[1]
            else:
                f.append((d, t[1]))

        return Factorization(f, unit=u)

    def residue(self):
        """
        Return the residue of ``self``.

        The residue is the coefficient of `t^-1`.

        EXAMPLES::

            sage: R.<t> = LaurentPolynomialRing(QQ)
            sage: f = 3*t^-2 - t^-1 + 3 + t^2
            sage: f.residue()
            -1
            sage: g = -2*t^-2 + 4 + 3*t
            sage: g.residue()
            0
            sage: f.residue().parent()
            Rational Field
        """
        return self[-1]

    def constant_coefficient(self):
        """
        Return the coefficient of the constant term of ``self``.

        EXAMPLES::

            sage: R.<t> = LaurentPolynomialRing(QQ)
            sage: f = 3*t^-2 - t^-1 + 3 + t^2
            sage: f.constant_coefficient()
            3
            sage: g = -2*t^-2 + t^-1 + 3*t
            sage: g.constant_coefficient()
            0
        """
        return self[0]


cdef class LaurentPolynomial_mpair(LaurentPolynomial):
    """
    Multivariate Laurent polynomials.
    """
    def __init__(self, parent, x, mon=None, reduce=True):
        """
        Currently, one can only create LaurentPolynomials out of dictionaries
        and elements of the base ring.

        INPUT:

        - ``parent`` -- a SageMath parent

        - ``x`` -- an element or dictionary or anything the underlying
          polynomial ring accepts

        - ``mon`` -- (default: ``None``) a tuple specifying the shift
          in the exponents

        - ``reduce`` -- (default: ``True``) a boolean

        EXAMPLES::

            sage: L.<w,z> = LaurentPolynomialRing(QQ)
            sage: f = L({(-1,-1):1}); f
            w^-1*z^-1
            sage: f = L({(1,1):1}); f
            w*z
            sage: f =  L({(-1,-1):1, (1,3):4}); f
            4*w*z^3 + w^-1*z^-1
            sage: L(1/2)
            1/2

        TESTS:

        Check that :trac:`19538` is fixed::

            sage: R = LaurentPolynomialRing(QQ,'x2,x0')
            sage: S = LaurentPolynomialRing(QQ,'x',3)
            sage: f = S.coerce_map_from(R)
            sage: f(R.gen(0) + R.gen(1)^2)
            x0^2 + x2
            sage: _.parent()
            Multivariate Laurent Polynomial Ring in x0, x1, x2 over Rational Field

        ::

            sage: from sage.rings.polynomial.laurent_polynomial import LaurentPolynomial_mpair
            sage: LaurentPolynomial_mpair(L, {(1,2): 1/42}, mon=(-3, -3))
            1/42*w^-2*z^-1

        :trac:`22398`::

            sage: LQ = LaurentPolynomialRing(QQ, 'x0, x1, x2, y0, y1, y2, y3, y4, y5')
            sage: LZ = LaurentPolynomialRing(ZZ, 'x0, x1, x2, y0, y1, y2, y3, y4, y5')
            sage: LQ.inject_variables()
            Defining x0, x1, x2, y0, y1, y2, y3, y4, y5
            sage: x2^-1*y0*y1*y2*y3*y4*y5 + x1^-1*x2^-1*y0*y1*y3*y4 + x0^-1 in LZ
            True
            sage: x2^-1*y0*y1*y2*y3*y4*y5 + x1^-1*x2^-1*y0*y1*y3*y4 + x0^-1*x1^-1*y0*y3 + x0^-1 in LZ
            True

        Check that input is not modified::

            sage: LQ.<x,y> = LaurentPolynomialRing(QQ)
            sage: D = {(-1, 1): 1}
            sage: k = tuple(D)[0]
            sage: v = D[k]
            sage: type(k), type(v)
            (<... 'tuple'>, <type 'sage.rings.integer.Integer'>)
            sage: LQ(D)
            x^-1*y
            sage: tuple(D)[0] is k
            True
            sage: D[k] is v
            True
        """
        if isinstance(x, PolyDict):
            x = x.dict()
        if mon is not None:
            if isinstance(mon, ETuple):
                self._mon = mon
            else:
                self._mon = ETuple(mon)
        else:
            if isinstance(x, dict):
                self._mon = ETuple({}, int(parent.ngens()))
                D = {}
                for k, x_k in x.iteritems():  # ETuple-ize keys, set _mon
                    if not isinstance(k, (tuple, ETuple)) or len(k) != parent.ngens():
                        self._mon = ETuple({}, int(parent.ngens()))
                        break
                    if isinstance(k, tuple):
                        k = ETuple(k)
                    D[k] = x_k
                    self._mon = self._mon.emin(k) # point-wise min of _mon and k
                else:
                    x = D
                if not self._mon.is_constant(): # factor out _mon
                    x = {k.esub(self._mon): x_k for k, x_k in x.iteritems()}
            elif (isinstance(x, LaurentPolynomial_mpair) and
                  parent.variable_names() == x.parent().variable_names()):
                self._mon = (<LaurentPolynomial_mpair>x)._mon
                x = (<LaurentPolynomial_mpair>x)._poly
            else: # since x should coerce into parent, _mon should be (0,...,0)
                self._mon = ETuple({}, int(parent.ngens()))
        self._poly = parent.polynomial_ring()(x)
        CommutativeAlgebraElement.__init__(self, parent)

    def __reduce__(self):
        """
        TESTS::

            sage: R = LaurentPolynomialRing(QQ,2,'x')
            sage: R.<x1,x2> = LaurentPolynomialRing(QQ)
            sage: loads(dumps(x1)) == x1 # indirect doctest
            True
            sage: z = x1/x2
            sage: loads(dumps(z)) == z
            True
        """
        return self._parent, (self._poly, self._mon)

    def __hash__(self):
        r"""
        TESTS:

        Test that the hash is non-constant::

            sage: L.<w,z> = LaurentPolynomialRing(QQ)
            sage: len({hash(w^i*z^j) for i in [-2..2] for j in [-2..2]})
            25

        Check that :trac:`20490` is fixed::

            sage: R.<a,b> = LaurentPolynomialRing(ZZ)
            sage: p = a*~a
            sage: p._fraction_pair()
            (a, a)
            sage: p == R.one()
            True
            sage: hash(p)
            1

        Check that :trac:`23864` is fixed (compatibility with integers, rationals
        and polynomial rings)::

            sage: L = LaurentPolynomialRing(QQ, 'x0,x1,x2')
            sage: hash(L.zero())
            0
            sage: hash(L.one())
            1
            sage: hash(-L.one())
            -2
            sage: hash(L(1/2)) == hash(1/2)
            True

            sage: R = PolynomialRing(QQ, 'x0,x1,x2')
            sage: x0,x1,x2 = R.gens()
            sage: hash(x0) == hash(L(x0))
            True
            sage: hash(1 - 7*x0 + x1*x2) == hash(L(1 - 7*x0 + x1*x2))
            True
        """
        # we reimplement the hash from multipolynomial to handle negative exponents
        # (see multi_polynomial.pyx)
        cdef long result = 0
        cdef long exponent
        cdef list var_name_hash = [hash(v) for v in self._parent.variable_names()]
        cdef int p
        cdef int n = len(var_name_hash)
        cdef long c_hash
        for m,c in self._poly.dict().iteritems():
            c_hash = hash(c)
            if c_hash != 0:
                for p in range(n):
                    exponent = m[p] + self._mon[p]
                    if not exponent:
                        continue
                    c_hash = (1000003 * c_hash) ^ var_name_hash[p]
                    c_hash = (1000003 * c_hash) ^ exponent
                result += c_hash

        return result

    cdef _new_c(self):
        """
        Returns a new Laurent polynomial

        EXAMPLES::

            sage: L.<x,y> = LaurentPolynomialRing(QQ) # indirect doctest
            sage: x*y
            x*y
        """
        cdef LaurentPolynomial_mpair ans
        ans = LaurentPolynomial_mpair.__new__(LaurentPolynomial_mpair)
        ans._parent = self._parent
        return ans

    def _normalize(self, i=None):
        """
        Removes the common monomials from self._poly and stores them in self._mon

        INPUT:

        - ``i`` -- an integer

        EXAMPLES::

            sage: L.<x,y> = LaurentPolynomialRing(QQ)
            sage: f = x*y + 2*y*x^2 + y # indirect doctest
            sage: f.factor() # Notice the y has been factored out.
            (y) * (2*x^2 + x + 1)

        Check that :trac:`23864` has been fixed::

            sage: L.zero()._normalize()
        """
        if not self._poly:
            self._mon = ETuple({}, int(self.parent().ngens()))
            return

        D = self._poly._mpoly_dict_recursive(self.parent().variable_names(), self.parent().base_ring())
        if i is None:
            e = None
            for k in D:
                if e is None:
                    e = k
                else:
                    e = e.emin(k)
            if not e.is_constant():
                self._poly = self._poly // self._poly.parent()({e: 1})
                self._mon = self._mon.eadd(e)
        else:
            e = None
            for k in D:
                if e is None or k[i] < e:
                    e = k[i]
            if e > 0:
                self._poly = self._poly // self._poly.parent().gen(i)
                self._mon = self._mon.eadd_p(e, i)

    def _dict(self):
        """
        EXAMPLES::

            sage: L.<w,z> = LaurentPolynomialRing(QQ)
            sage: a = w^2*z^-1+3; a
            w^2*z^-1 + 3
            sage: d = a._dict()
            sage: keys = list(sorted(d)); keys
            [(0, 0), (2, -1)]
            sage: d[keys[0]]
            3
            sage: d[keys[1]]
            1

        """
        D = self._poly._mpoly_dict_recursive(self.parent().variable_names(), self.parent().base_ring())
        if not self._mon.is_constant():
            DD = {}
            for k in D:
                DD[k.eadd(self._mon)] = D[k]
            return DD
        else:
            return D

    def _compute_polydict(self):
        """
        EXAMPLES::

            sage: L.<w,z> = LaurentPolynomialRing(QQ)
            sage: a = w^2*z^-1+3
            sage: a._compute_polydict()
        """
        self._prod = PolyDict(self._dict(), force_etuples=False)

    def is_unit(self):
        """
        Return ``True`` if ``self`` is a unit.

        The ground ring is assumed to be an integral domain.

        This means that the Laurent polynomial is a monomial
        with unit coefficient.

        EXAMPLES::

            sage: L.<x,y> = LaurentPolynomialRing(QQ)
            sage: (x*y/2).is_unit()
            True
            sage: (x + y).is_unit()
            False
            sage: (L.zero()).is_unit()
            False
            sage: (L.one()).is_unit()
            True

            sage: L.<x,y> = LaurentPolynomialRing(ZZ)
            sage: (2*x*y).is_unit()
            False
        """
        coeffs = self.coefficients()
        if len(coeffs) != 1:
            return False
        return coeffs[0].is_unit()

    def _repr_(self):
        """
        EXAMPLES::

            sage: L.<x,y> = LaurentPolynomialRing(QQ)
            sage: f = x^2 + x*y/2 + 2*y^-1
            sage: f._repr_()
            'x^2 + 1/2*x*y + 2*y^-1'
        """
        if self._prod is None:
            self._compute_polydict()
        try:
            key = self.parent().term_order().sortkey
        except AttributeError:
            key = None
        atomic = self.parent().base_ring()._repr_option('element_is_atomic')
        return self._prod.poly_repr(self.parent().variable_names(),
                                    atomic_coefficients=atomic, sortkey=key)

    def _latex_(self):
        r"""
        EXAMPLES::

            sage: L.<w,z> = LaurentPolynomialRing(QQ)
            sage: a = w^2*z^-1+3; a
            w^2*z^-1 + 3
            sage: latex(a)
            w^{2} z^{-1} + 3

        TESTS::

            sage: L.<lambda2, y2> = LaurentPolynomialRing(QQ)
            sage: latex(1/lambda2 + y2^(-3))
            \lambda_{2}^{-1} + y_{2}^{-3}
        """
        if self._prod is None:
            self._compute_polydict()
        try:
            key = self.parent().term_order().sortkey
        except AttributeError:
            key = None
        atomic = self.parent().base_ring()._repr_option('element_is_atomic')
        return self._prod.latex(self.parent().latex_variable_names(),
                                atomic_coefficients=atomic, sortkey=key)

    cpdef long number_of_terms(self) except -1:
        """
        Return the number of non-zero coefficients of self. Also called weight,
        hamming weight or sparsity.

        EXAMPLES::

            sage: R.<x, y> = LaurentPolynomialRing(ZZ)
            sage: f = x^3 - y
            sage: f.number_of_terms()
            2
            sage: R(0).number_of_terms()
            0
            sage: f = (x+1/y)^100
            sage: f.number_of_terms()
            101

        The method :meth:`hamming_weight` is an alias::

            sage: f.hamming_weight()
            101
        """
        return self._poly.number_of_terms()

    def __invert__(LaurentPolynomial_mpair self):
        """
        Return the inverse of ``self``.

        This treats monomials specially so they remain Laurent
        polynomials; the inverse of any other polynomial is an element
        of the rational function field.

        TESTS::

            sage: L.<x,y> = LaurentPolynomialRing(ZZ)
            sage: f = ~x
            sage: parent(f)
            Multivariate Laurent Polynomial Ring in x, y over Integer Ring
            sage: parent(f.coefficients()[0]) is parent(f).base_ring()
            True
            sage: g = ~(2*x)
            sage: parent(g)
            Multivariate Laurent Polynomial Ring in x, y over Rational Field
            sage: parent(g.coefficients()[0]) is parent(g).base_ring()
            True
        """
        cdef dict d = self.dict()
        cdef ETuple e
        if len(d) == 1:
            (e, c), = d.items()
            e = e.emul(-1)
            P = self.parent()
            try:
                c = c.inverse_of_unit()
            except (AttributeError, ZeroDivisionError, ArithmeticError):
                c = ~c
                if c.parent() is not P.base_ring():
                    P = P.change_ring(c.parent())
            return P({e: c})
        return super(LaurentPolynomial_mpair, self).__invert__()

    def __pow__(LaurentPolynomial_mpair self, n, m):
        """
        EXAMPLES::

            sage: L.<x,y> = LaurentPolynomialRing(QQ)
            sage: f = x + y
            sage: f^2
            x^2 + 2*x*y + y^2
            sage: f^(-1)
            1/(x + y)

        TESTS:

        Check that :trac:`2952` is fixed::

            sage: R.<q> = QQ[]
            sage: L.<x,y,z> = LaurentPolynomialRing(R)
            sage: f = (x+y+z^-1)^2
            sage: f.substitute(z=1)
            x^2 + 2*x*y + y^2 + 2*x + 2*y + 1
        """
        cdef LaurentPolynomial_mpair ans
        if n < 0:
            return ~(self ** -n)
        ans = self._new_c()
        ans._poly = self._poly ** n
        ans._mon = self._mon.emul(n)
        return ans

    def __getitem__(self, n):
        r"""
        Return the coefficient of `x^n = x_1^{n_1} \cdots x_k^{n_k}` where
        `n` is a tuple of length `k` and `k` is the number of variables.

        If the number of inputs is not equal to the number of variables, this
        raises a ``TypeError``.

        EXAMPLES::

            sage: P.<x,y,z> = LaurentPolynomialRing(QQ)
            sage: f = (y^2 - x^9 - 7*x*y^3 + 5*x*y)*x^-3 + x*z; f
            -x^6 + x*z - 7*x^-2*y^3 + 5*x^-2*y + x^-3*y^2
            sage: f[6,0,0]
            -1
            sage: f[-2,3,0]
            -7
            sage: f[-1,4,2]
            0
            sage: f[1,0,1]
            1
            sage: f[6]
            Traceback (most recent call last):
            ...
            TypeError: Must have exactly 3 inputs
            sage: f[6,0]
            Traceback (most recent call last):
            ...
            TypeError: Must have exactly 3 inputs
            sage: f[6,0,0,0]
            Traceback (most recent call last):
            ...
            TypeError: Must have exactly 3 inputs
        """
        if isinstance(n, slice):
            raise TypeError("Multivariate Laurent polynomials are not iterable")
        if not isinstance(n, tuple) or len(n) != self.parent().ngens():
            raise TypeError("Must have exactly %s inputs" %
                            self.parent().ngens())
        cdef ETuple t = ETuple(n)
        if self._prod is None:
            self._compute_polydict()
        if t not in self._prod.exponents():
            return self.parent().base_ring().zero()
        return self._prod[t]

    def __iter__(self):
        """
        Iterate through all terms by returning a list of the coefficient and
        the corresponding monomial.

        EXAMPLES::

            sage: P.<x,y> = LaurentPolynomialRing(QQ)
            sage: f = (y^2 - x^9 - 7*x*y^3 + 5*x*y)*x^-3
            sage: list(f) # indirect doctest
            [(-1, x^6), (1, x^-3*y^2), (5, x^-2*y), (-7, x^-2*y^3)]
        """
        if self._prod is None:
            self._compute_polydict()
        for c, exps in self._prod.list():
            prod = self.parent().one()
            for i in range(len(exps)):
                prod *= self.parent().gens()[i]**exps[i]
            yield (c, prod)

    def monomials(self):
        """
        Return the list of monomials in ``self``.

        EXAMPLES::

            sage: P.<x,y> = LaurentPolynomialRing(QQ)
            sage: f = (y^2 - x^9 - 7*x*y^3 + 5*x*y)*x^-3
            sage: f.monomials()
            [x^6, x^-3*y^2, x^-2*y, x^-2*y^3]
        """
        L = []
        if self._prod is None:
            self._compute_polydict()
        for c, exps in self._prod.list():
            prod = self.parent().one()
            for i in range(len(exps)):
                prod *= self.parent().gens()[i]**exps[i]
            L.append(prod)
        return L

    def monomial_coefficient(self, mon):
        """
        Return the coefficient in the base ring of the monomial ``mon`` in
        ``self``, where ``mon`` must have the same parent as ``self``.

        This function contrasts with the function :meth:`coefficient()`
        which returns the coefficient of a monomial viewing this
        polynomial in a polynomial ring over a base ring having fewer
        variables.

        INPUT:

        - ``mon`` - a monomial

        .. SEEALSO::

            For coefficients in a base ring of fewer variables, see
            :meth:`coefficient()`.

        EXAMPLES::

            sage: P.<x,y> = LaurentPolynomialRing(QQ)
            sage: f = (y^2 - x^9 - 7*x*y^3 + 5*x*y)*x^-3
            sage: f.monomial_coefficient(x^-2*y^3)
            -7
            sage: f.monomial_coefficient(x^2)
            0
        """
        if mon.parent() != self.parent():
            raise TypeError("Input must have the same parent")
        if self._prod is None:
            self._compute_polydict()
        if (<LaurentPolynomial_mpair>mon)._prod is None:
            mon._compute_polydict()
        return self.parent().base_ring()(self._prod.monomial_coefficient(
                        (<LaurentPolynomial_mpair>mon)._prod.dict()))

    def constant_coefficient(self):
        """
        Return the constant coefficient of ``self``.

        EXAMPLES::

            sage: P.<x,y> = LaurentPolynomialRing(QQ)
            sage: f = (y^2 - x^9 - 7*x*y^2 + 5*x*y)*x^-3; f
            -x^6 - 7*x^-2*y^2 + 5*x^-2*y + x^-3*y^2
            sage: f.constant_coefficient()
            0
            sage: f = (x^3 + 2*x^-2*y+y^3)*y^-3; f
            x^3*y^-3 + 1 + 2*x^-2*y^-2
            sage: f.constant_coefficient()
            1
        """
        return self[(0,)*self.parent().ngens()]

    def coefficient(self, mon):
        r"""
        Return the coefficient of ``mon`` in ``self``, where ``mon`` must
        have the same parent as ``self``.

        The coefficient is defined as follows. If `f` is this polynomial, then
        the coefficient `c_m` is sum:

        .. MATH::

            c_m := \sum_T \frac{T}{m}

        where the sum is over terms `T` in `f` that are exactly divisible
        by `m`.

        A monomial `m(x,y)` 'exactly divides' `f(x,y)` if `m(x,y) | f(x,y)`
        and neither `x \cdot m(x,y)` nor `y \cdot m(x,y)` divides `f(x,y)`.

        INPUT:

        - ``mon`` -- a monomial

        OUTPUT:

        Element of the parent of ``self``.

        .. NOTE::

            To get the constant coefficient, call
            :meth:`constant_coefficient()`.

        EXAMPLES::

            sage: P.<x,y> = LaurentPolynomialRing(QQ)

        The coefficient returned is an element of the parent of ``self``; in
        this case, ``P``.

        ::

            sage: f = 2 * x * y
            sage: c = f.coefficient(x*y); c
            2
            sage: c.parent()
            Multivariate Laurent Polynomial Ring in x, y over Rational Field

            sage: P.<x,y> = LaurentPolynomialRing(QQ)
            sage: f = (y^2 - x^9 - 7*x*y^2 + 5*x*y)*x^-3; f
            -x^6 - 7*x^-2*y^2 + 5*x^-2*y + x^-3*y^2
            sage: f.coefficient(y)
            5*x^-2
            sage: f.coefficient(y^2)
            -7*x^-2 + x^-3
            sage: f.coefficient(x*y)
            0
            sage: f.coefficient(x^-2)
            -7*y^2 + 5*y
            sage: f.coefficient(x^-2*y^2)
            -7
            sage: f.coefficient(1)
            -x^6 - 7*x^-2*y^2 + 5*x^-2*y + x^-3*y^2
        """
        if mon.parent() is not self.parent():
            mon = self.parent()(mon)
        if self._prod is None:
            self._compute_polydict()
        if (<LaurentPolynomial_mpair>mon)._prod is None:
            mon._compute_polydict()
        return self.parent()(self._prod.coefficient((<LaurentPolynomial_mpair>mon).dict()))

    def coefficients(self):
        """
        Return the nonzero coefficients of this polynomial in a list.
        The returned list is decreasingly ordered by the term ordering
        of ``self.parent()``.

        EXAMPLES::

            sage: L.<x,y,z> = LaurentPolynomialRing(QQ,order='degrevlex')
            sage: f = 4*x^7*z^-1 + 3*x^3*y + 2*x^4*z^-2 + x^6*y^-7
            sage: f.coefficients()
            [4, 3, 2, 1]
            sage: L.<x,y,z> = LaurentPolynomialRing(QQ,order='lex')
            sage: f = 4*x^7*z^-1 + 3*x^3*y + 2*x^4*z^-2 + x^6*y^-7
            sage: f.coefficients()
            [4, 1, 2, 3]
        """
        return self._poly.coefficients()

    def variables(self, sort=True):
        """
        Return a tuple of all variables occurring in self.

        INPUT:

        - ``sort`` -- specifies whether the indices shall be sorted

        EXAMPLES::

            sage: L.<x,y,z> = LaurentPolynomialRing(QQ)
            sage: f = 4*x^7*z^-1 + 3*x^3*y + 2*x^4*z^-2 + x^6*y^-7
            sage: f.variables()
            (z, y, x)
            sage: f.variables(sort=False) #random
            (y, z, x)
        """
        d = self.dict()
        g = self.parent().gens()
        nvars = len(g)
        vars = []
        for k in d:
            vars = union(vars, k.nonzero_positions())
            if len(vars) == nvars:
                break
        v = [g[i] for i in vars]
        if sort:
            v.sort()
        return tuple(v)

    def dict(self):
        """
        EXAMPLES::

            sage: L.<x,y,z> = LaurentPolynomialRing(QQ)
            sage: f = 4*x^7*z^-1 + 3*x^3*y + 2*x^4*z^-2 + x^6*y^-7
            sage: list(sorted(f.dict().items()))
            [((3, 1, 0), 3), ((4, 0, -2), 2), ((6, -7, 0), 1), ((7, 0, -1), 4)]
        """
        if self._prod is None:
            self._compute_polydict()
        return self._prod.dict()

    def _fraction_pair(self):
        """
        Return one representation of ``self`` as a pair
        ``(numerator, denominator)``.

        Here both the numerator and the denominator are polynomials.

        This is used for coercion into the fraction field.

        EXAMPLES::

            sage: L.<x,y,z> = LaurentPolynomialRing(QQ)
            sage: f = 4*x^7*z^-1 + 3*x^3*y + 2*x^4*z^-2 + x^6*y^-7
            sage: f._fraction_pair()
            (4*x^7*y^7*z + 3*x^3*y^8*z^2 + 2*x^4*y^7 + x^6*z^2, y^7*z^2)
        """
        ring = self.parent().polynomial_ring()
        numer = self._poly
        denom = ring.one()
        var = ring.gens()
        for i, j in enumerate(self._mon):
            if j > 0:
                numer *= var[i] ** j
            else:
                denom *= var[i] ** (-j)
        return (numer, denom)

    cpdef _add_(self, _right):
        """
        Returns the Laurent polynomial self + right.

        EXAMPLES::

            sage: L.<x,y,z> = LaurentPolynomialRing(QQ)
            sage: f = x + y^-1
            sage: g = y + z
            sage: f + g
            x + y + z + y^-1
        """
        cdef LaurentPolynomial_mpair ans = self._new_c()
        cdef LaurentPolynomial_mpair right = <LaurentPolynomial_mpair>_right
        ans._mon, a, b = self._mon.combine_to_positives(right._mon)
        if not a.is_constant():
            ans._poly = self._poly * self._poly.parent()({a: 1})
        else:
            ans._poly = self._poly
        if not b.is_constant():
            ans._poly += right._poly * self._poly.parent()({b: 1})
        else:
            ans._poly += right._poly
        return ans

    cpdef _sub_(self, _right):
        """
        Returns the Laurent polynomial self - right.

        EXAMPLES::

            sage: L.<x,y,z> = LaurentPolynomialRing(QQ)
            sage: f = x + y^-1
            sage: g = y + z + x
            sage: f - g
            -y - z + y^-1

        """
        cdef LaurentPolynomial_mpair ans = self._new_c()
        cdef LaurentPolynomial_mpair right = <LaurentPolynomial_mpair>_right
        cdef ETuple a, b
        ans._mon, a, b = self._mon.combine_to_positives(right._mon)
        if not a.is_constant():
            ans._poly = self._poly * self._poly.parent()({a: 1})
        else:
            ans._poly = self._poly
        if not b.is_constant():
            ans._poly -= right._poly * self._poly.parent()({b: 1})
        else:
            ans._poly -= right._poly
        return ans

    cpdef _div_(self, rhs):
        """
        Return the division of ``self`` by ``rhs``.

        If the denominator is not a unit,
        the result will be given in the fraction field.

        EXAMPLES::

            sage: R.<s,q,t> = LaurentPolynomialRing(QQ)
            sage: 1/s
            s^-1
            sage: 1/(s*q)
            s^-1*q^-1
            sage: 1/(s+q)
            1/(s + q)
            sage: (1/(s+q)).parent()
            Fraction Field of Multivariate Polynomial Ring in s, q, t over Rational Field
            sage: (1/(s*q)).parent()
            Multivariate Laurent Polynomial Ring in s, q, t over Rational Field
            sage: (s+q)/(q^2*t^(-2))
            s*q^-2*t^2 + q^-1*t^2
        """
        cdef LaurentPolynomial_mpair right = <LaurentPolynomial_mpair> rhs
        if right.is_zero():
            raise ZeroDivisionError
        cdef dict d = right.dict()
        if len(d) == 1:
            return self * ~right
        else:
            return RingElement._div_(self, rhs)

    def is_monomial(self):
        """
        Return True if this element is a monomial.

        EXAMPLES::

            sage: k.<y,z> = LaurentPolynomialRing(QQ)
            sage: z.is_monomial()
            True
            sage: k(1).is_monomial()
            True
            sage: (z+1).is_monomial()
            False
            sage: (z^-2909).is_monomial()
            True
            sage: (38*z^-2909).is_monomial()
            False
        """

        d = self._poly.dict()
        return len(d) == 1 and 1 in d.values()

    cpdef _neg_(self):
        """
        Returns -self.

        EXAMPLES::

            sage: L.<x,y,z> = LaurentPolynomialRing(QQ)
            sage: f = x + y^-1
            sage: -f
            -x - y^-1

        """
        cdef LaurentPolynomial_mpair ans = self._new_c()
        ans._mon = self._mon
        ans._poly = -self._poly
        return ans

    cpdef _lmul_(self, Element right):
        """
        Returns self * right where right is in self's base ring.

        EXAMPLES::

            sage: L.<x,y,z> = LaurentPolynomialRing(QQ)
            sage: f = x + y^-1
            sage: f*(1/2)
            1/2*x + 1/2*y^-1

        """
        cdef LaurentPolynomial_mpair ans = self._new_c()
        ans._mon = self._mon
        ans._poly = self._poly * right
        return ans

    cpdef _rmul_(self, Element left):
        """
        Returns left*self where left is in self's base ring.

        EXAMPLES::

            sage: L.<x,y,z> = LaurentPolynomialRing(QQ)
            sage: f = x + y^-1
            sage: (1/2)*f
            1/2*x + 1/2*y^-1

        """
        cdef LaurentPolynomial_mpair ans = self._new_c()
        ans._mon = self._mon
        ans._poly = left * self._poly
        return ans

    cpdef _mul_(self, right):
        """
        Return self*right.

        EXAMPLES::

            sage: L.<x,y,z> = LaurentPolynomialRing(QQ)
            sage: f = x + y^-1
            sage: g = y + z
            sage: f*g
            x*y + x*z + 1 + y^-1*z
        """
        cdef LaurentPolynomial_mpair ans = self._new_c()
        ans._mon = self._mon.eadd((<LaurentPolynomial_mpair>right)._mon)
        ans._poly = self._poly * (<LaurentPolynomial_mpair>right)._poly
        return ans

    cpdef _floordiv_(self, right):
        """
        Perform division with remainder and return the quotient.

        EXAMPLES::

            sage: L.<x,y> = LaurentPolynomialRing(QQ)
            sage: f = x^3 + y^-3
            sage: g = y + x
            sage: f // g
            x^5*y^-3 - x^4*y^-2 + x^3*y^-1

            sage: h = x + y^(-1)
            sage: f // h
            x^2 - x*y^-1 + y^-2
            sage: h * (f // h) == f
            True
            sage: f // 1
            x^3 + y^-3
            sage: 1 // f
            0

        TESTS:

        Check that :trac:`19357` is fixed::

            sage: x // y
            x*y^-1

        Check that :trac:`21999` is fixed::

            sage: L.<a,b> = LaurentPolynomialRing(QQbar)
            sage: (a+a*b) // a
            b + 1
        """
        cdef LaurentPolynomial_mpair ans = self._new_c()
        self._normalize()
        right._normalize()
        ans._mon = self._mon.esub((<LaurentPolynomial_mpair>right)._mon)
        ans._poly = self._poly // (<LaurentPolynomial_mpair>right)._poly
        return ans

    @coerce_binop
    def quo_rem(self, right):
        """
        Divide this Laurent polynomial by ``right`` and return a quotient and
        a remainder.

        INPUT:

        - ``right`` -- a Laurent polynomial

        OUTPUT:

        A pair of Laurent polynomials.

        EXAMPLES::

            sage: R.<s, t> = LaurentPolynomialRing(QQ)
            sage: (s^2-t^2).quo_rem(s-t)
            (s + t, 0)
            sage: (s^-2-t^2).quo_rem(s-t)
            (s + t, -s^4 + 1)
            sage: (s^-2-t^2).quo_rem(s^-1-t)
            (t + s^-1, 0)
        """
        cdef LaurentPolynomial_mpair rightl = <LaurentPolynomial_mpair>right
        q, r = self._poly.quo_rem(rightl._poly)
        ql = LaurentPolynomial_mpair(self._parent, q,
                                     mon=self._mon.esub(rightl._mon))
        rl = LaurentPolynomial_mpair(self._parent, r,
                                     mon=ETuple({}, int(self._parent.ngens())))
        return (ql, rl)

    cpdef _richcmp_(self, right, int op):
        """
        EXAMPLES::

            sage: L.<x,y,z> = LaurentPolynomialRing(QQ)
            sage: f = x + y^-1
            sage: g = y + z
            sage: f == f
            True
            sage: f == g
            False
            sage: f == 2
            False
        """
        if self._prod is None:
            self._compute_polydict()
        if (<LaurentPolynomial_mpair>right)._prod is None:
            right._compute_polydict()
        return richcmp(self._prod, (<LaurentPolynomial_mpair>right)._prod, op)

    def exponents(self):
        """
        Returns a list of the exponents of self.

        EXAMPLES::

            sage: L.<w,z> = LaurentPolynomialRing(QQ)
            sage: a = w^2*z^-1+3; a
            w^2*z^-1 + 3
            sage: e = a.exponents()
            sage: e.sort(); e
            [(0, 0), (2, -1)]

        """
        return [a.eadd(self._mon) for a in self._poly.exponents()]

    def degree(self,x=None):
        """
        Returns the degree of x in self

        EXAMPLES::

            sage: R.<x,y,z> = LaurentPolynomialRing(QQ)
            sage: f = 4*x^7*z^-1 + 3*x^3*y + 2*x^4*z^-2 + x^6*y^-7
            sage: f.degree(x)
            7
            sage: f.degree(y)
            1
            sage: f.degree(z)
            0
        """

        if not x:
            return self._poly.total_degree() + sum(self._mon)

        g = self.parent().gens()
        no_generator_found = True
        for i in range(len(g)):
            if g[i] is x:
                no_generator_found = False
                break
        if no_generator_found:
            raise TypeError("x must be a generator of parent")
        return self._poly.degree(self.parent().polynomial_ring().gens()[i]) + self._mon[i]

    def has_inverse_of(self, i):
        """
        INPUT:

        - ``i`` -- The index of a generator of ``self.parent()``

        OUTPUT:

        Returns True if self contains a monomial including the inverse of
        ``self.parent().gen(i)``, False otherwise.

        EXAMPLES::

            sage: L.<x,y,z> = LaurentPolynomialRing(QQ)
            sage: f = 4*x^7*z^-1 + 3*x^3*y + 2*x^4*z^-2 + x^6*y^-7
            sage: f.has_inverse_of(0)
            False
            sage: f.has_inverse_of(1)
            True
            sage: f.has_inverse_of(2)
            True
        """
        if (not isinstance(i, (int, Integer))) or (i < 0) or (i >= self.parent().ngens()):
            raise TypeError("argument is not the index of a generator")
        if self._mon[i] < 0:
            self._normalize(i)
            if self._mon[i] < 0:
                return True
            return False
        return False

    def has_any_inverse(self):
        """
        Returns True if self contains any monomials with a negative exponent, False otherwise.

        EXAMPLES::

            sage: L.<x,y,z> = LaurentPolynomialRing(QQ)
            sage: f = 4*x^7*z^-1 + 3*x^3*y + 2*x^4*z^-2 + x^6*y^-7
            sage: f.has_any_inverse()
            True
            sage: g = x^2 + y^2
            sage: g.has_any_inverse()
            False
        """
        for m in self._mon.nonzero_values(sort=False):
            if m < 0:
                return True
        return False

    def __call__(self, *x, **kwds):
        """
        Compute value of ``self`` at ``x``.

        EXAMPLES::

            sage: L.<x,y,z> = LaurentPolynomialRing(QQ)
            sage: f = x + 2*y + 3*z
            sage: f(1,1,1)
            6
            sage: f = x^-1 + y + z
            sage: f(0,1,1)
            Traceback (most recent call last):
            ...
            ZeroDivisionError

        TESTS::

            sage: f = x + 2*y + 3*z
            sage: f(2)
            Traceback (most recent call last):
            ...
            TypeError: number of arguments does not match the number of generators in parent
            sage: f(2,0)
            Traceback (most recent call last):
            ...
            TypeError: number of arguments does not match the number of generators in parent
            sage: f( (1,1,1) )
            6
        """
        if kwds:
            f = self.subs(**kwds)
            if x: # More than 1 non-keyword argument
                return f(*x)
            else:
                return f

        cdef int l = len(x)

        if l == 1 and (isinstance(x[0], tuple) or isinstance(x[0], list)):
            x = x[0]
            l = len(x)

        if l != self.parent().ngens():
            raise TypeError("number of arguments does not match the number"
                            " of generators in parent")

        #Check to make sure that we aren't dividing by zero
        cdef int m
        for m in range(l):
            if x[m] == 0:
                if self.has_inverse_of(m):
                    raise ZeroDivisionError

        ans = self._poly(*x)
        if ans:
            for m in self._mon.nonzero_positions():
                ans *= x[m]**self._mon[m]

        return ans

    def subs(self, in_dict=None, **kwds):
        """
        Substitute some variables in this Laurent polynomial.

        Variable/value pairs for the substitution may be given
        as a dictionary or via keyword-value pairs. If both are
        present, the latter take precedence.

        INPUT:

        - ``in_dict`` -- dictionary (optional)

        - ``**kwargs`` -- keyword arguments

        OUTPUT:

        A Laurent polynomial.

        EXAMPLES::

            sage: L.<x, y, z> = LaurentPolynomialRing(QQ)
            sage: f = x + 2*y + 3*z
            sage: f.subs(x=1)
            2*y + 3*z + 1
            sage: f.subs(y=1)
            x + 3*z + 2
            sage: f.subs(z=1)
            x + 2*y + 3
            sage: f.subs(x=1, y=1, z=1)
            6

            sage: f = x^-1
            sage: f.subs(x=2)
            1/2
            sage: f.subs({x: 2})
            1/2

            sage: f = x + 2*y + 3*z
            sage: f.subs({x: 1, y: 1, z: 1})
            6
            sage: f.substitute(x=1, y=1, z=1)
            6

        TESTS::

            sage: f = x + 2*y + 3*z
            sage: f(q=10)
            x + 2*y + 3*z

            sage: x.subs({x: 2}, x=1)
            1
        """
        variables = list(self.parent().gens())
        for i in range(0,len(variables)):
            if str(variables[i]) in kwds:
                variables[i]=kwds[str(variables[i])]
            elif in_dict and variables[i] in in_dict:
                variables[i] = in_dict[variables[i]]
        return self(tuple(variables))

    def is_constant(self):
        r"""
        Return whether this Laurent polynomial is constant.

        EXAMPLES::

            sage: L.<a, b> = LaurentPolynomialRing(QQ)
            sage: L(0).is_constant()
            True
            sage: L(42).is_constant()
            True
            sage: a.is_constant()
            False
            sage: (1/b).is_constant()
            False
        """
        return (self._mon == ETuple({}, int(self.parent().ngens())) and
                self._poly.is_constant())

    def _symbolic_(self, R):
        """
        EXAMPLES::

            sage: R.<x,y> = LaurentPolynomialRing(QQ)
            sage: f = x^3 + y/x
            sage: g = f._symbolic_(SR); g
            (x^4 + y)/x
            sage: g(x=2,y=2)
            9

            sage: g = SR(f)
            sage: g(x=2,y=2)
            9
        """
        d = dict([(repr(g), R.var(g)) for g in self.parent().gens()])
        return self.subs(**d)

    def derivative(self, *args):
        r"""
        The formal derivative of this Laurent polynomial, with respect
        to variables supplied in args.

        Multiple variables and iteration counts may be supplied; see
        documentation for the global derivative() function for more
        details.

        .. SEEALSO::

           :meth:`_derivative`

        EXAMPLES::

            sage: R = LaurentPolynomialRing(ZZ,'x, y')
            sage: x, y = R.gens()
            sage: t = x**4*y+x*y+y+x**(-1)+y**(-3)
            sage: t.derivative(x, x)
            12*x^2*y + 2*x^-3
            sage: t.derivative(y, 2)
            12*y^-5
        """
        return multi_derivative(self, args)

    # add .diff(), .differentiate() as aliases for .derivative()
    diff = differentiate = derivative

    def _derivative(self, var=None):
        """
        Computes formal derivative of this Laurent polynomial with
        respect to the given variable.

        If var is among the generators of this ring, the derivative
        is with respect to the generator. Otherwise, _derivative(var) is called
        recursively for each coefficient of this polynomial.

        .. SEEALSO:: :meth:`derivative`

        EXAMPLES::

            sage: R = LaurentPolynomialRing(ZZ,'x, y')
            sage: x, y = R.gens()
            sage: t = x**4*y+x*y+y+x**(-1)+y**(-3)
            sage: t._derivative(x)
            4*x^3*y + y - x^-2
            sage: t._derivative(y)
            x^4 + x + 1 - 3*y^-4

            sage: R = LaurentPolynomialRing(QQ['z'],'x')
            sage: z = R.base_ring().gen()
            sage: x = R.gen()
            sage: t = 33*z*x**4+x**(-1)
            sage: t._derivative(z)
            33*x^4
            sage: t._derivative(x)
            -x^-2 + 132*z*x^3
        """
        if var is None:
            raise ValueError("must specify which variable to differentiate "
                             "with respect to")
        P = self.parent()
        gens = list(P.gens())

        # check if var is one of the generators
        try:
            index = gens.index(var)
        except ValueError:
            # call _derivative() recursively on coefficients
            return P({m: c._derivative(var)
                      for (m, c) in self.dict().iteritems()})

        # compute formal derivative with respect to generator
        d = {}
        for m, c in self.dict().iteritems():
            if m[index] != 0:
                new_m = [u for u in m]
                new_m[index] += -1
                d[ETuple(new_m)] = m[index] * c
        return P(d)

    def is_univariate(self):
        """
        Return ``True`` if this is a univariate or constant Laurent polynomial,
        and ``False`` otherwise.

        EXAMPLES::

            sage: R.<x,y,z> = LaurentPolynomialRing(QQ)
            sage: f = (x^3 + y^-3)*z
            sage: f.is_univariate()
            False
            sage: g = f(1,y,4)
            sage: g.is_univariate()
            True
            sage: R(1).is_univariate()
            True
        """
        return len(self.variables()) < 2

    def univariate_polynomial(self, R=None):
        """
        Returns a univariate polynomial associated to this
        multivariate polynomial.

        INPUT:

        - ``R`` - (default: ``None``) a univariate Laurent polynomial ring

        If this polynomial is not in at most one variable, then a
        ``ValueError`` exception is raised.  The new polynomial is over
        the same base ring as the given ``LaurentPolynomial`` and in the
        variable ``x`` if no ring ``R`` is provided.

        EXAMPLES::

            sage: R.<x, y> = LaurentPolynomialRing(ZZ)
            sage: f = 3*x^2 - 2*y^-1 + 7*x^2*y^2 + 5
            sage: f.univariate_polynomial()
            Traceback (most recent call last):
            ...
            TypeError: polynomial must involve at most one variable
            sage: g = f(10,y); g
            700*y^2 + 305 - 2*y^-1
            sage: h = g.univariate_polynomial(); h
            -2*y^-1 + 305 + 700*y^2
            sage: h.parent()
            Univariate Laurent Polynomial Ring in y over Integer Ring
            sage: g.univariate_polynomial(LaurentPolynomialRing(QQ,'z'))
            -2*z^-1 + 305 + 700*z^2

        Here's an example with a constant multivariate polynomial::

            sage: g = R(1)
            sage: h = g.univariate_polynomial(); h
            1
            sage: h.parent()
            Univariate Laurent Polynomial Ring in x over Integer Ring
        """
        from sage.rings.polynomial.laurent_polynomial_ring import LaurentPolynomialRing
        v = self.variables()
        if len(v) > 1:
            raise TypeError("polynomial must involve at most one variable")
        elif len(v) == 1:
            x = v[0]
            i = self._parent.gens().index(x)
            x = str(x)
        else:
            x = 'x'
            i = 0

        #construct ring if none
        if R is None:
            R = LaurentPolynomialRing(self.base_ring(), x)

        return R(dict((m[i],c) for m,c in self.dict().items()))

    def factor(self):
        """
        Returns a Laurent monomial (the unit part of the factorization) and a factored multi-polynomial.

        EXAMPLES::

            sage: L.<x,y,z> = LaurentPolynomialRing(QQ)
            sage: f = 4*x^7*z^-1 + 3*x^3*y + 2*x^4*z^-2 + x^6*y^-7
            sage: f.factor()
            (x^3*y^-7*z^-2) * (4*x^4*y^7*z + 3*y^8*z^2 + 2*x*y^7 + x^3*z^2)
        """
        pf = self._poly.factor()
        u = self.parent(pf.unit().dict()) # self.parent won't currently take polynomials

        g = self.parent().gens()
        for i in self._mon.nonzero_positions():
            u *= g[i] ** self._mon[i]

        f = []
        for t in pf:
            d = t[0].dict()
            if len(d) == 1:  # monomials are units
                u *= self.parent(d) ** t[1]
            else:
                f.append((self.parent(d), t[1]))

        return Factorization(f, unit=u)<|MERGE_RESOLUTION|>--- conflicted
+++ resolved
@@ -177,7 +177,6 @@
     cpdef long number_of_terms(self) except -1:
         """
         Abstract method for number of terms
-<<<<<<< HEAD
 
         EXAMPLES::
 
@@ -198,28 +197,6 @@
         EXAMPLES::
 
             sage: R.<x> = LaurentPolynomialRing(ZZ)
-=======
-
-        EXAMPLES::
-
-            sage: R.<x> = LaurentPolynomialRing(ZZ)
-            sage: from sage.rings.polynomial.laurent_polynomial import LaurentPolynomial
-            sage: LaurentPolynomial.number_of_terms(x)
-            Traceback (most recent call last):
-            ...
-            NotImplementedError
-        """
-        raise NotImplementedError
-
-    def hamming_weight(self):
-        """
-        Return the number of non-zero coefficients of self. Also called
-        weight, hamming weight or sparsity.
-
-        EXAMPLES::
-
-            sage: R.<x> = LaurentPolynomialRing(ZZ)
->>>>>>> a2e82e15
             sage: f = x^3 - 1
             sage: f.number_of_terms()
             2
