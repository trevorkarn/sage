--- conflicted
+++ resolved
@@ -270,8 +270,6 @@
         """
         return self.list().index(item)
 
-<<<<<<< HEAD
-=======
     def _an_element_(self):
         """
         Return an element of ``self``.
@@ -303,7 +301,6 @@
             raise EmptySetError('no homomorphisms from %s to %s' % (K, L))
         return K.hom([K.modulus().any_root(L)])
 
->>>>>>> 8029bc64
 
 from sage.structure.sage_object import register_unpickle_override
 register_unpickle_override('sage.rings.finite_field_morphism', 'FiniteFieldHomset', FiniteFieldHomset)