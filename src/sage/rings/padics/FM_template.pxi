"""
Fixed modulus template for complete discrete valuation rings.

In order to use this template you need to write a linkage file and
gluing file.  For an example see mpz_linkage.pxi (linkage file) and
padic_fixed_modulus_element.pyx (gluing file).

The linkage file implements a common API that is then used in the
class FMElement defined here.  See sage/libs/linkages/padics/API.pxi
for the functions needed.

The gluing file does the following:

- ctypedef's celement to be the appropriate type (e.g. mpz_t)
- includes the linkage file
- includes this template
- defines a concrete class inheriting from FMElement, and implements
  any desired extra methods

AUTHORS:

- David Roe (2012-03-01) -- initial version
"""

#*****************************************************************************
#       Copyright (C) 2007-2012 David Roe <roed.math@gmail.com>
#                               William Stein <wstein@gmail.com>
#
#  Distributed under the terms of the GNU General Public License (GPL)
#  as published by the Free Software Foundation; either version 2 of
#  the License, or (at your option) any later version.
#
#                  http://www.gnu.org/licenses/
#*****************************************************************************

include "padic_template_element.pxi"
from cpython.int cimport *

from sage.structure.element cimport Element
from sage.rings.padics.common_conversion cimport comb_prec, _process_args_and_kwds
from sage.rings.integer_ring import ZZ
from sage.rings.rational_field import QQ
from sage.categories.sets_cat import Sets
from sage.categories.sets_with_partial_maps import SetsWithPartialMaps
from sage.categories.homset import Hom
from sage.misc.superseded import deprecated_function_alias, deprecation

cdef class FMElement(pAdicTemplateElement):
    cdef int _set(self, x, long val, long xprec, absprec, relprec) except -1:
        """
        Sets the value of this element from given defining data.

        This function is intended for use in conversion, and should
        not be called on an element created with :meth:`_new_c`.

        INPUT:

        - ``x`` -- data defining a `p`-adic element: int, long,
          Integer, Rational, other `p`-adic element...

        - ``val`` -- the valuation of the resulting element (unused;
          for compatibility with other `p`-adic precision modes)

        - ``xprec -- an inherent precision of ``x`` (unused; for
          compatibility with other `p`-adic precision modes)

        - ``absprec`` -- an absolute precision cap for this element
          (unused; for compatibility with other `p`-adic precision
          modes)

        - ``relprec`` -- a relative precision cap for this element
          (unused; for compatibility with other `p`-adic precision
          modes)

        TESTS::

            sage: R = ZpFM(5)
            sage: a = R(17,5); a #indirect doctest
            2 + 3*5 + O(5^20)
            sage: R = ZpFM(5,5)
            sage: a = R(25/9); a #indirect doctest
            4*5^2 + 2*5^3 + O(5^5)
        """
        cconstruct(self.value, self.prime_pow)
        if isinstance(x,FMElement) and x.parent() is self.parent():
            cshift(self.value, (<FMElement>x).value, 0, 0, self.prime_pow, False)
        else:
            cconv(self.value, x, self.prime_pow.ram_prec_cap, 0, self.prime_pow)

    cdef FMElement _new_c(self):
        """
        Creates a new element with the same basic info.

        TESTS::

            sage: R = ZpFM(5); R(6) * R(7) #indirect doctest
            2 + 3*5 + 5^2 + O(5^20)
        """
        cdef type t = type(self)
        cdef FMElement ans = t.__new__(t)
        ans._parent = self._parent
        ans.prime_pow = self.prime_pow
        cconstruct(ans.value, ans.prime_pow)
        return ans

    cdef int check_preccap(self) except -1:
        """
        Check that the precision of this element does not exceed the
        precision cap. Does nothing for fixed mod elements.

        TESTS::

            sage: ZpFM(5)(1).lift_to_precision(30) # indirect doctest
            1 + O(5^20)
        """
        pass

    def __copy__(self):
        """
        Return a copy of this element.

        EXAMPLES::

            sage: a = ZpFM(5,6)(17); b = copy(a)
            sage: a == b
            True
            sage: a is b
            False
        """
        cdef FMElement ans = self._new_c()
        ccopy(ans.value, self.value, ans.prime_pow)
        return ans

    def __dealloc__(self):
        """
        Deallocate the underlying data structure.

        TESTS::

            sage: R = ZpFM(5)
            sage: a = R(17)
            sage: del(a)
        """
        cdestruct(self.value, self.prime_pow)

    def __reduce__(self):
        """
        Return a tuple of a function and data that can be used to unpickle this
        element.

        EXAMPLES::

            sage: a = ZpFM(5)(-3)
            sage: type(a)
            <type 'sage.rings.padics.padic_fixed_mod_element.pAdicFixedModElement'>
            sage: loads(dumps(a)) == a
            True
        """
        return unpickle_fme_v2, (self.__class__, self.parent(), cpickle(self.value, self.prime_pow))

    cpdef _neg_(self):
        r"""
        Return the additive inverse of this element.

        EXAMPLES::

            sage: R = Zp(7, 4, 'fixed-mod', 'series')
            sage: -R(7) #indirect doctest
            6*7 + 6*7^2 + 6*7^3 + O(7^4)
        """
        cdef FMElement ans = self._new_c()
        cneg(ans.value, self.value, ans.prime_pow.ram_prec_cap, ans.prime_pow)
        creduce_small(ans.value, ans.value, ans.prime_pow.ram_prec_cap, ans.prime_pow)
        return ans

    cpdef _add_(self, _right):
        r"""
        Return the sum of this element and ``_right``.

        EXAMPLES::

            sage: R = Zp(7, 4, 'fixed-mod', 'series')
            sage: x = R(1721); x
            6 + 5*7^3 + O(7^4)
            sage: y = R(1373); y
            1 + 4*7^3 + O(7^4)
            sage: x + y #indirect doctest
            7 + 2*7^3 + O(7^4)
        """
        cdef FMElement right = _right
        cdef FMElement ans = self._new_c()
        cadd(ans.value, self.value, right.value, ans.prime_pow.ram_prec_cap, ans.prime_pow)
        creduce_small(ans.value, ans.value, ans.prime_pow.ram_prec_cap, ans.prime_pow)
        return ans

    cpdef _sub_(self, _right):
        r"""
        Return the difference of this element and ``_right``.

        EXAMPLES::

            sage: R = Zp(7, 4, 'fixed-mod', 'series')
            sage: x = R(1721); x
            6 + 5*7^3 + O(7^4)
            sage: y = R(1373); y
            1 + 4*7^3 + O(7^4)
            sage: x - y #indirect doctest
            5 + 7^3 + O(7^4)
        """
        cdef FMElement right = _right
        cdef FMElement ans = self._new_c()
        csub(ans.value, self.value, right.value, ans.prime_pow.ram_prec_cap, ans.prime_pow)
        creduce_small(ans.value, ans.value, ans.prime_pow.ram_prec_cap, ans.prime_pow)
        return ans

    def __invert__(self):
        r"""
        Returns multiplicative inverse of this element. The valuation
        of ``self`` must be zero.

        EXAMPLES::

            sage: R = Zp(7, 4, 'fixed-mod', 'series')
            sage: ~R(2)
            4 + 3*7 + 3*7^2 + 3*7^3 + O(7^4)
            sage: ~R(0)
            Traceback (most recent call last):
            ...
            ValueError: cannot invert non-unit
            sage: ~R(7)
            Traceback (most recent call last):
            ...
            ValueError: cannot invert non-unit
        """
        if not cisunit(self.value, self.prime_pow):
            raise ValueError("cannot invert non-unit")
        cdef FMElement ans = self._new_c()
        cinvert(ans.value, self.value, ans.prime_pow.ram_prec_cap, ans.prime_pow)
        return ans

    cpdef _mul_(self, _right):
        r"""
        Return the product of this element and ``_right``.

        EXAMPLES::

            sage: R = Zp(7, 4, 'fixed-mod', 'series')
            sage: R(3) * R(2) #indirect doctest
            6 + O(7^4)
            sage: R(1/2) * R(2)
            1 + O(7^4)
        """
        cdef FMElement right = _right
        cdef FMElement ans = self._new_c()
        cmul(ans.value, self.value, right.value, ans.prime_pow.ram_prec_cap, ans.prime_pow)
        creduce(ans.value, ans.value, ans.prime_pow.ram_prec_cap, ans.prime_pow)
        return ans

    cpdef _div_(self, _right):
        r"""
        Return the quotient of this element and ``right``. ``right`` must have
        valuation zero.

        EXAMPLES::

            sage: R = Zp(7, 4, 'fixed-mod', 'series')
            sage: R(3) / R(2) #indirect doctest
            5 + 3*7 + 3*7^2 + 3*7^3 + O(7^4)
            sage: R(5) / R(0)
            Traceback (most recent call last):
            ...
            ValueError: cannot invert non-unit
            sage: R(7) / R(49)
            Traceback (most recent call last):
            ...
            ValueError: cannot invert non-unit
        """
        cdef FMElement right = _right
        cdef FMElement ans = self._new_c()
        if not cisunit(right.value, self.prime_pow):
            raise ValueError("cannot invert non-unit")
        cdivunit(ans.value, self.value, right.value, ans.prime_pow.ram_prec_cap, ans.prime_pow)
        creduce(ans.value, ans.value, ans.prime_pow.ram_prec_cap, ans.prime_pow)
        return ans

    def __pow__(FMElement self, _right, dummy): # NOTE: dummy ignored, always use self.prime_pow.ram_prec_cap
        """
        Exponentiation by an integer

        EXAMPLES::

            sage: R = ZpFM(11, 5)
            sage: R(1/2)^5
            10 + 7*11 + 11^2 + 5*11^3 + 4*11^4 + O(11^5)
            sage: R(1/32)
            10 + 7*11 + 11^2 + 5*11^3 + 4*11^4 + O(11^5)
            sage: R(1/2)^5 == R(1/32)
            True
            sage: R(3)^1000 #indirect doctest
            1 + 4*11^2 + 3*11^3 + 7*11^4 + O(11^5)

        TESTS:

        We check that :trac:`15640` is resolved::

            sage: R(11)^-1
            Traceback (most recent call last):
            ...
            ValueError: cannot invert non-unit
        """
        cdef FMElement ans = self._new_c()
        cdef Integer right = Integer(_right)
        if right < 0:
            self = ~self
            mpz_neg(right.value, right.value)
        cpow(ans.value, self.value, right.value, self.prime_pow.ram_prec_cap, self.prime_pow)
        return ans

    cdef pAdicTemplateElement _lshift_c(self, long shift):
        """
        Multiplies self by `\pi^{shift}`.

        If shift < -self.valuation(), digits will be truncated.  See
        :meth:`__rshift__` for details.

        EXAMPLES:

        We create a fixed modulus ring::

            sage: R = ZpFM(5, 20); a = R(1000); a
            3*5^3 + 5^4 + O(5^20)

        Shifting to the right is the same as dividing by a power of
        the uniformizer `\pi` of the `p`-adic ring.::

            sage: a >> 1
            3*5^2 + 5^3 + O(5^20)

        Shifting to the left is the same as multiplying by a power of
        `\pi`::

            sage: a << 2
            3*5^5 + 5^6 + O(5^20)
            sage: a*5^2
            3*5^5 + 5^6 + O(5^20)

        Shifting by a negative integer to the left is the same as
        right shifting by the absolute value::

            sage: a << -3
            3 + 5 + O(5^20)
            sage: a >> 3
            3 + 5 + O(5^20)
        """
        if shift < 0:
            return self._rshift_c(-shift)
        elif shift == 0:
            return self
        cdef FMElement ans = self._new_c()
        if shift >= self.prime_pow.ram_prec_cap:
            csetzero(ans.value, ans.prime_pow)
        else:
            cshift(ans.value, self.value, shift, ans.prime_pow.ram_prec_cap, ans.prime_pow, False)
        return ans

    cdef pAdicTemplateElement _rshift_c(self, long shift):
        """
        Divides by `\pi^{shift}`, and truncates.

        Note that this operation will insert arbitrary digits (in
        practice, currently all zero) in the least significant digits.

        EXAMPLES::

            sage: R = ZpFM(997, 7); a = R(123456878908); a
            964*997 + 572*997^2 + 124*997^3 + O(997^7)

        Shifting to the right divides by a power of `\pi`, but
        dropping terms with negative valuation::

            sage: a >> 3
            124 + O(997^7)

        A negative shift multiplies by that power of `\pi`::

            sage: a >> -3
            964*997^4 + 572*997^5 + 124*997^6 + O(997^7)
        """
        if shift < 0:
            return self._lshift_c(-shift)
        elif shift == 0:
            return self
        cdef FMElement ans = self._new_c()
        if shift >= self.prime_pow.ram_prec_cap:
            csetzero(ans.value, ans.prime_pow)
        else:
            cshift(ans.value, self.value, -shift, ans.prime_pow.ram_prec_cap, ans.prime_pow, False)
        return ans

    def add_bigoh(self, absprec):
        """
        Returns a new element truncated modulo `\pi^{\mbox{absprec}}`.

        INPUT:

        - ``absprec`` -- an integer or infinity

        OUTPUT:

            - a new element truncated modulo `\pi^{\mbox{absprec}}`.

        EXAMPLES::

            sage: R = Zp(7,4,'fixed-mod','series'); a = R(8); a.add_bigoh(1)
            1 + O(7^4)

        TESTS:

        We handle very large and very small values for ``absprec`` correctly::

            sage: a = R(7)
            sage: a.add_bigoh(2^1000)
            7 + O(7^4)
            sage: a.add_bigoh(-2^1000)
            Traceback (most recent call last):
            ...
            ValueError: absprec must be at least 0

        """
        cdef long aprec
        if absprec is infinity:
            return self
        if isinstance(absprec, int):
            aprec = absprec
        else:
            if not isinstance(absprec, Integer):
                absprec = Integer(absprec)
<<<<<<< HEAD
            if mpz_sgn((<Integer>absprec).value) == -1:
                aprec = -1
            elif mpz_fits_slong_p((<Integer>absprec).value) == 0:
                aprec = self.prime_pow.ram_prec_cap
            else:
                aprec = mpz_get_si((<Integer>absprec).value)
        if aprec < 0:
            raise ValueError("absprec must be at least 0")
        if aprec >= self.prime_pow.prec_cap:
=======
            aprec = mpz_get_si((<Integer>absprec).value)
        if aprec >= self.prime_pow.ram_prec_cap:
>>>>>>> e2013212
            return self
        cdef FMElement ans = self._new_c()
        creduce(ans.value, self.value, aprec, ans.prime_pow)
        return ans

    cpdef bint _is_exact_zero(self) except -1:
        """
        Tests whether this element is an exact zero, which is always
        False for fixed modulus elements.

        EXAMPLES::

            sage: R = Zp(7,4,'fixed-mod','series'); a = R(8); a._is_exact_zero()
            False
        """
        return False

    cpdef bint _is_inexact_zero(self) except -1:
        """
        Returns True if self is indistinguishable from zero.

        EXAMPLES::

            sage: R = ZpFM(7, 5)
            sage: R(14)._is_inexact_zero()
            False
            sage: R(0)._is_inexact_zero()
            True
        """
        return ciszero(self.value, self.prime_pow)

    def is_zero(self, absprec = None):
        r"""
        Returns whether self is zero modulo `\pi^{\mbox{absprec}}`.

        INPUT:

        - ``absprec`` -- an integer

        EXAMPLES::

            sage: R = ZpFM(17, 6)
            sage: R(0).is_zero()
            True
            sage: R(17^6).is_zero()
            True
            sage: R(17^2).is_zero(absprec=2)
            True
        """
        cdef bint iszero = ciszero(self.value, self.prime_pow)
        if absprec is None:
            return iszero
        if not isinstance(absprec, Integer):
            absprec = Integer(absprec)
        if mpz_cmp_si((<Integer>absprec).value, self.prime_pow.ram_prec_cap) >= 0:
            return iszero
        cdef long val = self.valuation_c()
        return mpz_cmp_si((<Integer>absprec).value, val) <= 0

    def __nonzero__(self):
        """
        Returns True if this element is distinguishable from zero.

        For most applications, explicitly specifying the power of p
        modulo which the element is supposed to be nonzero is
        preferrable.

        EXAMPLES::

            sage: R = ZpFM(5); a = R(0); b = R(75)
            sage: bool(a), bool(b) # indirect doctest
            (False, True)
        """
        return not ciszero(self.value, self.prime_pow)

    def is_equal_to(self, _right, absprec=None):
        r"""
        Returns whether this element is equal to ``right`` modulo `p^{\mbox{absprec}}`.

        If ``absprec`` is ``None``, returns if ``self == 0``.

        INPUT:

        - ``right`` -- a p-adic element with the same parent
        - ``absprec`` -- a positive integer or ``None`` (default: ``None``)

        EXAMPLES::

            sage: R = ZpFM(2, 6)
            sage: R(13).is_equal_to(R(13))
            True
            sage: R(13).is_equal_to(R(13+2^10))
            True
            sage: R(13).is_equal_to(R(17), 2)
            True
            sage: R(13).is_equal_to(R(17), 5)
            False
        """
        cdef FMElement right
        cdef long aprec, rprec, sval, rval
        if self.parent() is _right.parent():
            right = _right
        else:
            right = self.parent()(_right)
        if absprec is None:
            # The default absolute precision is given by the precision cap
            aprec = self.prime_pow.ram_prec_cap
        else:
            if not isinstance(absprec, Integer):
                absprec = Integer(absprec)
            # If absprec is not positive, then self and right are always
            # equal.
            if mpz_sgn((<Integer>absprec).value) < 0:
                return True
            # If absprec is bigger than the precision cap, we use it
            # instead.
            if mpz_cmp_si((<Integer>absprec).value, self.prime_pow.ram_prec_cap) >= 0:
                aprec = self.prime_pow.ram_prec_cap
            else:
                aprec = mpz_get_si((<Integer>absprec).value)
        return ccmp(self.value,
                    right.value,
                    aprec,
                    aprec < self.prime_pow.ram_prec_cap,
                    aprec < right.prime_pow.ram_prec_cap,
                    self.prime_pow) == 0

    cdef int _cmp_units(self, pAdicGenericElement _right) except -2:
        """
        Comparison of units, used in equality testing.

        EXAMPLES::

            sage: R = ZpFM(5)
            sage: a = R(17); b = R(0,3); c = R(85,7); d = R(2, 1)
            sage: any([a == b, a == c, b == c, b == d, c == d, a == d]) # indirect doctest
            False
            sage: all([a == a, b == b, c == c, d == d])
            True
        """
        cdef FMElement right = _right
        return ccmp(self.value, right.value, self.prime_pow.ram_prec_cap, False, False, self.prime_pow)

    cdef pAdicTemplateElement lift_to_precision_c(self, long absprec):
        """
        Lifts this element to another with precision at least absprec.

        Since fixed modulus elements don't track precision, this
        function just returns the same element.

        EXAMPLES::

            sage: R = ZpFM(5);
            sage: a = R(77, 2); a
            2 + 3*5^2 + O(5^20)
            sage: a.lift_to_precision(17) # indirect doctest
            2 + 3*5^2 + O(5^20)
        """
        return self

    def expansion(self, n = None, lift_mode = 'simple'):
        r"""
        Return the coefficients of a `\pi`-adic expansion starting with the
        coefficient of `\pi^0`.

        INPUT:

        - ``n`` -- integer (default ``None``).  If given, returns the corresponding
          entry in the expansion.

        - ``lift_mode`` -- ``'simple'``, ``'smallest'`` or ``'teichmuller'``
          (default: ``'simple'``:)

        OUTPUT:

        - If ``n`` is ``None``, the `\pi`-adic expansion of this
          element.  For base elements these will be integers if
          ``lift_mode`` is ``'simple'`` or ``'smallest'``, and
          elements of ``self.parent()`` if ``lift_mode`` is
          ``'teichmuller'``.

        - If ``n`` is an integer, the coefficient of `\pi^n` in the
          `\pi`-adic expansion of this element.

        .. NOTE::

            - Returns a list `[a_0, a_1, \ldots, a_n]` so that each `a_i`
              is an integer and `\sum_{i = 0}^n a_i \cdot p^i` is equal to
              this element modulo the precision cap.

            - If ``lift_mode`` is ``'simple'``, `0 \leq a_i < p`.

            - If ``lift_mode`` is ``'smallest'``, `-p/2 < a_i \leq p/2`.

            - If ``lift_mode`` is ``'teichmuller'``, `a_i^q = a_i`, modulo
              the precision cap.

        EXAMPLES::

            sage: R = ZpFM(7,6); a = R(12837162817); a
            3 + 4*7 + 4*7^2 + 4*7^4 + O(7^6)
            sage: L = a.expansion(); L
            [3, 4, 4, 0, 4]
            sage: sum([L[i] * 7^i for i in range(len(L))]) == a
            True
            sage: L = a.expansion(lift_mode='smallest'); L
            [3, -3, -2, 1, -3, 1]
            sage: sum([L[i] * 7^i for i in range(len(L))]) == a
            True
            sage: L = a.expansion(lift_mode='teichmuller'); L
            [3 + 4*7 + 6*7^2 + 3*7^3 + 2*7^5 + O(7^6),
            O(7^6),
            5 + 2*7 + 3*7^3 + 6*7^4 + 4*7^5 + O(7^6),
            1 + O(7^6),
            3 + 4*7 + 6*7^2 + 3*7^3 + 2*7^5 + O(7^6),
            5 + 2*7 + 3*7^3 + 6*7^4 + 4*7^5 + O(7^6)]
            sage: sum([L[i] * 7^i for i in range(len(L))])
            3 + 4*7 + 4*7^2 + 4*7^4 + O(7^6)

        You can ask for a specific entry in the expansion::

            sage: a.expansion(1)
            4
            sage: a.expansion(1, lift_mode='smallest')
            -3
            sage: a.expansion(2, lift_mode='teichmuller')
            5 + 2*7 + 3*7^3 + 6*7^4 + 4*7^5 + O(7^6)
        """
        if n in ('simple', 'smallest', 'teichmuller'):
            deprecation(14825, "Interface to expansion has changed; first argument now n")
            lift_mode = n
            n = None
        elif isinstance(n, slice):
            return self.slice(n.start, n.stop, n.step)
        elif n is not None and (ciszero(self.value, self.prime_pow) or n < 0 or n >= self.prime_pow.prec_cap):
            return _list_zero
        if ciszero(self.value, self.prime_pow):
            return []
        if lift_mode == 'teichmuller':
            if n is None:
                return self.teichmuller_expansion()
            else:
                return self.teichmuller_expansion(n - self.valuation_c())
        elif lift_mode == 'simple':
            vlist = clist(self.value, self.prime_pow.ram_prec_cap, True, self.prime_pow)
        elif lift_mode == 'smallest':
            vlist = clist(self.value, self.prime_pow.ram_prec_cap, False, self.prime_pow)
        else:
            raise ValueError("unknown lift_mode")
        if n is None:
            return vlist
        else:
            try:
                return vlist[n]
            except IndexError:
                return _list_zero

    list = deprecated_function_alias(14825, expansion)

    def teichmuller_expansion(self, n = None):
        r"""
        Returns a list [`a_0`, `a_1`,..., `a_n`] such that

        - `a_i^q = a_i`

        - self.unit_part() = `\sum_{i = 0}^n a_i \pi^i`

        INPUT:

        - ``n`` -- integer (default ``None``).  If given, returns the
          coefficient of `\pi^n` in the expansion (of the unit part).

        EXAMPLES::

            sage: R = ZpFM(5,5); R(70).expansion(lift_mode='teichmuller') #indirect doctest
            [4 + 4*5 + 4*5^2 + 4*5^3 + 4*5^4 + O(5^5),
            3 + 3*5 + 2*5^2 + 3*5^3 + 5^4 + O(5^5),
            2 + 5 + 2*5^2 + 5^3 + 3*5^4 + O(5^5),
            1 + O(5^5),
            4 + 4*5 + 4*5^2 + 4*5^3 + 4*5^4 + O(5^5)]
            sage: R(70).teichmuller_expansion(1)
            3 + 3*5 + 2*5^2 + 3*5^3 + 5^4 + O(5^5)
        """
        cdef FMElement list_elt
        if n is None:
            ans = PyList_New(0)
            if ciszero(self.value, self.prime_pow):
                return ans
        elif ciszero(self.value, self.prime_pow) or n < 0 or n >= self.prime_pow.ram_prec_cap:
            list_elt = self._new_c()
            csetzero(list_elt.value, self.prime_pow)
            return list_elt
        else:
            # We only need one list_elt
            list_elt = self._new_c()
        self = self.unit_part()
        cdef long curpower = self.prime_pow.ram_prec_cap
        cdef long prec_cap = self.prime_pow.ram_prec_cap
        cdef long goal
        if n is not None: goal = prec_cap - n
        cdef FMElement tmp = self._new_c()
        ccopy(tmp.value, self.value, self.prime_pow)
        while not ciszero(tmp.value, tmp.prime_pow) and curpower > 0:
            if n is None: list_elt = self._new_c()
            cteichmuller(list_elt.value, tmp.value, prec_cap, self.prime_pow)
            if ciszero(list_elt.value, self.prime_pow):
                cshift_notrunc(tmp.value, tmp.value, -1, prec_cap, self.prime_pow)
            else:
                csub(tmp.value, tmp.value, list_elt.value, prec_cap, self.prime_pow)
                cshift_notrunc(tmp.value, tmp.value, -1, prec_cap, self.prime_pow)
                creduce(tmp.value, tmp.value, prec_cap, self.prime_pow)
            if n is None:
                PyList_Append(ans, list_elt)
            elif curpower == goal:
                return list_elt
            curpower -= 1
        return ans

    teichmuller_list = deprecated_function_alias(14825, teichmuller_expansion)

    def _teichmuller_set_unsafe(self):
        """
        Sets this element to the Teichmuller representative with the
        same residue.

        .. WARNING::

            This function modifies the element, which is not safe.
            Elements are supposed to be immutable.

        EXAMPLES::

            sage: R = ZpFM(17,5); a = R(11)
            sage: a
            11 + O(17^5)
            sage: a._teichmuller_set_unsafe(); a
            11 + 14*17 + 2*17^2 + 12*17^3 + 15*17^4 + O(17^5)
            sage: a.expansion(lift_mode='teichmuller')
            [11 + 14*17 + 2*17^2 + 12*17^3 + 15*17^4 + O(17^5)]

        Note that if you set an element which is congruent to 0 you
        get 0 to maximum precision::

            sage: b = R(17*5); b
            5*17 + O(17^5)
            sage: b._teichmuller_set_unsafe(); b
            O(17^5)
        """
        if cisunit(self.value, self.prime_pow):
            cteichmuller(self.value, self.value, self.prime_pow.ram_prec_cap, self.prime_pow)
        else:
            csetzero(self.value, self.prime_pow)

    def polynomial(self, var='x'):
        """
        Returns a polynomial over the base ring that yields this element
        when evaluated at the generator of the parent.

        INPUT:

        - ``var`` -- string, the variable name for the polynomial

        EXAMPLES::

            sage: R.<a> = ZqFM(5^3)
            sage: a.polynomial()
            (1 + O(5^20))*x + (O(5^20))
            sage: a.polynomial(var='y')
            (1 + O(5^20))*y + (O(5^20))
            sage: (5*a^2 + 25).polynomial()
            (5 + O(5^20))*x^2 + (O(5^20))*x + (5^2 + O(5^20))
        """
        R = self.base_ring()
        S = R[var]
        prec = self.precision_absolute()
        e = self.parent().e()
        L = ccoefficients(self.value, 0, self.prime_pow.prec_cap, self.prime_pow)
        if e == 1:
            L = [R(c, prec) for c in L]
        else:
            L = [R(c, (prec - i - 1) // e + 1) for i, c in enumerate(L)]
        return S(L)

    def precision_absolute(self):
        """
        The absolute precision of this element.

        EXAMPLES::

            sage: R = Zp(7,4,'fixed-mod'); a = R(7); a.precision_absolute()
            4
        """
        cdef Integer ans = Integer.__new__(Integer)
        mpz_set_si(ans.value, self.prime_pow.ram_prec_cap)
        return ans

    def precision_relative(self):
        r"""
        The relative precision of this element.

        EXAMPLES::

            sage: R = Zp(7,4,'fixed-mod'); a = R(7); a.precision_relative()
            3
            sage: a = R(0); a.precision_relative()
            0
        """
        cdef Integer ans = Integer.__new__(Integer)
        mpz_set_si(ans.value, self.prime_pow.ram_prec_cap - self.valuation_c())
        return ans

    cpdef pAdicTemplateElement unit_part(FMElement self):
        r"""
        Returns the unit part of self.

        If the valuation of self is positive, then the high digits of the
        result will be zero.

        EXAMPLES::

            sage: R = Zp(17, 4, 'fixed-mod')
            sage: R(5).unit_part()
            5 + O(17^4)
            sage: R(18*17).unit_part()
            1 + 17 + O(17^4)
            sage: R(0).unit_part()
            O(17^4)
            sage: type(R(5).unit_part())
            <type 'sage.rings.padics.padic_fixed_mod_element.pAdicFixedModElement'>
            sage: R = ZpFM(5, 5); a = R(75); a.unit_part()
            3 + O(5^5)
        """
        cdef FMElement ans = (<FMElement>self)._new_c()
        cremove(ans.value, (<FMElement>self).value, (<FMElement>self).prime_pow.ram_prec_cap, (<FMElement>self).prime_pow)
        return ans

    cdef long valuation_c(self):
        """
        Returns the valuation of this element.

        TESTS::

            sage: R = ZpFM(5, 5); R(0).valuation() #indirect doctest
            5
            sage: R = Zp(17, 4,'fixed-mod')
            sage: a = R(2*17^2)
            sage: a.valuation()
            2
            sage: R = Zp(5, 4,'fixed-mod')
            sage: R(0).valuation()
            4
            sage: R(1).valuation()
            0
            sage: R(2).valuation()
            0
            sage: R(5).valuation()
            1
            sage: R(10).valuation()
            1
            sage: R(25).valuation()
            2
            sage: R(50).valuation()
            2
        """
        # for backward compatibility
        return cvaluation(self.value, self.prime_pow.ram_prec_cap, self.prime_pow)

    cpdef val_unit(self):
        """
        Returns a 2-tuple, the first element set to the valuation of
        self, and the second to the unit part of self.

        If self == 0, then the unit part is O(p^self.parent().precision_cap()).

        EXAMPLES::

            sage: R = ZpFM(5,5)
            sage: a = R(75); b = a - a
            sage: a.val_unit()
            (2, 3 + O(5^5))
            sage: b.val_unit()
            (5, O(5^5))
        """
        cdef FMElement unit = self._new_c()
        cdef Integer valuation = Integer.__new__(Integer)
        mpz_set_si(valuation.value, cremove(unit.value, self.value, self.prime_pow.ram_prec_cap, self.prime_pow))
        return valuation, unit

    def __hash__(self):
        """
        Hashing.

        EXAMPLES::

            sage: R = ZpCA(11, 5)
            sage: hash(R(3)) == hash(3)
            True
        """
        return chash(self.value, 0, self.prime_pow.ram_prec_cap, self.prime_pow)

cdef class pAdicCoercion_ZZ_FM(RingHomomorphism):
    """
    The canonical inclusion from ZZ to a fixed modulus ring.

    EXAMPLES::

        sage: f = ZpFM(5).coerce_map_from(ZZ); f
        Ring morphism:
          From: Integer Ring
          To:   5-adic Ring of fixed modulus 5^20

    TESTS::

        sage: TestSuite(f).run()

    """
    def __init__(self, R):
        """
        Initialization.

        EXAMPLES::

            sage: f = ZpFM(5).coerce_map_from(ZZ); type(f)
            <type 'sage.rings.padics.padic_fixed_mod_element.pAdicCoercion_ZZ_FM'>
        """
        RingHomomorphism.__init__(self, ZZ.Hom(R))
        self._zero = R._element_constructor(R, 0)
        self._section = pAdicConvert_FM_ZZ(R)

    cdef dict _extra_slots(self, dict _slots):
        """
        Helper for copying and pickling.

        EXAMPLES::

            sage: f = ZpFM(5).coerce_map_from(ZZ)
            sage: g = copy(f) # indirect doctest
            sage: g == f
            True
            sage: g(6)
            1 + 5 + O(5^20)
            sage: g(6) == f(6)
            True
        """
        _slots['_zero'] = self._zero
        _slots['_section'] = self.section() # use method since it copies coercion-internal sections.
        return RingHomomorphism._extra_slots(self, _slots)

    cdef _update_slots(self, dict _slots):
        """
        Helper for copying and pickling.

        EXAMPLES::

            sage: f = ZpFM(5).coerce_map_from(ZZ)
            sage: g = copy(f) # indirect doctest
            sage: g == f
            True
            sage: g(6)
            1 + 5 + O(5^20)
            sage: g(6) == f(6)
            True
        """
        self._zero = _slots['_zero']
        self._section = _slots['_section']
        RingHomomorphism._update_slots(self, _slots)

    cpdef Element _call_(self, x):
        """
        Evaluation.

        EXAMPLES::

            sage: f = ZpFM(5).coerce_map_from(ZZ)
            sage: f(0).parent()
            5-adic Ring of fixed modulus 5^20
            sage: f(5)
            5 + O(5^20)
        """
        if mpz_sgn((<Integer>x).value) == 0:
            return self._zero
        cdef FMElement ans = self._zero._new_c()
        cconv_mpz_t(ans.value, (<Integer>x).value, ans.prime_pow.ram_prec_cap, True, ans.prime_pow)
        return ans

    cpdef Element _call_with_args(self, x, args=(), kwds={}):
        """
        This function is used when some precision cap is passed in (relative or absolute or both).

        INPUT:

        - ``x`` -- an Integer

        - ``absprec``, or the first positional argument -- the maximum
          absolute precision (unused for fixed modulus elements).

        - ``relprec``, or the second positional argument -- the
          maximum relative precision (unused for fixed modulus
          elements)

        EXAMPLES::

            sage: R = ZpFM(5,4)
            sage: type(R(10,2))
            <type 'sage.rings.padics.padic_fixed_mod_element.pAdicFixedModElement'>
            sage: R(30,2)
            5 + 5^2 + O(5^4)
            sage: R(30,3,1)
            5 + 5^2 + O(5^4)
            sage: R(30,absprec=2)
            5 + 5^2 + O(5^4)
            sage: R(30,relprec=2)
            5 + 5^2 + O(5^4)
            sage: R(30,absprec=1)
            5 + 5^2 + O(5^4)
            sage: R(30,empty=True)
            5 + 5^2 + O(5^4)
        """
        if mpz_sgn((<Integer>x).value) == 0:
            return self._zero
        cdef FMElement ans = self._zero._new_c()
        cconv_mpz_t(ans.value, (<Integer>x).value, ans.prime_pow.ram_prec_cap, True, ans.prime_pow)
        return ans

    def section(self):
        """
        Returns a map back to ZZ that approximates an element of this
        `p`-adic ring by an integer.

        EXAMPLES::

            sage: f = ZpFM(5).coerce_map_from(ZZ).section()
            sage: f(ZpFM(5)(-1)) - 5^20
            -1
        """
        from sage.misc.constant_function import ConstantFunction
        if not isinstance(self._section.domain, ConstantFunction):
            import copy
            self._section = copy.copy(self._section)
        return self._section

cdef class pAdicConvert_FM_ZZ(RingMap):
    """
    The map from a fixed modulus ring back to ZZ that returns the smallest
    non-negative integer approximation to its input which is accurate up to the precision.

    If the input is not in the closure of the image of ZZ, raises a ValueError.

    EXAMPLES::

        sage: f = ZpFM(5).coerce_map_from(ZZ).section(); f
        Set-theoretic ring morphism:
          From: 5-adic Ring of fixed modulus 5^20
          To:   Integer Ring
    """
    def __init__(self, R):
        """
        Initialization.

        EXAMPLES::

            sage: f = ZpFM(5).coerce_map_from(ZZ).section(); type(f)
            <type 'sage.rings.padics.padic_fixed_mod_element.pAdicConvert_FM_ZZ'>
            sage: f.category()
            Category of homsets of sets
        """
        if R.degree() > 1 or R.characteristic() != 0 or R.residue_characteristic() == 0:
            RingMap.__init__(self, Hom(R, ZZ, SetsWithPartialMaps()))
        else:
            RingMap.__init__(self, Hom(R, ZZ, Sets()))

    cpdef Element _call_(self, _x):
        """
        Evaluation.

        EXAMPLES::

            sage: f = ZpFM(5).coerce_map_from(ZZ).section()
            sage: f(ZpFM(5)(-1)) - 5^20
            -1
            sage: f(ZpFM(5)(0))
            0
        """
        cdef Integer ans = Integer.__new__(Integer)
        cdef FMElement x = _x
        cconv_mpz_t_out(ans.value, x.value, 0, x.prime_pow.ram_prec_cap, x.prime_pow)
        return ans

cdef class pAdicConvert_QQ_FM(Morphism):
    """
    The inclusion map from QQ to a fixed modulus ring that is defined
    on all elements with non-negative p-adic valuation.

    EXAMPLES::

        sage: f = ZpFM(5).convert_map_from(QQ); f
        Generic morphism:
          From: Rational Field
          To:   5-adic Ring of fixed modulus 5^20
    """
    def __init__(self, R):
        """
        Initialization.

        EXAMPLES::

            sage: f = ZpFM(5).convert_map_from(QQ); type(f)
            <type 'sage.rings.padics.padic_fixed_mod_element.pAdicConvert_QQ_FM'>
        """
        Morphism.__init__(self, Hom(QQ, R, SetsWithPartialMaps()))
        self._zero = R._element_constructor(R, 0)

    cdef dict _extra_slots(self, dict _slots):
        """
        Helper for copying and pickling.

        EXAMPLES::

            sage: f = ZpFM(5).convert_map_from(QQ)
            sage: g = copy(f) # indirect doctest
            sage: g == f # todo: comparison not implemented
            True
            sage: g(1/6)
            1 + 4*5 + 4*5^3 + 4*5^5 + 4*5^7 + 4*5^9 + 4*5^11 + 4*5^13 + 4*5^15 + 4*5^17 + 4*5^19 + O(5^20)
            sage: g(1/6) == f(1/6)
            True
        """
        _slots['_zero'] = self._zero
        return Morphism._extra_slots(self, _slots)

    cdef _update_slots(self, dict _slots):
        """
        Helper for copying and pickling.

        EXAMPLES::

            sage: f = ZpFM(5).convert_map_from(QQ)
            sage: g = copy(f) # indirect doctest
            sage: g == f # todo: comparison not implemented
            True
            sage: g(1/6)
            1 + 4*5 + 4*5^3 + 4*5^5 + 4*5^7 + 4*5^9 + 4*5^11 + 4*5^13 + 4*5^15 + 4*5^17 + 4*5^19 + O(5^20)
            sage: g(1/6) == f(1/6)
            True
        """
        self._zero = _slots['_zero']
        Morphism._update_slots(self, _slots)

    cpdef Element _call_(self, x):
        """
        Evaluation.

        EXAMPLES::

            sage: f = ZpFM(5,4).convert_map_from(QQ)
            sage: f(1/7)
            3 + 3*5 + 2*5^3 + O(5^4)
            sage: f(0)
            O(5^4)
        """
        if mpq_sgn((<Rational>x).value) == 0:
            return self._zero
        cdef FMElement ans = self._zero._new_c()
        cconv_mpq_t(ans.value, (<Rational>x).value, ans.prime_pow.ram_prec_cap, True, ans.prime_pow)
        return ans

    cpdef Element _call_with_args(self, x, args=(), kwds={}):
        """
        This function is used when some precision cap is passed in (relative or absolute or both).

        INPUT:

        - ``x`` -- a Rational

        - ``absprec``, or the first positional argument -- the maximum
          absolute precision (unused for fixed modulus elements).

        - ``relprec``, or the second positional argument -- the
          maximum relative precision (unused for fixed modulus
          elements)

        EXAMPLES::

            sage: R = ZpFM(5,4)
            sage: type(R(1/7,2))
            <type 'sage.rings.padics.padic_fixed_mod_element.pAdicFixedModElement'>
            sage: R(1/7,2)
            3 + 3*5 + 2*5^3 + O(5^4)
            sage: R(1/7,3,1)
            3 + 3*5 + 2*5^3 + O(5^4)
            sage: R(1/7,absprec=2)
            3 + 3*5 + 2*5^3 + O(5^4)
            sage: R(1/7,relprec=2)
            3 + 3*5 + 2*5^3 + O(5^4)
            sage: R(1/7,absprec=1)
            3 + 3*5 + 2*5^3 + O(5^4)
            sage: R(1/7,empty=True)
            3 + 3*5 + 2*5^3 + O(5^4)
        """
        if mpq_sgn((<Rational>x).value) == 0:
            return self._zero
        cdef FMElement ans = self._zero._new_c()
        cconv_mpq_t(ans.value, (<Rational>x).value, ans.prime_pow.ram_prec_cap, True, ans.prime_pow)
        return ans

def unpickle_fme_v2(cls, parent, value):
    """
    Unpickles a fixed mod element.

    EXAMPLES::

        sage: from sage.rings.padics.padic_fixed_mod_element import pAdicFixedModElement, unpickle_fme_v2
        sage: R = ZpFM(5)
        sage: a = unpickle_fme_v2(pAdicFixedModElement, R, 17*25); a
        2*5^2 + 3*5^3 + O(5^20)
        sage: a.parent() is R
        True
    """
    cdef FMElement ans = cls.__new__(cls)
    ans._parent = parent
    ans.prime_pow = <PowComputer_?>parent.prime_pow
    cconstruct(ans.value, ans.prime_pow)
    cunpickle(ans.value, value, ans.prime_pow)
    return ans<|MERGE_RESOLUTION|>--- conflicted
+++ resolved
@@ -435,7 +435,6 @@
         else:
             if not isinstance(absprec, Integer):
                 absprec = Integer(absprec)
-<<<<<<< HEAD
             if mpz_sgn((<Integer>absprec).value) == -1:
                 aprec = -1
             elif mpz_fits_slong_p((<Integer>absprec).value) == 0:
@@ -444,11 +443,7 @@
                 aprec = mpz_get_si((<Integer>absprec).value)
         if aprec < 0:
             raise ValueError("absprec must be at least 0")
-        if aprec >= self.prime_pow.prec_cap:
-=======
-            aprec = mpz_get_si((<Integer>absprec).value)
         if aprec >= self.prime_pow.ram_prec_cap:
->>>>>>> e2013212
             return self
         cdef FMElement ans = self._new_c()
         creduce(ans.value, self.value, aprec, ans.prime_pow)
