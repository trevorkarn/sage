r"""
Functions that compute some of the sequences in Sloane's tables

EXAMPLES:
   Type sloane.[tab] to see a list of the sequences that are defined.
   sage: d = sloane.A000005; d
    The integer sequence tau(n), which is the number of divisors of n.
    sage: d(1)
    1
    sage: d(6)
    4
    sage: d(100)
    9

Type \code{d._eval??} to see how the function that computes an individual
term of the sequence is implemented.

The input must be a positive integer:
    sage: d(0)
    Traceback (most recent call last):
    ...
    ValueError: input n (=0) must be an integer >= 1
    sage: d(1/3)
    Traceback (most recent call last):
    ...
    TypeError: Unable to coerce rational (=1/3) to an Integer.

You can also change how a sequence prints:
    sage: d = sloane.A000005; d
    The integer sequence tau(n), which is the number of divisors of n.
    sage: d.rename('(..., tau(n), ...)')
    sage: d
    (..., tau(n), ...)
    sage: d.reset_name()
    sage: d
    The integer sequence tau(n), which is the number of divisors of n.
"""

########################################################################
#
# To add your own new sequence here, do the following:
#
# 1. Add a new class to Section II below, which you should
#    do by copying an existing class and modifying it.
#    Make sure to at least define _eval and _repr_.
#    NOTES:  (a) define the _eval method only, which you may
#                assume has as input a *positive* SAGE integer (offset > 0).
#                Each sequence in the OEIS has an offset >= 0, indicating the
#                value of the first index. The default offset = 1.
#                In the case that offset = 0 use a different __call__ method.
#                See below.
#            (b) define the list method if there is a faster
#                way to compute the terms of the sequence than
#                just calling _eval (which is the default definition
#                of list, note: the offset is counted for, it lists n numbers).
#            (c) *AVOID* using gp.method if possible!  Use pari(obj).method()
#            (d) In many cases the function that computes a given integer
#                sequence belongs elsewhere in SAGE.  Put it there and make
#                your class in this file just call it.
#            (e) _eval should always return a SAGE integer.
#
# 2. Add an instance of your class in Section III below.

#
# 3. Type "sage -br" to rebuild SAGE, then fire up the notebook and
#    try out your new sequence.  Click the text button to get a version
#    of your session that you then include as a docstring.
#    You can check your results with the entries of the OEIS:
#       sage: seq = sloane_sequence(45)
#       Searching Sloane's online database...
#       sage: print seq[1]
#       Fibonacci numbers: F(n) = F(n-1) + F(n-2), F(0) = 0, F(1) = 1, F(2) = 1, ...
#       sage: seq[2][:12]
#       [0, 1, 1, 2, 3, 5, 8, 13, 21, 34, 55, 89]
#
# 4. Send a patch using
#      sage: hg_sage.ci()
#      sage: hg_sage.send('patchname')
#    (Email it to sage-dev@groups.google.com or post it online.)
#
########################################################################

########################################################################
# I. Define the generic Sloane sequence class.
########################################################################

# just used for handy .load, .save, etc.
from sage.structure.sage_object import SageObject
from sage.misc.misc import srange

class SloaneSequence(SageObject):
    r"""Base class for a Slone integer sequence.

    EXAMPLES:
    We create a dummy sequence:

    """
    def __init__(self, offset=1):
        r"""
        A sequence starting at offset (=1 by default).
        """
        self.offset = Integer(offset)

    def _repr_(self):
        raise NotImplementedError

<<<<<<< HEAD
=======
    def __getitem__(self, n):
        return self(n)

    offset = 1
        # this is the default value

>>>>>>> a725a7bb
    def __call__(self, n):
        m = Integer(n)
        if m < self.offset:
            raise ValueError, "input n (=%s) must be an integer >= %s" % (n, self.offset)
        return self._eval(m)

#    Use this for offset = 0
#    offset = 0
#
#    def __call__(self, n):
#        m = Integer(n)
#        if m < 0:
#            raise ValueError, "input n (=%s) must be a non negative integer"%n
#        return self._eval(m)
#
    def _eval(self, n):
        # this is what you implement in the derived class
        # the input n is assumed to be a *SAGE* integer >= offset
        raise NotImplementedError

    def list(self, n):
<<<<<<< HEAD
        r"""Return sequence[offset], sequence[offset+1], ... , sequence[offset+n].

        NOTE: this might not be n terms of the sequence!
        """
        return [self._eval(i) for i in range(self.offset, n+1)]

    def __getitem__(self, n):
        r"""Return sequence[n].

        We interpret slices as best we can, but our sequences
        are infinite so we want to prevent some mis-incantations.

        Therefore, we abitrarily cap slices to be at most
        LENGTH=100000 elements long.  Since many Sloane sequences
        are costly to compute, this is probably not an unreasonable
        decision, but just in case, list does not cap length.
        """
        if not isinstance(n, slice):
            return self(n)

        LENGTH = 100000
        (start, stop, step) = n.indices(2*LENGTH)
        if abs(stop - start) > LENGTH:
            raise IndexError, "slice (=%s) too long"%n
        # The dirty work of generating indices is left to a range list
        # This could be slow but in practice seems fine
        # NOTE: n is a SLICE, not an index
        return [ self(i) for i in range(0, LENGTH)[n] if i >= self.offset ]
=======
        # this works for all offsets >= 0
        # returns a list of n elements
        return [self._eval(i) for i in srange(self.offset, n+self.offset)]
>>>>>>> a725a7bb

########################################################################
# II. Actual implementations of Sloane sequences.
########################################################################

# You may have to import more here when defining new sequences
import sage.rings.arith as arith
from sage.rings.integer import Integer

class A000027(SloaneSequence):
    r"""The natural numbers. Also called the whole numbers, the counting numbers or the positive integers.

    The following examples are tests of SloaneSequence more than A000027.

    EXAMPLES:
    sage: s = sloane.A000027; s
    The natural numbers.
    sage: s(10)
    10

    Index n is interpreted as _eval(n):
    sage: s[10]
    10

    Slices are interpreted with absolute offsets, so the following returns the terms of the sequence up to but not including the third term:
    sage: s[:3]
    [1, 2]
    sage: s[3:6]
    [3, 4, 5]
    sage: s.list(5)
    [1, 2, 3, 4, 5]
    """
    def __init__(self):
        SloaneSequence.__init__(self, offset=1)

    def _repr_(self):
        return "The natural numbers."

    def _eval(self, n):
        return n

class A000005(SloaneSequence):
    r"""
    The sequence $tau(n)$, which is the number of divisors of $n$.

    This sequence is also denoted $d(n)$ (also called $\tau(n)$ or
    $\sigma_0(n)$), the number of divisors of n.

    EXAMPLES:
        sage: d = sloane.A000005; d
        The integer sequence tau(n), which is the number of divisors of n.
        sage: d(1)
        1
        sage: d(6)
        4
        sage: d(51)
        4
        sage: d(100)
        9
        sage: d(0)
        Traceback (most recent call last):
        ...
        ValueError: input n (=0) must be an integer >= 1
        sage: d.list(10)
        [1, 2, 2, 3, 2, 4, 2, 4, 3, 4]

    AUTHOR:
        -- Jaap Spies (2006-12-10)
        -- William Stein (2007-01-08)
    """
    def __init__(self):
        SloaneSequence.__init__(self, offset=1)

    def _repr_(self):
        return "The integer sequence tau(n), which is the number of divisors of n."

    offset = 1

    def _eval(self, n):
        return arith.number_of_divisors(n)

#    def list(self, n):
#       return [self(i) for i in range(self.offset,n+1)]


class A000010(SloaneSequence):
    r"""
    The integer sequence A000010 is Euler's totient function.

    Number of positive integers $i < n$ that are relative prime to $n$.
    Number of totatives of $n$.

    Euler totient function $\phi(n)$: count numbers < $n$ and prime to $n$.
    euler_phi is a standard SAGE function implemented in PARI


    INPUT:
        n -- positive integer

    OUTPUT:
        integer -- function value

    EXAMPLES:
        sage: a = sloane.A000010; a
        Euler's totient function
        sage: a(1)
        1
        sage: a(0)
        Traceback (most recent call last):
        ...
        ValueError: input n (=0) must be a positive integer
        sage: a(11)
        10
        sage: a.list(12)
        [1, 1, 2, 2, 4, 2, 6, 4, 6, 4, 10, 4]
        sage: a(1/3)
        Traceback (most recent call last):
        ...
        TypeError: Unable to coerce rational (=1/3) to an Integer.


    AUTHOR:
        -- Jaap Spies (2007-01-12)
    """
    def _repr_(self):
        return "Euler's totient function"

    def _eval(self, n):
        return arith.euler_phi(n)

    offset = 1

#    def list(self, n):
#        return [self(i) for i in range(self.offset,n+1)]

class A000045(SloaneSequence):
    r"""
    Sequence of Fibonacci numbers, offset 0,4.

    REFERENCES: S. Plouffe, Project Gutenberg,
    The First 1001 Fibonacci Numbers,
    \url{http://ibiblio.org/pub/docs/books/gutenberg/etext01/fbncc10.txt}
    We have one more. Our first Fibonacci number is 0.

    INPUT:
        n -- non negative integer

    OUTPUT:
        integer -- function value

    EXAMPLES:
        sage: a = sloane.A000045; a
        Fibonacci number with index n >= 0
        sage: a(1)
        1
        sage: a(0)
        0
        sage: a.list(12)
        [0, 1, 1, 2, 3, 5, 8, 13, 21, 34, 55, 89]
        sage: a(1/3)
        Traceback (most recent call last):
        ...
        TypeError: Unable to coerce rational (=1/3) to an Integer.

    AUTHOR:
        -- Jaap Spies (2007-01-13)
    """
    def __init__(self):
        self._b = []

    def _repr_(self):
        return "Fibonacci number with index n >= 0"

    offset = 0
    def __call__(self, n):
        m = Integer(n)
        if m < 0:
            raise ValueError, "input n (=%s) must be a non-negative integer"%n
        return self._eval(m)

    def _precompute(self, how_many=500):
        try:
            f = self._f
        except AttributeError:
            self._f = self.fib()
            f = self._f
        self._b += [f.next() for i in range(how_many)]

    def fib(self):
        """
        Returns a generator over all Fibanacci numbers, starting with 0.
        """
        x, y = Integer(0), Integer(1)
        yield x
        while True:
            x, y = y, x+y
            yield x


    def _eval(self, n):
        if len(self._b) < n:
            self._precompute(n - len(self._b) + 1)
        return self._b[n]

    def list(self, n):
        self._eval(n)   # force computation
        return self._b[:n]


class A000203(SloaneSequence):
    r"""
    The sequence $\sigma(n)$, where $\sigma(n)$ is the sum of the
    divisors of $n$.   Also called $\sigma_1(n)$.

    INPUT:
        n -- positive integer

    OUTPUT:
        integer -- function value

    EXAMPLES:
        sage: a = sloane.A000203; a
        sigma(n) = sum of divisors of n. Also called sigma_1(n).
        sage: a(1)
        1
        sage: a(0)
        Traceback (most recent call last):
        ...
        ValueError: input n (=0) must be a positive integer
        sage: a(256)
        511
        sage: a.list(12)
        [1, 3, 4, 7, 6, 12, 8, 15, 13, 18, 12, 28]
        sage: a(1/3)
        Traceback (most recent call last):
        ...
        TypeError: Unable to coerce rational (=1/3) to an Integer.

    AUTHOR:
        -- Jaap Spies (2007-01-13)
    """

    def _repr_(self):
        return "sigma(n) = sum of divisors of n. Also called sigma_1(n)."

    offset = 1

    def _eval(self, n):
        return sum(arith.divisors(n))

#    def list(self, n):
#        return [self(i) for i in range(self.offset,n+1)]

class A001227(SloaneSequence):
    r"""
    Number of odd divisors of $n$.

    This function returns the $n$-th number of Sloane's sequence A001227

    INPUT:
        n -- positive integer

    OUTPUT:
        integer -- function value


    EXAMPLES:
        sage: a = sloane.A001227; a
        Number of odd divisors of n
        sage: a.offset
        1
        sage: a(1)
        1
        sage: a(0)
        Traceback (most recent call last):
        ...
        ValueError: input n (=0) must be a positive integer
        sage: a(100)
        3
        sage: a(256)
        1
        sage: a(29)
        2
        sage: a.list(20)
        [1, 1, 2, 1, 2, 2, 2, 1, 3, 2, 2, 2, 2, 2, 4, 1, 2, 3, 2, 2]
        sage: a(-1)
        Traceback (most recent call last):
        ...
        ValueError: input n (=-1) must be a positive integer

        AUTHOR:
            - Jaap Spies (2007-01-14)
    """

    def _repr_(self):
        return "Number of odd divisors of n"

    offset = 1

    def _eval(self, n):
        return sum(i%2 for i in arith.divisors(n))



#    def list(self, n):
#       return [self(i) for i in range(self.offset,n+1)]


class A001694(SloaneSequence):
    r"""
        This function returns the $n$-th Powerful Number:

        A positive integer $n$ is powerful if for every prime $p$ dividing
        $n$, $p^2$ also divides $n$.


    INPUT:
        n -- positive integer

    OUTPUT:
        integer -- function value

    EXAMPLES:
        sage: a = sloane.A001694; a
        Powerful Numbers (also called squarefull, square-full or 2-full numbers).
        sage: a.offset
        1
        sage: a(1)
        1
        sage: a(4)
        9
        sage: a(100)
        3136
        sage: a(156)
        7225
        sage: a.list(19)
        [1, 4, 8, 9, 16, 25, 27, 32, 36, 49, 64, 72, 81, 100, 108, 121, 125, 128, 144]
        sage: a(-1)
        Traceback (most recent call last):
        ...
        ValueError: input n (=-1) must be a positive integer


    AUTHOR:
        -- Jaap Spies (2007-01-14)
    """
    def _repr_(self):
        return "Powerful Numbers (also called squarefull, square-full or 2-full numbers)."

    offset = 1

    def _precompute(self, how_many=150):
        try:
            self._b
            n = self._n
        except AttributeError:
            self._b = []
            n = 1
            self._n = n
        self._b += [i for i in range(self._n, self._n+how_many) if self.is_powerful(i)]
        self._n += how_many

    def _eval(self, n):
        try:
            return self._b[n-1]
        except (AttributeError, IndexError):
            self._precompute()
            # try again
            return self._eval(n)

    def list(self, n):
        try:
            if len(self._b) < n:
                raise IndexError
            else:
                return self._b[:n]
        except (AttributeError, IndexError):
            self._precompute()
            # try again
            return self.list(n)


    def is_powerful(self,n):
        r"""
            This function returns True iff $n$ is a Powerful Number:

            A positive integer $n$ is powerful if for every prime $p$ dividing
            $n$, $p^2$ also divides $n$.
            See Sloane's OEIS A001694.

            INPUT:
                n -- integer

            OUTPUT:
                True -- if $n$ is a Powerful number, else False

            EXAMPLES:
                sage: a = sloane.A001694
                sage: a.is_powerful(2500)
                True
                sage: a.is_powerful(20)
                False

            AUTHOR:
                - Jaap Spies (2006-12-07)
        """
        for p in arith.prime_divisors(n):
            if n % p**2 > 0:
                return False
        return True





def is_power_of_two(n):
    r"""
    This function returns True if and only if $n$ is a power of 2

    INPUT:
        n -- integer

    OUTPUT:
        True -- if n is a power of 2
        False -- if not

    EXAMPLES:
        sage: from sage.databases.sloane_functions import is_power_of_two

        sage: is_power_of_two(1024)
        True

        sage: is_power_of_two(1)
        True

        sage: is_power_of_two(24)
        False

        sage: is_power_of_two(0)
        False

        sage: is_power_of_two(-4)
        False

    AUTHOR:
        -- Jaap Spies (2006-12-09)

    """
    # modification of is2pow(n) from the Programming Guide
    while n > 0 and n%2 == 0:
        n = n >> 1
    return n == 1

class A111774(SloaneSequence):
    r"""
    Sequence of numbers of the third kind, i.e., numbers that can be
    written as a sum of at least three consecutive positive integers.

    Odd primes can only be written as a sum of two consecutive integers.
    Powers of 2 do not have a representation as a sum of $k$ consecutive
    integers (other than the trivial $n = n$ for $k = 1$).

    See: http://www.jaapspies.nl/mathfiles/problem2005-2C.pdf


    INPUT:
        n -- positive integer

    OUTPUT:
        integer -- function value

    EXAMPLES:
        sage: a = sloane.A111774; a
        Numbers that can be written as a sum of at least three consecutive positive integers.
        sage: a(1)
        6
        sage: a(0)
        Traceback (most recent call last):
        ...
        ValueError: input n (=0) must be a positive integer
        sage: a(100)
        141
        sage: a(156)
        209
        sage: a(302)
        386
        sage: a.list(12)
        [6, 9, 10, 12, 14, 15, 18, 20, 21, 22, 24, 25]
        sage: a(1/3)
        Traceback (most recent call last):
        ...
        TypeError: Unable to coerce rational (=1/3) to an Integer.

    AUTHOR:
        -- Jaap Spies (2007-01-13)
    """
    def _repr_(self):
        return "Numbers that can be written as a sum of at least three consecutive positive integers."

    offset = 1

    def _precompute(self, how_many=150):
        try:
            self._b
            n = self._n
        except AttributeError:
            self._b = []
            n = 1
            self._n = n
        self._b += [i for i in range(self._n, self._n+how_many) if self.is_number_of_the_third_kind(i)]
        self._n += how_many

    def _eval(self, n):
        try:
            return self._b[n-1]
        except (AttributeError, IndexError):
            self._precompute()
            # try again
            return self._eval(n)

    def list(self, n):
<<<<<<< HEAD
        # No optimization at this time, so we delegate to the default
        return SloaneSequence.list(self, n)
=======
        try:
            if len(self._b) < n:
                raise IndexError
            else:
                return self._b[:n]
        except (AttributeError, IndexError):
            self._precompute()
            # try again
            return self.list(n)

    def is_number_of_the_third_kind(self, n):
        r"""
        This function returns True if and only if $n$ is a number of the third kind.

        A number is of the third kind if it can be written as a sum of at
        least three consecutive positive integers.  Odd primes can only be
        written as a sum of two consecutive integers.  Powers of 2 do not
        have a representation as a sum of $k$ consecutive integers (other
        than the trivial $n = n$ for $k = 1$).

        See: \url{http://www.jaapspies.nl/mathfiles/problem2005-2C.pdf}

        INPUT:
            n -- positive integer

        OUTPUT:
            True -- if n is not prime and not a power of 2
            False --

        EXAMPLES:
            sage: a = sloane.A111774
            sage: a.is_number_of_the_third_kind(6)
            True
            sage: a.is_number_of_the_third_kind(100)
            True
            sage: a.is_number_of_the_third_kind(16)
            False
            sage: a.is_number_of_the_third_kind(97)
            False

        AUTHOR:
            -- Jaap Spies (2006-12-09)
        """
        if (not arith.is_prime(n)) and (not is_power_of_two(n)):
            return True
        else:
            return False


class A111775(SloaneSequence):
    r"""
    Number of ways $n$ can be written as a sum of at least three consecutive integers.

    Powers of 2 and (odd) primes can not be written as a sum of at least
    three consecutive integers. $a(n)$ strongly depends on the number
    of odd divisors of $n$ (A001227):
    Suppose $n$ is to be written as sum of $k$ consecutive integers
    starting with $m$, then $2n = k(2m + k - 1)$.
    Only one of the factors is odd. For each odd divisor of $n$
    there is a unique corresponding $k$, $k=1$ and $k=2$ must be excluded.

    See: \url{http://www.jaapspies.nl/mathfiles/problem2005-2C.pdf}

    INPUT:
        n -- non negative integer

    OUTPUT:
        integer -- function value

    EXAMPLES:
        sage: a = sloane.A111775; a
        Number of ways n can be written as a sum of at least three consecutive integers.

        sage: a(1)
        0
        sage: a(0)
        0

        We have a(15)=2 because 15 = 4+5+6 and 15 = 1+2+3+4+5. The number of odd divisors of 15 is 4.
        sage: a(15)
        2

        sage: a(100)
        2
        sage: a(256)
        0
        sage: a(29)
        0
        sage: a.list(20)
        [0, 0, 0, 0, 0, 0, 1, 0, 0, 1, 1, 0, 1, 0, 1, 2, 0, 0, 2, 0]
        sage: a(1/3)
        Traceback (most recent call last):
        ...
        TypeError: Unable to coerce rational (=1/3) to an Integer.

    AUTHOR:
        -- Jaap Spies (2006-12-09)
    """
    def _repr_(self):
        return "Number of ways n can be written as a sum of at least three consecutive integers."

    offset = 0

    def __call__(self, n):
        m = Integer(n)
        if m < 0:
            raise ValueError, "input n (=%s) must be a non negative integer"%n
        return self._eval(m)


    def _eval(self, n):
        if n == 1 or n == 0:
            return 0
        k = sum(i%2 for i in arith.divisors(n)) # A001227, the number of odd divisors
        if n % 2 ==0:
            return k-1
        else:
            return k-2

#    def list(self, n):
#       return [self(i) for i in range(self.offset,n)]


class A111776(SloaneSequence):
    r"""
    The $n$th term of the sequence $a(n)$ is the largest $k$ such that
    $n$ can be written as sum of $k$ consecutive integers.

    $n$ is the sum of at most $a(n)$ consecutive positive integers.
    Suppose $n$ is to be written as sum of $k$ consecutive integers starting
    with $m$, then $2n = k(2m + k - 1)$. Only one of the factors is odd.
    For each odd divisor $d$ of $n$ there is a unique corresponding
    $k = min(d,2n/d)$. $a(n)$ is the largest among those $k$
.
    See: \url{http://www.jaapspies.nl/mathfiles/problem2005-2C.pdf}

    INPUT:
        n -- non negative integer

    OUTPUT:
        integer -- function value

    AUTHOR:
        -- Jaap Spies (2007-01-13)
    """
    def _repr_(self):
        return "a(n) is the largest k such that n can be written as sum of k consecutive integers."

    offset = 0

    def __call__(self, n):
        m = Integer(n)
        if m < 0:
            raise ValueError, "input n (=%s) must be a non negative integer"%n
        return self._eval(m)

    def _eval(self, n):
        if n == 1 or n == 0:
            return 1
        m = 0
        for d in [i for i in arith.divisors(n) if i%2]: # d is odd divisor
            k = min(d, 2*n/d)
            if k > m:
                m = k
        return Integer(m)

#    def list(self, n):
#       return [self(i) for i in range(self.offset,n)]

class A111787(SloaneSequence):
    r"""
    This function returns the $n$-th number of Sloane's sequence A111787


    $a(n)=0$ if $n$ is an odd prime or a power of 2. For numbers of the third
    kind (see A111774) we proceed as follows: suppose $n$ is to be written as sum of $k$
    consecutive integers starting with $m$, then $2n = k(2m + k - 1)$.
    Let $p$ be the smallest odd prime divisor of $n$ then
    $a(n) = min(p,2n/p)$.



       See: \url{http://www.jaapspies.nl/mathfiles/problem2005-2C.pdf}

    INPUT:
        n -- positive integer

    OUTPUT:
        integer -- function value


    EXAMPLES:
        sage: a = sloane.A111787; a
        a(n) is the least k >= 3 such that n can be written as sum of k consecutive integers. a(n)=0 if such a k does not exist.
        sage: a.offset
        1
        sage: a(1)
        0
        sage: a(0)
        Traceback (most recent call last):
        ...
        ValueError: input n (=0) must be a positive integer
        sage: a(100)
        5
        sage: a(256)
        0
        sage: a(29)
        0
        sage: a.list(20)
        [0, 0, 0, 0, 0, 3, 0, 0, 3, 4, 0, 3, 0, 4, 3, 0, 0, 3, 0, 5]
        sage: a(-1)
        Traceback (most recent call last):
        ...
        ValueError: input n (=-1) must be a positive integer

        AUTHOR:
            - Jaap Spies (2007-01-14)
    """
    def _repr_(self):
        return "a(n) is the least k >= 3 such that n can be written as sum of k consecutive integers. a(n)=0 if such a k does not exist."

    offset = 1

    def _eval(self, n):
        if arith.is_prime(n) or is_power_of_two(n):
            return 0
        else:
            for d in srange(3,n,2):
                if n % d == 0:
                    return min(d, 2*n/d)



#    def list(self, n):
#       return [self(i) for i in range(self.offset,n+1)]







>>>>>>> a725a7bb

#############################################################
# III. Create the Sloane object, off which all the sequence
#      objects are members.
#############################################################

class Sloane(SageObject):
    pass
sloane = Sloane()

sloane.A000005 = A000005()
<<<<<<< HEAD
sloane.A000027 = A000027()
=======
sloane.A000010 = A000010()
sloane.A000045 = A000045()
sloane.A000203 = A000203()
sloane.A001227 = A001227()
sloane.A001694 = A001694()
sloane.A111774 = A111774()
sloane.A111775 = A111775()
sloane.A111776 = A111776()
sloane.A111787 = A111787()

>>>>>>> a725a7bb
<|MERGE_RESOLUTION|>--- conflicted
+++ resolved
@@ -34,6 +34,11 @@
     sage: d.reset_name()
     sage: d
     The integer sequence tau(n), which is the number of divisors of n.
+
+AUTHORS:
+    -- William Stein: framework
+    -- Jaap Spies: most sequences
+    -- Nick Alexander: updated framework
 """
 
 ########################################################################
@@ -47,8 +52,6 @@
 #                assume has as input a *positive* SAGE integer (offset > 0).
 #                Each sequence in the OEIS has an offset >= 0, indicating the
 #                value of the first index. The default offset = 1.
-#                In the case that offset = 0 use a different __call__ method.
-#                See below.
 #            (b) define the list method if there is a faster
 #                way to compute the terms of the sequence than
 #                just calling _eval (which is the default definition
@@ -104,42 +107,21 @@
     def _repr_(self):
         raise NotImplementedError
 
-<<<<<<< HEAD
-=======
-    def __getitem__(self, n):
-        return self(n)
-
-    offset = 1
-        # this is the default value
-
->>>>>>> a725a7bb
     def __call__(self, n):
         m = Integer(n)
         if m < self.offset:
             raise ValueError, "input n (=%s) must be an integer >= %s" % (n, self.offset)
         return self._eval(m)
 
-#    Use this for offset = 0
-#    offset = 0
-#
-#    def __call__(self, n):
-#        m = Integer(n)
-#        if m < 0:
-#            raise ValueError, "input n (=%s) must be a non negative integer"%n
-#        return self._eval(m)
-#
     def _eval(self, n):
         # this is what you implement in the derived class
         # the input n is assumed to be a *SAGE* integer >= offset
         raise NotImplementedError
 
     def list(self, n):
-<<<<<<< HEAD
-        r"""Return sequence[offset], sequence[offset+1], ... , sequence[offset+n].
-
-        NOTE: this might not be n terms of the sequence!
+        r"""Return n terms of the sequence: sequence[offset], sequence[offset+1], ... , sequence[offset+n].
         """
-        return [self._eval(i) for i in range(self.offset, n+1)]
+        return [self._eval(i) for i in srange(self.offset, n+self.offset)]
 
     def __getitem__(self, n):
         r"""Return sequence[n].
@@ -163,11 +145,6 @@
         # This could be slow but in practice seems fine
         # NOTE: n is a SLICE, not an index
         return [ self(i) for i in range(0, LENGTH)[n] if i >= self.offset ]
-=======
-        # this works for all offsets >= 0
-        # returns a list of n elements
-        return [self._eval(i) for i in srange(self.offset, n+self.offset)]
->>>>>>> a725a7bb
 
 ########################################################################
 # II. Actual implementations of Sloane sequences.
@@ -244,14 +221,8 @@
     def _repr_(self):
         return "The integer sequence tau(n), which is the number of divisors of n."
 
-    offset = 1
-
     def _eval(self, n):
         return arith.number_of_divisors(n)
-
-#    def list(self, n):
-#       return [self(i) for i in range(self.offset,n+1)]
-
 
 class A000010(SloaneSequence):
     r"""
@@ -278,7 +249,7 @@
         sage: a(0)
         Traceback (most recent call last):
         ...
-        ValueError: input n (=0) must be a positive integer
+        ValueError: input n (=0) must be an integer >= 1
         sage: a(11)
         10
         sage: a.list(12)
@@ -292,16 +263,14 @@
     AUTHOR:
         -- Jaap Spies (2007-01-12)
     """
+    def __init__(self):
+        SloaneSequence.__init__(self, offset=1)
+
     def _repr_(self):
         return "Euler's totient function"
 
     def _eval(self, n):
         return arith.euler_phi(n)
-
-    offset = 1
-
-#    def list(self, n):
-#        return [self(i) for i in range(self.offset,n+1)]
 
 class A000045(SloaneSequence):
     r"""
@@ -336,17 +305,11 @@
         -- Jaap Spies (2007-01-13)
     """
     def __init__(self):
+        SloaneSequence.__init__(self, offset=0)
         self._b = []
 
     def _repr_(self):
         return "Fibonacci number with index n >= 0"
-
-    offset = 0
-    def __call__(self, n):
-        m = Integer(n)
-        if m < 0:
-            raise ValueError, "input n (=%s) must be a non-negative integer"%n
-        return self._eval(m)
 
     def _precompute(self, how_many=500):
         try:
@@ -376,7 +339,6 @@
         self._eval(n)   # force computation
         return self._b[:n]
 
-
 class A000203(SloaneSequence):
     r"""
     The sequence $\sigma(n)$, where $\sigma(n)$ is the sum of the
@@ -396,7 +358,7 @@
         sage: a(0)
         Traceback (most recent call last):
         ...
-        ValueError: input n (=0) must be a positive integer
+        ValueError: input n (=0) must be an integer >= 1
         sage: a(256)
         511
         sage: a.list(12)
@@ -409,17 +371,14 @@
     AUTHOR:
         -- Jaap Spies (2007-01-13)
     """
+    def __init__(self):
+        SloaneSequence.__init__(self, offset=1)
 
     def _repr_(self):
         return "sigma(n) = sum of divisors of n. Also called sigma_1(n)."
 
-    offset = 1
-
     def _eval(self, n):
         return sum(arith.divisors(n))
-
-#    def list(self, n):
-#        return [self(i) for i in range(self.offset,n+1)]
 
 class A001227(SloaneSequence):
     r"""
@@ -444,7 +403,7 @@
         sage: a(0)
         Traceback (most recent call last):
         ...
-        ValueError: input n (=0) must be a positive integer
+        ValueError: input n (=0) must be an integer >= 1
         sage: a(100)
         3
         sage: a(256)
@@ -456,25 +415,19 @@
         sage: a(-1)
         Traceback (most recent call last):
         ...
-        ValueError: input n (=-1) must be a positive integer
+        ValueError: input n (=-1) must be an integer >= 1
 
         AUTHOR:
             - Jaap Spies (2007-01-14)
     """
+    def __init__(self):
+        SloaneSequence.__init__(self, offset=1)
 
     def _repr_(self):
         return "Number of odd divisors of n"
 
-    offset = 1
-
     def _eval(self, n):
         return sum(i%2 for i in arith.divisors(n))
-
-
-
-#    def list(self, n):
-#       return [self(i) for i in range(self.offset,n+1)]
-
 
 class A001694(SloaneSequence):
     r"""
@@ -508,16 +461,16 @@
         sage: a(-1)
         Traceback (most recent call last):
         ...
-        ValueError: input n (=-1) must be a positive integer
-
+        ValueError: input n (=-1) must be an integer >= 1
 
     AUTHOR:
         -- Jaap Spies (2007-01-14)
     """
+    def __init__(self):
+        SloaneSequence.__init__(self, offset=1)
+
     def _repr_(self):
         return "Powerful Numbers (also called squarefull, square-full or 2-full numbers)."
-
-    offset = 1
 
     def _precompute(self, how_many=150):
         try:
@@ -647,7 +600,7 @@
         sage: a(0)
         Traceback (most recent call last):
         ...
-        ValueError: input n (=0) must be a positive integer
+        ValueError: input n (=0) must be an integer >= 1
         sage: a(100)
         141
         sage: a(156)
@@ -664,10 +617,11 @@
     AUTHOR:
         -- Jaap Spies (2007-01-13)
     """
+    def __init__(self):
+        SloaneSequence.__init__(self, offset=1)
+
     def _repr_(self):
         return "Numbers that can be written as a sum of at least three consecutive positive integers."
-
-    offset = 1
 
     def _precompute(self, how_many=150):
         try:
@@ -689,10 +643,6 @@
             return self._eval(n)
 
     def list(self, n):
-<<<<<<< HEAD
-        # No optimization at this time, so we delegate to the default
-        return SloaneSequence.list(self, n)
-=======
         try:
             if len(self._b) < n:
                 raise IndexError
@@ -791,17 +741,11 @@
     AUTHOR:
         -- Jaap Spies (2006-12-09)
     """
+    def __init__(self):
+        SloaneSequence.__init__(self, offset=0)
+
     def _repr_(self):
         return "Number of ways n can be written as a sum of at least three consecutive integers."
-
-    offset = 0
-
-    def __call__(self, n):
-        m = Integer(n)
-        if m < 0:
-            raise ValueError, "input n (=%s) must be a non negative integer"%n
-        return self._eval(m)
-
 
     def _eval(self, n):
         if n == 1 or n == 0:
@@ -812,10 +756,6 @@
         else:
             return k-2
 
-#    def list(self, n):
-#       return [self(i) for i in range(self.offset,n)]
-
-
 class A111776(SloaneSequence):
     r"""
     The $n$th term of the sequence $a(n)$ is the largest $k$ such that
@@ -838,16 +778,11 @@
     AUTHOR:
         -- Jaap Spies (2007-01-13)
     """
+    def __init__(self):
+        SloaneSequence.__init__(self, offset=0)
+
     def _repr_(self):
         return "a(n) is the largest k such that n can be written as sum of k consecutive integers."
-
-    offset = 0
-
-    def __call__(self, n):
-        m = Integer(n)
-        if m < 0:
-            raise ValueError, "input n (=%s) must be a non negative integer"%n
-        return self._eval(m)
 
     def _eval(self, n):
         if n == 1 or n == 0:
@@ -859,9 +794,6 @@
                 m = k
         return Integer(m)
 
-#    def list(self, n):
-#       return [self(i) for i in range(self.offset,n)]
-
 class A111787(SloaneSequence):
     r"""
     This function returns the $n$-th number of Sloane's sequence A111787
@@ -894,7 +826,7 @@
         sage: a(0)
         Traceback (most recent call last):
         ...
-        ValueError: input n (=0) must be a positive integer
+        ValueError: input n (=0) must be an integer >= 1
         sage: a(100)
         5
         sage: a(256)
@@ -906,15 +838,16 @@
         sage: a(-1)
         Traceback (most recent call last):
         ...
-        ValueError: input n (=-1) must be a positive integer
+        ValueError: input n (=-1) must be an integer >= 1
 
         AUTHOR:
             - Jaap Spies (2007-01-14)
     """
+    def __init__(self):
+        SloaneSequence.__init__(self, offset=1)
+
     def _repr_(self):
         return "a(n) is the least k >= 3 such that n can be written as sum of k consecutive integers. a(n)=0 if such a k does not exist."
-
-    offset = 1
 
     def _eval(self, n):
         if arith.is_prime(n) or is_power_of_two(n):
@@ -924,19 +857,6 @@
                 if n % d == 0:
                     return min(d, 2*n/d)
 
-
-
-#    def list(self, n):
-#       return [self(i) for i in range(self.offset,n+1)]
-
-
-
-
-
-
-
->>>>>>> a725a7bb
-
 #############################################################
 # III. Create the Sloane object, off which all the sequence
 #      objects are members.
@@ -947,10 +867,8 @@
 sloane = Sloane()
 
 sloane.A000005 = A000005()
-<<<<<<< HEAD
+sloane.A000010 = A000010()
 sloane.A000027 = A000027()
-=======
-sloane.A000010 = A000010()
 sloane.A000045 = A000045()
 sloane.A000203 = A000203()
 sloane.A001227 = A001227()
@@ -958,6 +876,4 @@
 sloane.A111774 = A111774()
 sloane.A111775 = A111775()
 sloane.A111776 = A111776()
-sloane.A111787 = A111787()
-
->>>>>>> a725a7bb
+sloane.A111787 = A111787()