--- conflicted
+++ resolved
@@ -181,17 +181,11 @@
 
 .. [AS-Bessel] \F. W. J. Olver: 9. Bessel Functions of Integer Order, in Abramowitz and Stegun: Handbook of Mathematical Functions
     http://people.math.sfu.ca/~cbm/aands/page_355.htm
-<<<<<<< HEAD
 .. [AS-Spherical] H. A. Antosiewicz: 10. Bessel Functions of Fractional Order, in Abramowitz and Stegun: Handbook of Mathematical Functions
     http://people.math.sfu.ca/~cbm/aands/page_435.htm
 .. [AS-Struve] M. Abramowitz: 12. Struve Functions and Related Functions, in Abramowitz and Stegun: Handbook of Mathematical Functions
-    http://people.math.sfu.ca/~cbm/aands/page_495.htm
+   http://people.math.sfu.ca/~cbm/aands/page_495.htm
 .. [DLMF-Bessel] F. W. J. Olver and L. C. Maximon: 10. Bessel Functions, in NIST Digital Library of Mathematical Functions
-=======
-.. [AS-Struve] \M. Abramowitz: 12. Struve Functions and Related Functions, in Abramowitz and Stegun: Handbook of Mathematical Functions
-   http://people.math.sfu.ca/~cbm/aands/page_495.htm
-.. [DLMF-Bessel] \F. W. J. Olver and L. C. Maximon: 10. Bessel Functions, in NIST Digital Library of Mathematical Functions
->>>>>>> d091c436
     http://dlmf.nist.gov/10
 .. [DLMF-Struve] \R. B. Paris: 11. Struve and Related Functions, in NIST Digital Library of Mathematical Functions
     http://dlmf.nist.gov/11
