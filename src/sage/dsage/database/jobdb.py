############################################################################
#
#   DSAGE: Distributed SAGE
#
#       Copyright (C) 2006, 2007 Yi Qiang <yqiang@gmail.com>
#
#  Distributed under the terms of the GNU General Public License (GPL)
#
#    This code is distributed in the hope that it will be useful,
#    but WITHOUT ANY WARRANTY; without even the implied warranty of
#    MERCHANTABILITY or FITNESS FOR A PARTICULAR PURPOSE.  See the GNU
#    General Public License for more details.
#
#  The full text of the GPL is available at:
#
#                  http://www.gnu.org/licenses/
#
############################################################################

import datetime
import os
import ConfigParser
import random
import string
import time
<<<<<<< HEAD
import sqlite3 as sqlite
=======
import sqlite3
>>>>>>> 4d856a10

from twisted.python import log

from ZODB import FileStorage, DB
from BTrees import OOBTree
import transaction

from sage.dsage.database.job import Job
import sage.dsage.database.sql_functions as sql_functions
<<<<<<< HEAD

class JobDatabase(object):
    r"""
    Implementation of the job database.
    Common methods between the implementations should go here.

    """

    def __init__(self):
        self._getconf()

    def _getconf(self):
        self.DSAGE_DIR = os.path.join(os.getenv('DOT_SAGE'), 'dsage')
        # Begin reading configuration
        try:
            conf_file = os.path.join(self.DSAGE_DIR, 'server.conf')
            config = ConfigParser.ConfigParser()
            config.read(conf_file)

            self.DB_FILE = os.path.expanduser(config.get('db', 'db_file'))
            self.PRUNE_IN_DAYS = config.getint('db', 'prune_in_days')
            self.STALE_IN_DAYS = config.getint('db', 'stale_in_days')
            self.JOB_FAILURE_THRESHOLD = config.getint('db',
                                                       'job_failure_threshold')
            self.LOG_FILE = config.get('db_log', 'log_file')
            self.LOG_LEVEL = config.getint('db_log', 'log_level')
        except:
            print "Error reading '%s', run dsage.setup()" % conf_file
            raise
        # End reading configuration

    def random_string(self, length=10):
        r"""
        Returns a random string

        Parameters:
            length -- the length of the string

=======

class JobDatabase(object):
    r"""
    Implementation of the job database.
    Common methods between the implementations should go here.

    """

    def __init__(self):
        self._getconf()

    def _getconf(self):
        self.DSAGE_DIR = os.path.join(os.getenv('DOT_SAGE'), 'dsage')
        # Begin reading configuration
        try:
            conf_file = os.path.join(self.DSAGE_DIR, 'server.conf')
            config = ConfigParser.ConfigParser()
            config.read(conf_file)

            self.DB_FILE = os.path.expanduser(config.get('db', 'db_file'))
            self.PRUNE_IN_DAYS = config.getint('db', 'prune_in_days')
            self.STALE_IN_DAYS = config.getint('db', 'stale_in_days')
            self.JOB_FAILURE_THRESHOLD = config.getint('db',
                                                       'job_failure_threshold')
            self.LOG_FILE = config.get('db_log', 'log_file')
            self.LOG_LEVEL = config.getint('db_log', 'log_level')
        except:
            print "Error reading '%s', run dsage.setup()" % conf_file
            raise
        # End reading configuration

    def random_string(self, length=10):
        r"""
        Returns a random string

        Parameters:
            length -- the length of the string

>>>>>>> 4d856a10
        """

        random.seed()
        l = list((length*length) * (string.letters + string.digits))
        random.shuffle(l)
        s = ''.join(random.sample(l, length))

        return s

class JobDatabaseZODB(JobDatabase):
    r"""
    Implementation of DSage's database using ZODB.

    Parameters:
    db_file -- filename of the database to use
    test -- set to true for unittesting purposes

    """

    # The following effectively turns of the ZODB logger, which is OK for us.
    # Without this, one gets this annoying error message a lot:
    #       No handlers could be found for logger "ZODB.FileStorage"
    import logging
    logging.getLogger("ZODB.FileStorage").setLevel(10000000)
    logging.getLogger("ZODB.lock_file").setLevel(10000000)
    logging.getLogger("ZODB.Connection").setLevel(10000000)

    def __init__(self, test=False, read_only=False):
        JobDatabase.__init__(self)
        if test:
            self.db_file = 'test_db.db'
        else:
            self.db_file = self.DB_FILE
            if not os.path.exists(self.db_file):
                dir, file = os.path.split(self.db_file)
                if not os.path.isdir(dir):
                    os.mkdir(dir)
        if read_only:
            self.storage = FileStorage.FileStorage(self.db_file,
                                                   read_only=True)
        else:
            self.storage = FileStorage.FileStorage(self.db_file)
        self.db = DB(self.storage)
        self.dbconn = self.db.open()
        self.dbroot = self.dbconn.root()

        # main job database
        if not self.dbroot.has_key('jobdb'):
            self.dbroot['jobdb'] = OOBTree.OOBTree()
        # killed job database
        if not self.dbroot.has_key('killed_jobdb'):
            self.dbroot['killed_jobdb'] = OOBTree.OOBTree()
        # completed job database
        if not self.dbroot.has_key('completed_jobdb'):
            self.dbroot['completed_jobdb'] = OOBTree.OOBTree()
        self.jobdb = self.dbroot['jobdb']
        self.killed_jobdb = self.dbroot['killed_jobdb']
        self.completed_jobdb = self.dbroot['completed_jobdb']

        if self.get_job_by_id('GLOBALS') == None:
            self.__init_globals()

    def _shutdown(self):
        r"""
        Shuts down the database by closing all DB connections and
        storages.

        """
        transaction.commit()
        self.dbconn.close()
        self.db.close()

    def get_next_job_id(self):
        r"""
        Increments job_id by one and returns the current job_id

        """

        gdict = self.__retrieve_globals()
        jobNUM = gdict['next_job_num']
        gdict['next_job_num'] += 1
<<<<<<< HEAD
        jobID = self.random_string(10) + '_' + '%s' % jobNUM
=======
        job_id = self.random_string(10) + '_' + '%s' % jobNUM
>>>>>>> 4d856a10
        self.store_job(gdict)
        if self.LOG_LEVEL > 1:
            log.msg('[DB] Incremented job num to: ', jobNUM)

<<<<<<< HEAD
        return jobID
=======
        return job_id
>>>>>>> 4d856a10

    def __retrieve_globals(self):
        return self.get_job_by_id('GLOBALS')

    def __init_globals(self):
        gdict = dict(next_job_num = 1)
        self.store_job(gdict)

    def get_job(self):
        r"""
        Returns the first non completed job in the job database.

        This method iterates through the database and returns the first job
        it finds which has its status set to None.  This does not guarantee
        that jobs are always processed in the right order.

        """
        for job_id, job in self.jobdb.iteritems():
            try:
                if isinstance(job, Job) and job.status == 'new':
                    return job
            except(KeyError):
                return None

<<<<<<< HEAD
    def get_job_by_id(self, jobID):
=======
    def get_job_by_id(self, job_id):
>>>>>>> 4d856a10
        r"""
        Returns a job given a job id.

        Parameters:
        job_id -- the job id (int)

        """
<<<<<<< HEAD
        if not self.has_job(jobID):
=======
        if not self.has_job(job_id):
>>>>>>> 4d856a10
            return None
        else:
            return self.jobdb[job_id]

<<<<<<< HEAD
    def get_jobs_by_author(self, author, is_active, job_name=None):
=======
    def get_jobs_by_user_id(self, user_id, is_active, job_name=None):
>>>>>>> 4d856a10
        r"""
        Returns jobs created by author.

        Parameters:
        user_id -- the user_id name (str)
        is_active -- when set to true, only return active jobs (bool)
        job_name -- the job name to return (default=None)

        """

        if is_active:
            if job_name:
                jobs = [job for job in self.get_active_jobs()
<<<<<<< HEAD
                        if (job.author == author and job.name == job_name)]
            else:
                jobs = [job for job in self.get_active_jobs()
                        if job.author == author]
=======
                        if (job.user_id == user_id and job.name == job_name)]
            else:
                jobs = [job for job in self.get_active_jobs()
                        if job.user_id == user_id]
>>>>>>> 4d856a10

        else:
            if job_name:
                jobs = [job for job in self.get_jobs_list()
<<<<<<< HEAD
                        if (job.author == author and job.name == job_name)]
            else:
                jobs = [job for job in self.get_jobs_list()
                        if job.author == author]

        if self.LOG_LEVEL > 3:
            log.msg('[JobDatabaseZODB, get_jobs_by_author] ', jobs)
=======
                        if (job.user_id == user_id and job.name == job_name)]
            else:
                jobs = [job for job in self.get_jobs_list()
                        if job.user_id == user_id]

        if self.LOG_LEVEL > 3:
            log.msg('[JobDatabaseZODB, get_jobs_by_user_id] ', jobs)
>>>>>>> 4d856a10
        return jobs

    def store_job(self, job):
        r"""
        Stores a job in the job database.

        Parameters:
        job -- the Job object to store (Job)

        Returns:
        the job id of the job stored (int)

        """

        # This is a hack to check to see if the job we are storing
        # is the GLOBAL dictionary which keeps track of our job ids
        if isinstance(job, dict):
            if job.has_key('next_job_num'):
<<<<<<< HEAD
                # log.msg('[DB, store_job] Setting jobID to GLOBALS')
                jobID = 'GLOBALS'
        elif isinstance(job, Job):
            jobID = job.id
            if not isinstance(jobID, str):
                jobID = self.get_next_job_id()
            job.updated_time = datetime.datetime.now()
=======
                # log.msg('[DB, store_job] Setting job_id to GLOBALS')
                job_id = 'GLOBALS'
        elif isinstance(job, Job):
            job_id = job.id
            if not isinstance(job_id, str):
                job_id = self.get_next_job_id()
            job.update_time = datetime.datetime.now()
>>>>>>> 4d856a10
        else:
            raise TypeError

        self.jobdb[job_id] = job
        # # # # # # # # # # # # # # # # # # # # # # # # # # # # # # # # #
        # Need this hack to notify ZODB that the dict was modified
        # WITHOUT IT CHANGES WILL NOT BE WRITTEN BACK TO DISK
        if job_id != 'GLOBALS':
            job._p_changed = True
        # # # # # # # # # # # # # # # # # # # # # # # # # # # # # # # # #
        transaction.commit()
        if self.LOG_LEVEL > 0:
<<<<<<< HEAD
            log.msg("[DB] Stored job %s" % (jobID))
=======
            log.msg("[DB] Stored job %s" % (job_id))
>>>>>>> 4d856a10

        return job_id

<<<<<<< HEAD
    def remove_job(self, jobID):
=======
    def remove_job(self, job_id):
>>>>>>> 4d856a10
        r"""
        Removes a job from the database.

        Parameters:
         job_id -- job id (int)

        """

        try:
<<<<<<< HEAD
            del self.jobdb[jobID]
            if self.LOG_LEVEL > 0:
                log.msg('[JobDB] Removed job %s from jobdb' % (jobID))
=======
            del self.jobdb[job_id]
            if self.LOG_LEVEL > 0:
                log.msg('[JobDB] Removed job %s from jobdb' % (job_id))
>>>>>>> 4d856a10
            transaction.commit()
            return job_id
        except:
            log.msg('[JobDB] Failure removing a job.')
            raise

    def get_active_jobs(self):
        r"""
        Returns a list containing active jobs, i.e.
        jobs that are currentl being processed.

        """

        return [job for job in self.get_jobs_list()
                if job.status == 'processing']

<<<<<<< HEAD
    def has_job(self, jobID):
=======
    def has_job(self, job_id):
>>>>>>> 4d856a10
        r"""
        Checks if the database contains a job corresponding to job id.

        Parameters:
        job_id -- the job id (int)

        """

        # For some reason has_key returns 0/1 versus True/False
        b = self.jobdb.has_key(job_id)
        if b > 0:
            return True
        else:
            return False

    def get_jobs_list(self):
        r"""
        Returns an ordered list of all the jobs in
        the database.

        """

        sorted_list = []

        for job_id, job in self.jobdb.iteritems():
            if job_id == 'GLOBALS': # Skip the GLOBALS job
                continue
            sorted_list.append((job.id, job))
        sorted_list.sort()

        return [job[1] for job in sorted_list]

    def get_completed_jobs_list(self):
        r"""
        Returns an ordered list of all the completed
        jobs in the database.

        """

        return [job for job in self.get_jobs_list()
                if job.status == 'completed']

    def get_in_complete_jobs_list(self):
        r"""
        Returns an ordered list of jobs marked as incomplete.

        """

        return [job for job in self.get_jobs_list()
                if job.status == 'incomplete']

    def get_killed_jobs_list(self):
        r"""
        Returns a list of killed jobs.

        """
        return [job for job in self.get_jobs_list() if job.killed]

    def new_job(self, job):
        r"""
        Stores a new job in the database.

        Parameters:
            job -- a Job object

        """

<<<<<<< HEAD
        jobID = self.get_next_job_id()
        job.id = jobID

        return self.store_job(job)

class JobDatabaseSQLite(JobDatabase):
    r"""
    Implementation of DSage's database using SQLite.

    Parameters:
    test -- set to true for unittesting purposes

    """

    # TODO: SQLite does *NOT* enforce foreign key constraints
    # We must manually check for them.
    CREATE_NEW_TABLE = """CREATE TABLE jobs
    (id INTEGER PRIMARY KEY,
     job_id TEXT NOT NULL UNIQUE,
     user_id INTEGER REFERENCES users(id),
     code TEXT,
     data BLOB,
     output TEXT,
     worker_id INTEGER REFERENCES workers(id),
     status INTEGER NOT NULL,
     priority INTEGER,
     creation_time timestamp NOT NULL,
     update_time timestamp,
     finish_time timestamp
    );
    """

    INSERT_JOB = """INSERT INTO jobs
    (job_id,
     user_id,
     code,
     data,
     output,
     worker_id,
     status,
     priority,
     creation_time,
     update_time,
     finish_time
    )
    VALUES (?, ?, ?, ?, ?, ?, ?, ?, ?, ?, ?);
    """

    def __init__(self, test=False):
        JobDatabase.__init__(self)
        if test:
            self.db_file = 'test_jobdb.db'
        else:
            self.db_file = 'jobdb.db'

        self.tablename = 'jobs'
        self.con = sqlite.connect(
                   self.db_file,
                   detect_types=sqlite.PARSE_DECLTYPES|sqlite.PARSE_COLNAMES)
        self.con.text_factory = str # Don't want unicode objects back
        if not sql_functions.table_exists(self.con, self.tablename):
            sql_functions.create_table(self.con,
                                       self.tablename,
                                       self.CREATE_NEW_TABLE)
    def __add_test_data(self):
        dn = lambda: datetime.datetime.now() # short hand
        D = [(self.random_string(), 1, None, None, None, 1,
             0, 1, dn(), dn(), None),
             (self.random_string(), 1, None, None, None, 1,
             0, 1, dn(), dn(), None),
             (self.random_string(), 1, None, None, None, 1,
             0, 1, dn(), dn(), None)]

        print 'Sleeping for 0.5 second to test timestamps...'
        time.sleep(0.5)

        D.extend([(self.random_string(), 1, None, None, None, 1,
                   0, 1, dn(), dn(), None),
                  (self.random_string(), 1, None, None, None, 1,
                   0, 1, dn(), dn(), None),
                  (self.random_string(), 1, None, None, None, 1,
                   0, 1, dn(), dn(), None)])

        self.con.executemany(self.INSERT_JOB, D)
        self.con.commit()

    def _shutdown(self):
        self.con.commit()
        self.con.close()

    def get_job(self):
        r"""
        Returns the first unprocessed job of the highest priority.

        """

        # pseudo code follows:
        # SELECT FROM jobs where PRIORITY IS highest AND status = 'new'
        raise NotImplementedError

    def get_all_jobs(self):
        query = "SELECT * from jobs"
        cur = self.con.cursor()
        cur.execute(query)
        return cur.fetchall()

    def get_job_by_id(self, id_):
        query = "SELECT * FROM jobs WHERE id = ?"
        cur = self.con.cursor()
        cur.execute(query, (int(id_),)) # Need to cast it to int for SAGE
        job_tuple = cur.fetchone()
        return job_tuple

    def get_job_by_uid(self, uid):
        query = "SELECT * FROM jobs WHERE uid = ?"
        cur = self.con.cursor()
        cur.execute(query, (uid,))
        job_tuple = cur.fetchone()
        return job_tuple

    def get_job_by_keywords(self, **kwargs):
        raise NotImplementedError

    def insert_job(self, job_dict):
        r"""
        Inserts a new job into the jobs table.

        """

        raise NotImplementedError

    def store_job(self, job):
        r"""
        Stores a job based on information from a dictionary.
        The keys of the dictionary should correspond to the columns in the
        'jobs' table.

        Parameters:
        job -- a sage.dsage.database.Job object

        """

        # TODO: Build a query from the job dictionary and store it in the
        # database
        raise NotImplementedError
=======
        job_id = self.get_next_job_id()
        job.id = job_id

        return self.store_job(job)

class JobDatabaseSQLite(JobDatabase):
    r"""
    Implementation of DSage's database using SQLite.

    Parameters:
    test -- set to true for unittesting purposes

    """

    # TODO: SQLite does *NOT* enforce foreign key constraints
    # Must do manual checking.

    CREATE_JOBS_TABLE = """CREATE TABLE jobs
    (job_id TEXT NOT NULL UNIQUE,
     name TEXT,
     user_id INTEGER REFERENCES users(id),
     worker_id INTEGER REFERENCES workers(id),
     worker_info TEXT,
     code TEXT,
     data BLOB,
     output TEXT,
     result BLOB,
     status TEXT NOT NULL,
     priority TEXT,
     type TEXT,
     failures INTEGER DEFAULT 0,
     creation_time timestamp NOT NULL,
     update_time timestamp,
     finish_time timestamp,
     verifiable BOOL,
     killed BOOL DEFAULT 0
    );
    """

    def __init__(self, test=False):
        JobDatabase.__init__(self)
        if test:
            self.db_file = 'test_jobdb.db'
        else:
            self.db_file = self.DB_FILE
            if not os.path.exists(self.db_file):
                dir, file = os.path.split(self.db_file)
                if not os.path.isdir(dir):
                    os.mkdir(dir)

        self.tablename = 'jobs'
        self.con = sqlite3.connect(
                   self.db_file,
                   detect_types=sqlite3.PARSE_DECLTYPES|sqlite3.PARSE_COLNAMES)
        self.con.text_factory = str # Don't want unicode objects
        if not sql_functions.table_exists(self.con, self.tablename):
            sql_functions.create_table(self.con,
                                       self.tablename,
                                       self.CREATE_JOBS_TABLE)

    def __add_test_data(self):
        INSERT_JOB = """INSERT INTO jobs
        (uid,
         user_id,
         code,
         data,
         output,
         worker_id,
         status,
         priority,
         creation_time,
         update_time,
         finish_time
        )
        VALUES (?, ?, ?, ?, ?, ?, ?, ?, ?, ?, ?);
        """

        dn = lambda: datetime.datetime.now() # short hand
        D = [(self.random_string(), 1, None, None, None, 1,
             'new', 1, dn(), dn(), None),
             (self.random_string(), 1, None, None, None, 1,
             0, 1, dn(), dn(), None),
             (self.random_string(), 1, None, None, None, 1,
             0, 1, dn(), dn(), None)]

        print 'Sleeping for 0.5 second to test timestamps...'
        time.sleep(0.5)

        D.extend([(self.random_string(), 1, None, None, None, 1,
                   0, 1, dn(), dn(), None),
                  (self.random_string(), 1, None, None, None, 1,
                   0, 1, dn(), dn(), None),
                  (self.random_string(), 1, None, None, None, 1,
                   0, 1, dn(), dn(), None)])

        self.con.executemany(INSERT_JOB, D)
        self.con.commit()

    def _shutdown(self):
        self.con.commit()
        self.con.close()

    def get_job(self, anonymous=False):
        r"""
        Returns the first unprocessed job of the highest priority.

        """

        if anonymous:
            query = "SELECT * FROM jobs WHERE status = 'new' AND killed = 0"
        else:
            query = "SELECT * FROM jobs WHERE status = 'new' AND killed = 0"
        cur = self.con.cursor()
        cur.execute(query)
        jtuple = cur.fetchone()

        return self.create_jdict(jtuple, cur.description)

    def set_job_uuid(self, job_id, uuid):
        query = "UPDATE jobs SET worker_id=? WHERE job_id=?"
        cur = self.con.cursor()
        cur.execute(query, (uuid, job_id))
        self.con.commit()

    def get_all_jobs(self):
        query = "SELECT * from jobs"
        cur = self.con.cursor()
        cur.execute(query)
        result = cur.fetchall()

        return [self.create_jdict(jtuple, cur.description)
                for jtuple in result]

    def get_job_by_id(self, job_id):
        query = "SELECT * FROM jobs WHERE job_id = ?"
        cur = self.con.cursor()
        cur.execute(query, (job_id,)) # Need to cast it to int for SAGE
        jtuple = cur.fetchone()
        return self.create_jdict(jtuple, cur.description)

    def _get_jobs_by_parameter(self, key, value):
        r"""
        Returns a particular result given a key and value.

        """

        query = """SELECT * FROM jobs where %s = ?""" % (key)
        cur = self.con.cursor()
        cur.execute(query, (value,))
        result = cur.fetchall()

        return [self.create_jdict(jtuple, cur.description)
                for jtuple in result]


    def _update_value(self, job_id, key, value):
        r"""
        Sets the appropriate value for a job in the database.

        """

        query = """UPDATE jobs
        SET %s=?
        WHERE job_id=?
        """ % (key)
        cur = self.con.cursor()
        if key == 'data' or key == 'result': # Binary objects
            if value != None:
                cur.execute(query, (sqlite3.Binary(value), job_id))
        else:
            cur.execute(query, (value, job_id))
        self.con.commit()

    def store_job(self, jdict):
        r"""
        Stores a job based on information from Job.jdict.
        The keys of the dictionary should correspond to the columns in the
        'jobs' table.

        Parameters:
        job -- a sage.dsage.database.Job object

        """

        job_id = jdict['job_id']

        if job_id is None:
            job_id = self.random_string()
            if self.LOG_LEVEL > 3:
                log.msg('[JobDB] Creating a new job with id:', job_id)
            query = """INSERT INTO jobs
                    (job_id, status, creation_time) VALUES (?, ?, ?)"""
            cur = self.con.cursor()
            cur.execute(query, (job_id, 'new', datetime.datetime.now()))
            self.con.commit()

        for k, v in jdict.iteritems():
            try:
                self._update_value(job_id, k, v)
            except (sqlite3.InterfaceError,
                    sqlite3.OperationalError,
                    sqlite3.IntegrityError), msg:
                if self.LOG_LEVEL > 3:
                    print k, v
                    print msg
                continue

        return self.get_job_by_id(job_id)

    def create_jdict(self, jtuple, row_description):
        r"""
        Creates a jdict out of a job_tuple.

        """

        if jtuple is None:
            return None

        columns = [desc[0] for desc in row_description]
        jdict = dict(zip(columns, jtuple))

        # Convert 0/1 into python booleans
        jdict['killed'] = bool(jdict['killed'])
        jdict['verifiable'] = bool(jdict['verifiable'])

        # Convert buffer objects back to string
        jdict['data'] = str(jdict['data'])
        jdict['result'] = str(jdict['result'])

        return jdict

    def get_killed_jobs_list(self):
        r"""
        Returns a list of jobs which have been marked as killed.

        """
        query = "SELECT * from jobs where killed = 1 AND status <> 'completed'"
        cur = self.con.cursor()
        cur.execute(query)
        killed_jobs = cur.fetchall()
        return [self.create_jdict(jdict, cur.description)
                for jdict in killed_jobs]

    def get_jobs_by_user_id(self, user_id):
        r"""
        Returns a list of jobs belonging to 'user_id'

        """

        query = """SELECT * from jobs where user_id = ? """
        cur = self.con.cursor()
        cur.execute(query, (user_id,))

        return [self.create_jdict(jtuple, cur.description) for jtuple in cur]

    def has_job(self, job_id):
        r"""
        Checks if the database contains a job with the given uid.

        """

        job = self.get_job_by_id(job_id)
        if job is None:
            return False
        else:
            return True

    def set_killed(self, job_id, killed=True):
        self._update_value(job_id, 'killed', killed)

    def get_active_jobs(self):
        return self._get_jobs_by_parameter('status', 'processing')
>>>>>>> 4d856a10

class DatabasePruner(object):
    r"""
    DatabasePruner is responsible for cleaning out the database.

    """
    def __init__(self, jobdb):
        r"""
        Parameters:
            jobdb -- a JobDatabase object

        """

        self.jobdb = jobdb

    def clean_old_jobs(self):
        r"""
        Cleans out jobs that are older than PRUNE_IN_DAYS days.

        """

        log.msg('[DatabasePruner] Cleaning out old jobs...')
        jobs = self.jobdb.get_jobs_list()
        for job in jobs:
<<<<<<< HEAD
            delta =  datetime.datetime.now() - job.updated_time
=======
            delta =  datetime.datetime.now() - job.update_time
>>>>>>> 4d856a10
            if delta > datetime.timedelta(self.jobdb.PRUNE_IN_DAYS):
                self.jobdb.remove_job(job.id)
                log.msg('[DatabasePruner, clean_old_jobs] Deleted job ',
                        job.id)

    def clean_failed_jobs(self):
        r"""
        Cleans out jobs which are marked as having failed.

        """

        jobs = self.jobdb.get_jobs_list()

        for job in jobs:
            if job.failures > self.jobdb.JOB_FAILURE_THRESHOLD:
                self.jobdb.remove_job(job.id)

    def prune(self):
        self.clean_old_jobs()
        self.clean_failed_jobs()<|MERGE_RESOLUTION|>--- conflicted
+++ resolved
@@ -23,11 +23,7 @@
 import random
 import string
 import time
-<<<<<<< HEAD
-import sqlite3 as sqlite
-=======
 import sqlite3
->>>>>>> 4d856a10
 
 from twisted.python import log
 
@@ -37,7 +33,6 @@
 
 from sage.dsage.database.job import Job
 import sage.dsage.database.sql_functions as sql_functions
-<<<<<<< HEAD
 
 class JobDatabase(object):
     r"""
@@ -76,46 +71,6 @@
         Parameters:
             length -- the length of the string
 
-=======
-
-class JobDatabase(object):
-    r"""
-    Implementation of the job database.
-    Common methods between the implementations should go here.
-
-    """
-
-    def __init__(self):
-        self._getconf()
-
-    def _getconf(self):
-        self.DSAGE_DIR = os.path.join(os.getenv('DOT_SAGE'), 'dsage')
-        # Begin reading configuration
-        try:
-            conf_file = os.path.join(self.DSAGE_DIR, 'server.conf')
-            config = ConfigParser.ConfigParser()
-            config.read(conf_file)
-
-            self.DB_FILE = os.path.expanduser(config.get('db', 'db_file'))
-            self.PRUNE_IN_DAYS = config.getint('db', 'prune_in_days')
-            self.STALE_IN_DAYS = config.getint('db', 'stale_in_days')
-            self.JOB_FAILURE_THRESHOLD = config.getint('db',
-                                                       'job_failure_threshold')
-            self.LOG_FILE = config.get('db_log', 'log_file')
-            self.LOG_LEVEL = config.getint('db_log', 'log_level')
-        except:
-            print "Error reading '%s', run dsage.setup()" % conf_file
-            raise
-        # End reading configuration
-
-    def random_string(self, length=10):
-        r"""
-        Returns a random string
-
-        Parameters:
-            length -- the length of the string
-
->>>>>>> 4d856a10
         """
 
         random.seed()
@@ -197,20 +152,12 @@
         gdict = self.__retrieve_globals()
         jobNUM = gdict['next_job_num']
         gdict['next_job_num'] += 1
-<<<<<<< HEAD
-        jobID = self.random_string(10) + '_' + '%s' % jobNUM
-=======
         job_id = self.random_string(10) + '_' + '%s' % jobNUM
->>>>>>> 4d856a10
         self.store_job(gdict)
         if self.LOG_LEVEL > 1:
             log.msg('[DB] Incremented job num to: ', jobNUM)
 
-<<<<<<< HEAD
-        return jobID
-=======
         return job_id
->>>>>>> 4d856a10
 
     def __retrieve_globals(self):
         return self.get_job_by_id('GLOBALS')
@@ -235,11 +182,7 @@
             except(KeyError):
                 return None
 
-<<<<<<< HEAD
-    def get_job_by_id(self, jobID):
-=======
     def get_job_by_id(self, job_id):
->>>>>>> 4d856a10
         r"""
         Returns a job given a job id.
 
@@ -247,20 +190,12 @@
         job_id -- the job id (int)
 
         """
-<<<<<<< HEAD
-        if not self.has_job(jobID):
-=======
         if not self.has_job(job_id):
->>>>>>> 4d856a10
             return None
         else:
             return self.jobdb[job_id]
 
-<<<<<<< HEAD
-    def get_jobs_by_author(self, author, is_active, job_name=None):
-=======
     def get_jobs_by_user_id(self, user_id, is_active, job_name=None):
->>>>>>> 4d856a10
         r"""
         Returns jobs created by author.
 
@@ -274,30 +209,14 @@
         if is_active:
             if job_name:
                 jobs = [job for job in self.get_active_jobs()
-<<<<<<< HEAD
-                        if (job.author == author and job.name == job_name)]
-            else:
-                jobs = [job for job in self.get_active_jobs()
-                        if job.author == author]
-=======
                         if (job.user_id == user_id and job.name == job_name)]
             else:
                 jobs = [job for job in self.get_active_jobs()
                         if job.user_id == user_id]
->>>>>>> 4d856a10
 
         else:
             if job_name:
                 jobs = [job for job in self.get_jobs_list()
-<<<<<<< HEAD
-                        if (job.author == author and job.name == job_name)]
-            else:
-                jobs = [job for job in self.get_jobs_list()
-                        if job.author == author]
-
-        if self.LOG_LEVEL > 3:
-            log.msg('[JobDatabaseZODB, get_jobs_by_author] ', jobs)
-=======
                         if (job.user_id == user_id and job.name == job_name)]
             else:
                 jobs = [job for job in self.get_jobs_list()
@@ -305,7 +224,6 @@
 
         if self.LOG_LEVEL > 3:
             log.msg('[JobDatabaseZODB, get_jobs_by_user_id] ', jobs)
->>>>>>> 4d856a10
         return jobs
 
     def store_job(self, job):
@@ -324,15 +242,6 @@
         # is the GLOBAL dictionary which keeps track of our job ids
         if isinstance(job, dict):
             if job.has_key('next_job_num'):
-<<<<<<< HEAD
-                # log.msg('[DB, store_job] Setting jobID to GLOBALS')
-                jobID = 'GLOBALS'
-        elif isinstance(job, Job):
-            jobID = job.id
-            if not isinstance(jobID, str):
-                jobID = self.get_next_job_id()
-            job.updated_time = datetime.datetime.now()
-=======
                 # log.msg('[DB, store_job] Setting job_id to GLOBALS')
                 job_id = 'GLOBALS'
         elif isinstance(job, Job):
@@ -340,7 +249,6 @@
             if not isinstance(job_id, str):
                 job_id = self.get_next_job_id()
             job.update_time = datetime.datetime.now()
->>>>>>> 4d856a10
         else:
             raise TypeError
 
@@ -353,19 +261,11 @@
         # # # # # # # # # # # # # # # # # # # # # # # # # # # # # # # # #
         transaction.commit()
         if self.LOG_LEVEL > 0:
-<<<<<<< HEAD
-            log.msg("[DB] Stored job %s" % (jobID))
-=======
             log.msg("[DB] Stored job %s" % (job_id))
->>>>>>> 4d856a10
 
         return job_id
 
-<<<<<<< HEAD
-    def remove_job(self, jobID):
-=======
     def remove_job(self, job_id):
->>>>>>> 4d856a10
         r"""
         Removes a job from the database.
 
@@ -375,15 +275,9 @@
         """
 
         try:
-<<<<<<< HEAD
-            del self.jobdb[jobID]
-            if self.LOG_LEVEL > 0:
-                log.msg('[JobDB] Removed job %s from jobdb' % (jobID))
-=======
             del self.jobdb[job_id]
             if self.LOG_LEVEL > 0:
                 log.msg('[JobDB] Removed job %s from jobdb' % (job_id))
->>>>>>> 4d856a10
             transaction.commit()
             return job_id
         except:
@@ -400,11 +294,7 @@
         return [job for job in self.get_jobs_list()
                 if job.status == 'processing']
 
-<<<<<<< HEAD
-    def has_job(self, jobID):
-=======
     def has_job(self, job_id):
->>>>>>> 4d856a10
         r"""
         Checks if the database contains a job corresponding to job id.
 
@@ -472,153 +362,6 @@
 
         """
 
-<<<<<<< HEAD
-        jobID = self.get_next_job_id()
-        job.id = jobID
-
-        return self.store_job(job)
-
-class JobDatabaseSQLite(JobDatabase):
-    r"""
-    Implementation of DSage's database using SQLite.
-
-    Parameters:
-    test -- set to true for unittesting purposes
-
-    """
-
-    # TODO: SQLite does *NOT* enforce foreign key constraints
-    # We must manually check for them.
-    CREATE_NEW_TABLE = """CREATE TABLE jobs
-    (id INTEGER PRIMARY KEY,
-     job_id TEXT NOT NULL UNIQUE,
-     user_id INTEGER REFERENCES users(id),
-     code TEXT,
-     data BLOB,
-     output TEXT,
-     worker_id INTEGER REFERENCES workers(id),
-     status INTEGER NOT NULL,
-     priority INTEGER,
-     creation_time timestamp NOT NULL,
-     update_time timestamp,
-     finish_time timestamp
-    );
-    """
-
-    INSERT_JOB = """INSERT INTO jobs
-    (job_id,
-     user_id,
-     code,
-     data,
-     output,
-     worker_id,
-     status,
-     priority,
-     creation_time,
-     update_time,
-     finish_time
-    )
-    VALUES (?, ?, ?, ?, ?, ?, ?, ?, ?, ?, ?);
-    """
-
-    def __init__(self, test=False):
-        JobDatabase.__init__(self)
-        if test:
-            self.db_file = 'test_jobdb.db'
-        else:
-            self.db_file = 'jobdb.db'
-
-        self.tablename = 'jobs'
-        self.con = sqlite.connect(
-                   self.db_file,
-                   detect_types=sqlite.PARSE_DECLTYPES|sqlite.PARSE_COLNAMES)
-        self.con.text_factory = str # Don't want unicode objects back
-        if not sql_functions.table_exists(self.con, self.tablename):
-            sql_functions.create_table(self.con,
-                                       self.tablename,
-                                       self.CREATE_NEW_TABLE)
-    def __add_test_data(self):
-        dn = lambda: datetime.datetime.now() # short hand
-        D = [(self.random_string(), 1, None, None, None, 1,
-             0, 1, dn(), dn(), None),
-             (self.random_string(), 1, None, None, None, 1,
-             0, 1, dn(), dn(), None),
-             (self.random_string(), 1, None, None, None, 1,
-             0, 1, dn(), dn(), None)]
-
-        print 'Sleeping for 0.5 second to test timestamps...'
-        time.sleep(0.5)
-
-        D.extend([(self.random_string(), 1, None, None, None, 1,
-                   0, 1, dn(), dn(), None),
-                  (self.random_string(), 1, None, None, None, 1,
-                   0, 1, dn(), dn(), None),
-                  (self.random_string(), 1, None, None, None, 1,
-                   0, 1, dn(), dn(), None)])
-
-        self.con.executemany(self.INSERT_JOB, D)
-        self.con.commit()
-
-    def _shutdown(self):
-        self.con.commit()
-        self.con.close()
-
-    def get_job(self):
-        r"""
-        Returns the first unprocessed job of the highest priority.
-
-        """
-
-        # pseudo code follows:
-        # SELECT FROM jobs where PRIORITY IS highest AND status = 'new'
-        raise NotImplementedError
-
-    def get_all_jobs(self):
-        query = "SELECT * from jobs"
-        cur = self.con.cursor()
-        cur.execute(query)
-        return cur.fetchall()
-
-    def get_job_by_id(self, id_):
-        query = "SELECT * FROM jobs WHERE id = ?"
-        cur = self.con.cursor()
-        cur.execute(query, (int(id_),)) # Need to cast it to int for SAGE
-        job_tuple = cur.fetchone()
-        return job_tuple
-
-    def get_job_by_uid(self, uid):
-        query = "SELECT * FROM jobs WHERE uid = ?"
-        cur = self.con.cursor()
-        cur.execute(query, (uid,))
-        job_tuple = cur.fetchone()
-        return job_tuple
-
-    def get_job_by_keywords(self, **kwargs):
-        raise NotImplementedError
-
-    def insert_job(self, job_dict):
-        r"""
-        Inserts a new job into the jobs table.
-
-        """
-
-        raise NotImplementedError
-
-    def store_job(self, job):
-        r"""
-        Stores a job based on information from a dictionary.
-        The keys of the dictionary should correspond to the columns in the
-        'jobs' table.
-
-        Parameters:
-        job -- a sage.dsage.database.Job object
-
-        """
-
-        # TODO: Build a query from the job dictionary and store it in the
-        # database
-        raise NotImplementedError
-=======
         job_id = self.get_next_job_id()
         job.id = job_id
 
@@ -891,7 +634,6 @@
 
     def get_active_jobs(self):
         return self._get_jobs_by_parameter('status', 'processing')
->>>>>>> 4d856a10
 
 class DatabasePruner(object):
     r"""
@@ -916,11 +658,7 @@
         log.msg('[DatabasePruner] Cleaning out old jobs...')
         jobs = self.jobdb.get_jobs_list()
         for job in jobs:
-<<<<<<< HEAD
-            delta =  datetime.datetime.now() - job.updated_time
-=======
             delta =  datetime.datetime.now() - job.update_time
->>>>>>> 4d856a10
             if delta > datetime.timedelta(self.jobdb.PRUNE_IN_DAYS):
                 self.jobdb.remove_job(job.id)
                 log.msg('[DatabasePruner, clean_old_jobs] Deleted job ',
