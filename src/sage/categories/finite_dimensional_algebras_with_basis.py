--- conflicted
+++ resolved
@@ -1153,10 +1153,6 @@
                 tester = self._tester(**options)
                 cell_basis = self.cellular_basis()
                 B = cell_basis.basis()
-<<<<<<< HEAD
-                K = B.keys()
-=======
->>>>>>> 309a7012
                 P = self.cell_poset()
                 for mu in P:
                     C = self.cell_module_indices(mu)
@@ -1192,11 +1188,7 @@
 
             @abstract_method
             def cell_module_indices(self, mu):
-<<<<<<< HEAD
-                """
-=======
                 r"""
->>>>>>> 309a7012
                 Return the indices of the cell module of ``self``
                 indexed by ``mu`` .
 
@@ -1383,11 +1375,7 @@
                     return ret
 
                 def cell_module_indices(self, mu):
-<<<<<<< HEAD
-                    """
-=======
                     r"""
->>>>>>> 309a7012
                     Return the indices of the cell module of ``self``
                     indexed by ``mu`` .
 
