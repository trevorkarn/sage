"""
Base class for matrices, part 0

.. NOTE::

   For design documentation see matrix/docs.py.

EXAMPLES::

    sage: matrix(2, [1,2,3,4])
    [1 2]
    [3 4]
"""
# ****************************************************************************
#       Copyright (C) 2005, 2006 William Stein <wstein@gmail.com>
#
# This program is free software: you can redistribute it and/or modify
# it under the terms of the GNU General Public License as published by
# the Free Software Foundation, either version 2 of the License, or
# (at your option) any later version.
#                  https://www.gnu.org/licenses/
# ****************************************************************************

from cpython cimport *
from cysignals.signals cimport sig_check

import sage.modules.free_module
import sage.misc.latex
import sage.rings.integer

from sage.arith.power cimport generic_power
from sage.structure.sequence import Sequence
from sage.structure.parent cimport Parent

cimport sage.structure.element
from sage.structure.element cimport Element, Vector
from sage.misc.misc_c cimport normalize_index

from sage.categories.fields import Fields
from sage.categories.integral_domains import IntegralDomains
from sage.categories.commutative_rings import CommutativeRings
from sage.categories.rings import Rings

import sage.rings.abc
from sage.rings.integer_ring import is_IntegerRing

import sage.modules.free_module

from sage.matrix.matrix_misc import row_iterator

_Fields = Fields()
_IntegralDomains = IntegralDomains()

cdef class Matrix(sage.structure.element.Matrix):
    r"""
    A generic matrix.

    The ``Matrix`` class is the base class for all matrix
    classes. To create a ``Matrix``, first create a
    ``MatrixSpace``, then coerce a list of elements into
    the ``MatrixSpace``. See the documentation of
    ``MatrixSpace`` for more details.

    EXAMPLES:

    We illustrate matrices and matrix spaces. Note that no actual
    matrix that you make should have class Matrix; the class should
    always be derived from Matrix.

    ::

        sage: M = MatrixSpace(CDF,2,3); M
        Full MatrixSpace of 2 by 3 dense matrices over Complex Double Field
        sage: a = M([1,2,3,  4,5,6]); a
        [1.0 2.0 3.0]
        [4.0 5.0 6.0]
        sage: type(a)
        <class 'sage.matrix.matrix_complex_double_dense.Matrix_complex_double_dense'>
        sage: parent(a)
        Full MatrixSpace of 2 by 3 dense matrices over Complex Double Field

    ::

        sage: matrix(CDF, 2,3, [1,2,3, 4,5,6])
        [1.0 2.0 3.0]
        [4.0 5.0 6.0]
        sage: Mat(CDF,2,3)(range(1,7))
        [1.0 2.0 3.0]
        [4.0 5.0 6.0]

    ::

        sage: Q.<i,j,k> = QuaternionAlgebra(QQ, -1,-1)
        sage: matrix(Q,2,1,[1,2])
        [1]
        [2]
    """
    def __cinit__(self, parent, *args, **kwds):
        """
        The initialization routine of the ``Matrix`` base class ensures
        that it sets the attributes ``self._parent``, ``self._base_ring``,
        ``self._nrows``, ``self._ncols``.

        The private attributes ``self._is_immutable`` and ``self._cache``
        are implicitly initialized to valid values upon memory allocation.

        EXAMPLES::

            sage: import sage.matrix.matrix0
            sage: A = sage.matrix.matrix0.Matrix(MatrixSpace(QQ,2))
            sage: type(A)
            <class 'sage.matrix.matrix0.Matrix'>
        """
        P = <Parent?>parent
        self._parent = P
        self._base_ring = P._base
        self._nrows = P.nrows()
        self._ncols = P.ncols()
        self.hash = -1

    def list(self):
        """
        List of the elements of ``self`` ordered by elements in each
        row. It is safe to change the returned list.

        .. warning::

           This function returns a list of the entries in the matrix
           ``self``.  It does not return a list of the rows of ``self``,
           so it is different than the output of ``list(self)``, which
           returns ``[self[0],self[1],...]``.

        EXAMPLES::

            sage: R.<x,y> = QQ[]
            sage: a = matrix(R,2,[x,y,x*y, y,x,2*x+y]); a
            [      x       y     x*y]
            [      y       x 2*x + y]
            sage: v = a.list(); v
            [x, y, x*y, y, x, 2*x + y]

        Note that list(a) is different than a.list()::

            sage: a.list()
            [x, y, x*y, y, x, 2*x + y]
            sage: list(a)
            [(x, y, x*y), (y, x, 2*x + y)]

        Notice that changing the returned list does not change a (the list
        is a copy)::

            sage: v[0] = 25
            sage: a
            [      x       y     x*y]
            [      y       x 2*x + y]
        """
        return list(self._list())

    def _list(self):
        """
        Unsafe version of the ``list`` method, mainly for internal use.
        This may return the list of elements, but as an *unsafe* reference
        to the underlying list of the object. It is dangerous to change
        entries of the returned list.

        EXAMPLES:

        Using ``_list`` is potentially fast and memory efficient,
        but very dangerous (at least for generic dense matrices).

        ::

            sage: a = matrix(QQ['x,y'],2,range(6)); a
            [0 1 2]
            [3 4 5]
            sage: v = a._list(); v
            [0, 1, 2, 3, 4, 5]

        If you change an entry of the list, the corresponding entry of the
        matrix will be changed (but without clearing any caches of
        computing information about the matrix)::

            sage: v[0] = -2/3; v
            [-2/3, 1, 2, 3, 4, 5]
            sage: a._list()
            [-2/3, 1, 2, 3, 4, 5]

        Now the 0,0 entry of the matrix is `-2/3`, which is weird.

        ::

            sage: a[0,0]
            -2/3

        See::

            sage: a
            [-2/3    1    2]
            [   3    4    5]
        """
        cdef Py_ssize_t i, j

        x = self.fetch('list')
        if x is not None:
            return x
        x = []
        for i from 0 <= i < self._nrows:
            for j from 0 <= j < self._ncols:
                x.append(self.get_unsafe(i, j))
        return x

    def dict(self, copy=True):
        r"""
        Dictionary of the elements of ``self`` with keys pairs ``(i,j)``
        and values the nonzero entries of ``self``.

        INPUT:

        - ``copy`` -- (default: ``True``) make a copy of the ``dict``
          corresponding to ``self``

        If ``copy=True``, then is safe to change the returned dictionary.
        Otherwise, this can cause undesired behavior by mutating the ``dict``.

        EXAMPLES::

            sage: R.<x,y> = QQ[]
            sage: a = matrix(R,2,[x,y,0, 0,0,2*x+y]); a
            [      x       y       0]
            [      0       0 2*x + y]
            sage: d = a.dict(); d
            {(0, 0): x, (0, 1): y, (1, 2): 2*x + y}

        Notice that changing the returned list does not change a (the list
        is a copy)::

            sage: d[0,0] = 25
            sage: a
            [      x       y       0]
            [      0       0 2*x + y]
        """
        if copy:
            return dict(self._dict())
        return self._dict()

    monomial_coefficients = dict

    def items(self):
        r"""
        Return an iterable of ``((i,j), value)`` elements.

        This may (but is not guaranteed to) suppress zero values.

        EXAMPLES::

            sage: a = matrix(QQ['x,y'], 2, range(6), sparse=True); a
            [0 1 2]
            [3 4 5]
            sage: list(a.items())
            [((0, 1), 1), ((0, 2), 2), ((1, 0), 3), ((1, 1), 4), ((1, 2), 5)]
        """
        return self._dict().items()

    def _dict(self):
        """
        Unsafe version of the dict method, mainly for internal use.
        This may return the dict of elements, but as an *unsafe*
        reference to the underlying dict of the object.  It might
        dangerous if you change entries of the returned dict.

        EXAMPLES: Using _dict is potentially fast and memory efficient,
        but very dangerous (at least for generic sparse matrices).

        ::

            sage: a = matrix(QQ['x,y'],2,range(6), sparse=True); a
            [0 1 2]
            [3 4 5]
            sage: v = a._dict(); v
            {(0, 1): 1, (0, 2): 2, (1, 0): 3, (1, 1): 4, (1, 2): 5}

        If you change a key of the dictionary, the corresponding entry of
        the matrix will be changed (but without clearing any caches of
        computing information about the matrix)::

            sage: v[0,1] = -2/3; v
            {(0, 1): -2/3, (0, 2): 2, (1, 0): 3, (1, 1): 4, (1, 2): 5}
            sage: a._dict()
            {(0, 1): -2/3, (0, 2): 2, (1, 0): 3, (1, 1): 4, (1, 2): 5}
            sage: a[0,1]
            -2/3

        But the matrix doesn't know the entry changed, so it returns the
        cached version of its print representation::

            sage: a
            [0 1 2]
            [3 4 5]

        If we change an entry, the cache is cleared, and the correct print
        representation appears::

            sage: a[1,2]=10
            sage: a
            [   0 -2/3    2]
            [   3    4   10]
        """
        d = self.fetch('dict')
        if d is not None:
            return d

        cdef Py_ssize_t i, j
        d = {}
        for i from 0 <= i < self._nrows:
            for j from 0 <= j < self._ncols:
                x = self.get_unsafe(i, j)
                if x != 0:
                    d[(int(i),int(j))] = x
        self.cache('dict', d)
        return d

    ###########################################################
    # Cache
    ###########################################################
    def _clear_cache(self):
        """
        Clear anything cached about this matrix.

        EXAMPLES::

            sage: m = Matrix(QQ, 2, range(4))
            sage: m._clear_cache()
        """
        self.clear_cache()

    cdef void clear_cache(self) noexcept:
        """
        Clear the properties cache.
        """
        self._cache = None
        self.hash = -1

    cdef fetch(self, key):
        """
        Try to get an element from the cache; if there isn't anything
        there, return None.
        """
        if self._cache is None:
            return None
        try:
            return self._cache[key]
        except KeyError:
            return None

    cdef cache(self, key, x):
        """
        Record x in the cache with given key.
        """
        if self._cache is None:
            self._cache = {}
        self._cache[key] = x

    def _get_cache(self):
        """
        Return the cache.

        EXAMPLES::

            sage: m=Matrix(QQ,2,range(0,4))
            sage: m._get_cache()
            {}

        """
        if self._cache is None:
            self._cache = {}
        return self._cache

    ###########################################################
    # Mutability and bounds checking
    ###########################################################

    cdef check_bounds(self, Py_ssize_t i, Py_ssize_t j):
        """
        This function gets called when you're about to access the i,j entry
        of this matrix. If i, j are out of range, an :class:`IndexError` is
        raised.
        """
        if i < 0 or i >= self._nrows or j < 0 or j >= self._ncols:
            raise IndexError("matrix index out of range")

    cdef check_mutability(self):
        """
        This function gets called when you're about to change this matrix.

        If self is immutable, a :class:`ValueError` is raised, since you should
        never change a mutable matrix.

        If self is mutable, the cache of results about self is deleted.
        """
        if self._is_immutable:
            raise ValueError("matrix is immutable; please change a copy instead (i.e., use copy(M) to change a copy of M).")
        else:
            self._cache = None

    cdef check_bounds_and_mutability(self, Py_ssize_t i, Py_ssize_t j):
        """
        This function gets called when you're about to set the i,j entry of
        this matrix. If i or j is out of range, an :class:`IndexError`
        exception is raised.

        If self is immutable, a :class:`ValueError` is raised, since you should
        never change a mutable matrix.

        If self is mutable, the cache of results about self is deleted.
        """
        if self._is_immutable:
            raise ValueError("matrix is immutable; please change a copy instead (i.e., use copy(M) to change a copy of M).")
        else:
            self._cache = None

        if i < 0 or i >= self._nrows or j < 0 or j >= self._ncols:
            raise IndexError("matrix index out of range")

    def set_immutable(self):
        r"""
        Call this function to set the matrix as immutable.

        Matrices are always mutable by default, i.e., you can change their
        entries using ``A[i,j] = x``. However, mutable matrices
        aren't hashable, so can't be used as keys in dictionaries, etc.
        Also, often when implementing a class, you might compute a matrix
        associated to it, e.g., the matrix of a Hecke operator. If you
        return this matrix to the user you're really returning a reference
        and the user could then change an entry; this could be confusing.
        Thus you should set such a matrix immutable.

        EXAMPLES::

            sage: A = Matrix(QQ, 2, 2, range(4))
            sage: A.is_mutable()
            True
            sage: A[0,0] = 10
            sage: A
            [10   1]
            [ 2   3]

        Mutable matrices are not hashable, so can't be used as keys for
        dictionaries::

            sage: hash(A)
            Traceback (most recent call last):
            ...
            TypeError: mutable matrices are unhashable
            sage: v = {A:1}
            Traceback (most recent call last):
            ...
            TypeError: mutable matrices are unhashable

        If we make A immutable it suddenly is hashable.

        ::

            sage: A.set_immutable()
            sage: A.is_mutable()
            False
            sage: A[0,0] = 10
            Traceback (most recent call last):
            ...
            ValueError: matrix is immutable; please change a copy instead
            (i.e., use copy(M) to change a copy of M).
            sage: hash(A) #random
            12
            sage: v = {A:1}; v
            {[10  1]
             [ 2  3]: 1}
        """
        self._is_immutable = True

    def is_immutable(self):
        """
        Return True if this matrix is immutable.

        See the documentation for self.set_immutable for more details
        about mutability.

        EXAMPLES::

            sage: A = Matrix(QQ['t','s'], 2, 2, range(4))
            sage: A.is_immutable()
            False
            sage: A.set_immutable()
            sage: A.is_immutable()
            True
        """
        return self._is_immutable

    def is_mutable(self):
        """
        Return True if this matrix is mutable.

        See the documentation for self.set_immutable for more details
        about mutability.

        EXAMPLES::

            sage: A = Matrix(QQ['t','s'], 2, 2, range(4))
            sage: A.is_mutable()
            True
            sage: A.set_immutable()
            sage: A.is_mutable()
            False
        """
        return not(self._is_immutable)

    ###########################################################
    # Entry access
    #    The first two must be overloaded in the derived class
    ###########################################################
    cdef set_unsafe(self, Py_ssize_t i, Py_ssize_t j, object x):
        """
        Set entry quickly without doing any bounds checking. Calling this
        with invalid arguments is allowed to produce a segmentation fault.

        This is fast since it is a cdef function and there is no bounds
        checking.
        """
        raise NotImplementedError("this must be defined in the derived class (type=%s)" % type(self))

    cdef get_unsafe(self, Py_ssize_t i, Py_ssize_t j):
        """
        Entry access, but fast since it might be without bounds checking.

        This is fast since it is a cdef function and there is no bounds
        checking.
        """
        raise NotImplementedError("this must be defined in the derived type.")

    cdef bint get_is_zero_unsafe(self, Py_ssize_t i, Py_ssize_t j) except -1:
        """
        Return 1 if the entry ``(i, j)`` is zero, otherwise 0.

        Might/should be optimized for derived type.

        TESTS::

            sage: class MyAlgebraicNumber(sage.rings.qqbar.AlgebraicNumber):            # needs sage.rings.number_field
            ....:     def __bool__(self):
            ....:         raise ValueError
            sage: mat = matrix(1, 1, MyAlgebraicNumber(1))                              # needs sage.rings.number_field
            sage: bool(mat)                                                             # needs sage.rings.number_field
            Traceback (most recent call last):
            ...
            ValueError
        """
        if self.get_unsafe(i, j):
            return 0
        else:
            return 1

    def add_to_entry(self, Py_ssize_t i, Py_ssize_t j, elt):
        r"""
        Add ``elt`` to the entry at position ``(i, j)``.

        EXAMPLES::

            sage: m = matrix(QQ['x,y'], 2, 2)
            sage: m.add_to_entry(0, 1, 2)
            sage: m
            [0 2]
            [0 0]
        """
        elt = self.base_ring()(elt)
        if i < 0:
            i += self._nrows
        if i < 0 or i >= self._nrows:
            raise IndexError("row index out of range")
        if j < 0:
            j += self._ncols
        if j < 0 or j >= self._ncols:
            raise IndexError("column index out of range")

        self.set_unsafe(i, j, elt + self.get_unsafe(i, j))

    ##     def _get_very_unsafe(self, i, j):
    ##         r"""
    ##         Entry access, but potentially fast since it might be without
    ##         bounds checking.  (I know of no cases where this is actually
    ##         faster.)

    ##         This function it can very easily !! SEG FAULT !! if you call
    ##         it with invalid input.  Use with *extreme* caution.

    ##         EXAMPLES::
    ##
    ##             sage: a = matrix(ZZ,2,range(4))
    ##             sage: a._get_very_unsafe(0,1)
    ##             1

    ##         If you do \code{a.\_get\_very\_unsafe(0,10)} you'll very likely crash Sage
    ##         completely.
    ##         """
    ##         return self.get_unsafe(i, j)

    def __iter__(self):
        """
        Return an iterator for the rows of self.

        EXAMPLES::

            sage: m = matrix(2,[1,2,3,4])
            sage: next(m.__iter__())
            (1, 2)
        """
        return row_iterator(self)

    def __getitem__(self, key):
        """
        Return element, row, or slice of self.

        INPUT:

        - ``key``- tuple (i,j) where i, j can be integers, slices or lists

        USAGE:

        - ``A[i, j]`` -- the i,j element (or elements, if i or j are
          slices or lists) of A, or

        - ``A[i:j]`` -- rows of A, according to slice notation

        EXAMPLES::

            sage: A = Matrix(Integers(2006),2,2,[-1,2,3,4])
            sage: A[0,0]
            2005
            sage: A[0]
            (2005, 2)

        The returned row is immutable (mainly to avoid confusion)::

            sage: A[0][0] = 123
            Traceback (most recent call last):
            ...
            ValueError: vector is immutable; please change a copy instead (use copy())
            sage: A[0].is_immutable()
            True
            sage: a = matrix(ZZ,3,range(9)); a
            [0 1 2]
            [3 4 5]
            [6 7 8]
            sage: a[1,2]
            5
            sage: a[0]
            (0, 1, 2)
            sage: a[4,7]
            Traceback (most recent call last):
            ...
            IndexError: matrix index out of range
            sage: a[-1,0]
            6

        ::

            sage: a[2.7]
            Traceback (most recent call last):
            ...
            TypeError: index must be an integer
            sage: a[1, 2.7]
            Traceback (most recent call last):
            ...
            TypeError: index must be an integer
            sage: a[2.7, 1]
            Traceback (most recent call last):
            ...
            TypeError: index must be an integer

            sage: m = [(1, -2, -1, -1,9), (1, 8, 6, 2,2), (1, 1, -1, 1,4), (-1, 2, -2, -1,4)]; M = matrix(m)
            sage: M
            [ 1 -2 -1 -1  9]
            [ 1  8  6  2  2]
            [ 1  1 -1  1  4]
            [-1  2 -2 -1  4]

        Get the 2 x 2 submatrix of M, starting at row index and column
        index 1

        ::

            sage: M[1:3,1:3]
            [ 8  6]
            [ 1 -1]

        Get the 2 x 3 submatrix of M starting at row index and column index
        1::

            sage: M[1:3,[1..3]]
            [ 8  6  2]
            [ 1 -1  1]

        Get the second column of M::

            sage: M[:,1]
            [-2]
            [ 8]
            [ 1]
            [ 2]

        Get the first row of M::

            sage: M[0,:]
            [ 1 -2 -1 -1  9]

        More examples::

            sage: M[range(2),:]
            [ 1 -2 -1 -1  9]
            [ 1  8  6  2  2]
            sage: M[range(2),4]
            [9]
            [2]
            sage: M[range(3),range(5)]
            [ 1 -2 -1 -1  9]
            [ 1  8  6  2  2]
            [ 1  1 -1  1  4]

        ::

            sage: M[3,range(5)]
            [-1  2 -2 -1  4]
            sage: M[3,:]
            [-1  2 -2 -1  4]
            sage: M[3,4]
            4

            sage: M[-1,:]
            [-1  2 -2 -1  4]

            sage: A = matrix(ZZ,3,4, [3, 2, -5, 0, 1, -1, 1, -4, 1, 0, 1, -3]); A
            [ 3  2 -5  0]
            [ 1 -1  1 -4]
            [ 1  0  1 -3]

        ::

            sage: A[:,0:4:2]
            [ 3 -5]
            [ 1  1]
            [ 1  1]

        ::

            sage: A[1:,0:4:2]
            [1 1]
            [1 1]

            sage: A[2::-1,:]
            [ 1  0  1 -3]
            [ 1 -1  1 -4]
            [ 3  2 -5  0]

            sage: A[1:,3::-1]
            [-4  1 -1  1]
            [-3  1  0  1]

            sage: A[1:,3::-2]
            [-4 -1]
            [-3  0]

            sage: A[2::-1,3:1:-1]
            [-3  1]
            [-4  1]
            [ 0 -5]

        ::

            sage: A= matrix(3,4,[1, 0, -3, -1, 3, 0, -2, 1, -3, -5, -1, -5])
            sage: A[range(2,-1,-1),:]
            [-3 -5 -1 -5]
            [ 3  0 -2  1]
            [ 1  0 -3 -1]

        ::

            sage: A[range(2,-1,-1),range(3,-1,-1)]
            [-5 -1 -5 -3]
            [ 1 -2  0  3]
            [-1 -3  0  1]

        ::

            sage: A = matrix(2, [1, 2, 3, 4])
            sage: A[[0,0],[0,0]]
            [1 1]
            [1 1]

        ::

            sage: M = matrix(3, 4, range(12))
            sage: M[0:0, 0:0]
            []
            sage: M[0:0, 1:4]
            []
            sage: M[2:3, 3:3]
            []
            sage: M[range(2,2), :3]
            []
            sage: M[(1,2), 3]
            [ 7]
            [11]
            sage: M[(1,2),(0,1,1)]
            [4 5 5]
            [8 9 9]
            sage: m=[(1, -2, -1, -1), (1, 8, 6, 2), (1, 1, -1, 1), (-1, 2, -2, -1)]
            sage: M= matrix(m);M
            [ 1 -2 -1 -1]
            [ 1  8  6  2]
            [ 1  1 -1  1]
            [-1  2 -2 -1]

            sage: M[:2]
            [ 1 -2 -1 -1]
            [ 1  8  6  2]
            sage: M[:]
            [ 1 -2 -1 -1]
            [ 1  8  6  2]
            [ 1  1 -1  1]
            [-1  2 -2 -1]
            sage: M[1:3]
            [ 1  8  6  2]
            [ 1  1 -1  1]

            sage: A=matrix(QQ,10,range(100))
            sage: A[0:3]
            [ 0  1  2  3  4  5  6  7  8  9]
            [10 11 12 13 14 15 16 17 18 19]
            [20 21 22 23 24 25 26 27 28 29]
            sage: A[:2]
            [ 0  1  2  3  4  5  6  7  8  9]
            [10 11 12 13 14 15 16 17 18 19]
            sage: A[8:]
            [80 81 82 83 84 85 86 87 88 89]
            [90 91 92 93 94 95 96 97 98 99]
            sage: A[1:10:3]
            [10 11 12 13 14 15 16 17 18 19]
            [40 41 42 43 44 45 46 47 48 49]
            [70 71 72 73 74 75 76 77 78 79]
            sage: A[-1]
            (90, 91, 92, 93, 94, 95, 96, 97, 98, 99)
            sage: A[-1:-6:-2]
            [90 91 92 93 94 95 96 97 98 99]
            [70 71 72 73 74 75 76 77 78 79]
            [50 51 52 53 54 55 56 57 58 59]

            sage: A[3].is_immutable()
            True
            sage: A[1:3].is_immutable()
            True

        Slices that result in zero rows or zero columns are supported too::

            sage: m = identity_matrix(QQ, 4)[4:,:]
            sage: m.nrows(), m.ncols()
            (0, 4)
            sage: m * vector(QQ, 4)
            ()

        TESTS:

        If we're given lists as arguments, we should throw an
        appropriate error when those lists do not contain valid
        indices (:issue:`6569`)::

            sage: A = matrix(4, range(1,17))
            sage: A[[1.5], [1]]
            Traceback (most recent call last):
            ...
            IndexError: row indices must be integers
            sage: A[[1], [1.5]]
            Traceback (most recent call last):
            ...
            IndexError: column indices must be integers
            sage: A[[1.5]]
            Traceback (most recent call last):
            ...
            IndexError: row indices must be integers

        Before :issue:`6569` was fixed, sparse/dense matrices behaved
        differently due to implementation details. Given invalid
        indices, they should fail in the same manner. These tests
        just repeat the previous set with a sparse matrix::

            sage: A = matrix(4, range(1,17), sparse=True)
            sage: A[[1.5], [1]]
            Traceback (most recent call last):
            ...
            IndexError: row indices must be integers
            sage: A[[1], [1.5]]
            Traceback (most recent call last):
            ...
            IndexError: column indices must be integers
            sage: A[[1.5]]
            Traceback (most recent call last):
            ...
            IndexError: row indices must be integers

        Check that submatrices with a specified implementation have the
        same implementation::

            sage: # needs sage.libs.pari
            sage: M = MatrixSpace(GF(2), 3, 3, implementation='generic')
            sage: m = M(range(9))
            sage: type(m)
            <class 'sage.matrix.matrix_generic_dense.Matrix_generic_dense'>
            sage: parent(m)
            Full MatrixSpace of 3 by 3 dense matrices
             over Finite Field of size 2 (using Matrix_generic_dense)
            sage: type(m[:2,:2])
            <class 'sage.matrix.matrix_generic_dense.Matrix_generic_dense'>
            sage: parent(m[:2,:2])
            Full MatrixSpace of 2 by 2 dense matrices
             over Finite Field of size 2 (using Matrix_generic_dense)
        """
        cdef list row_list
        cdef list col_list
        cdef Py_ssize_t i
        cdef int row, col
        cdef int nrows = self._nrows
        cdef int ncols = self._ncols
        cdef tuple key_tuple
        cdef object row_index, col_index
        cdef int ind

        # used to keep track of when an index is a
        # single number
        cdef int single_row = 0, single_col = 0

        if type(key) is tuple:
            key_tuple = <tuple>key
            #if PyTuple_Size(key_tuple) != 2:
            if len(key_tuple) != 2:
                raise IndexError("index must be an integer or pair of integers")

            row_index = <object>PyTuple_GET_ITEM(key_tuple, 0)
            col_index = <object>PyTuple_GET_ITEM(key_tuple, 1)

            type_row = type(row_index)
            if type_row is list or type_row is tuple or type_row is range:
                if type_row is tuple or type_row is range:
                    row_list = list(row_index)
                else:
                    row_list = row_index

                for i from 0 <= i < len(row_list):
                    # The 'ind' variable is 'cdef int' and will
                    # truncate a float to a valid index. So, we have
                    # to test row_list[i] instead.
                    if not PyIndex_Check(row_list[i]):
                        raise IndexError('row indices must be integers')

                    ind = row_list[i]
                    if ind < 0:
                        ind += nrows
                        row_list[i] = ind

                    if ind < 0 or ind >= nrows:
                        raise IndexError("matrix index out of range")
            elif isinstance(row_index, slice):
                row_list = list(range(*row_index.indices(nrows)))
            else:
                if not PyIndex_Check(row_index):
                    raise TypeError("index must be an integer")
                row = row_index
                if row < 0:
                    row += nrows
                if row < 0 or row >= nrows:
                    raise IndexError("matrix index out of range")
                single_row = 1

            type_col = type(col_index)
            if type_col is list or type_col is tuple or type_col is range:
                if type_col is tuple or type_col is range:
                    col_list = list(col_index)
                else:
                    col_list = col_index

                for i from 0 <= i < len(col_list):
                    # The 'ind' variable is 'cdef int' and will
                    # truncate a float to a valid index. So, we have
                    # to test col_list[i] instead.
                    if not PyIndex_Check(col_list[i]):
                        raise IndexError('column indices must be integers')

                    ind = col_list[i]
                    if ind < 0:
                        ind += ncols
                        col_list[i] = ind

                    if ind < 0 or ind >= ncols:
                        raise IndexError("matrix index out of range")
            elif isinstance(col_index, slice):
                col_list =  list(range(*col_index.indices(ncols)))
            else:
                if not PyIndex_Check(col_index):
                    raise TypeError("index must be an integer")
                col = col_index
                if col < 0:
                    col += ncols
                if col < 0 or col >= ncols:
                    raise IndexError("matrix index out of range")
                single_col = 1

            # if we had a single row entry and a single column entry,
            # we want to just do a get_unsafe
            if single_row and single_col:
                return self.get_unsafe(row, col)

            # otherwise, prep these for the call to
            # matrix_from_rows_and_columns
            if single_row:
                row_list = [row]
            if single_col:
                col_list = [col]

            if not row_list or not col_list:
                return self.new_matrix(nrows=len(row_list), ncols=len(col_list))

            return self.matrix_from_rows_and_columns(row_list, col_list)

        row_index = key
        if type(row_index) is list or type(row_index) is tuple:
            if type(row_index) is tuple:
                row_list = list(row_index)
            else:
                row_list = row_index

            for i from 0 <= i < len(row_list):
                # The 'ind' variable is 'cdef int' and will
                # truncate a float to a valid index. So, we have
                # to test row_list[i] instead.
                if not PyIndex_Check(row_list[i]):
                    raise IndexError('row indices must be integers')

                ind = row_list[i]
                if ind < 0:
                    ind += nrows
                    row_list[i] = ind

                if ind < 0 or ind >= nrows:
                    raise IndexError("matrix index out of range")
            r = self.matrix_from_rows(row_list)
        elif isinstance(row_index, slice):
            row_list = list(range(*row_index.indices(nrows)))
            r = self.matrix_from_rows(row_list)
        else:
            if not PyIndex_Check(row_index):
                raise TypeError("index must be an integer")
            row = row_index
            if row < 0:
                row += nrows
            if row < 0 or row >= nrows:
                raise IndexError("matrix index out of range")
            r = self.row(row)

        r.set_immutable()
        return r

    def __setitem__(self, key, value):
        """
        Set elements of this matrix to values given in value.

        INPUT:

        - ``key`` -- any legal indexing (i.e., such that self[key] works)

        - ``value`` -- values that are used to set the elements indicated by key.

        EXAMPLES::

            sage: A = Matrix(Integers(2006),2,2,[-1,2,3,4])
            sage: A[0,0]=43; A
            [43  2]
            [ 3  4]

            sage: A[0]=[10,20]; A
            [10 20]
            [ 3  4]

            sage: M=matrix([(1, -2, -1, -1,9), (1, 8, 6, 2,2), (1, 1, -1, 1,4), (-1, 2, -2, -1,4)]); M
            [ 1 -2 -1 -1  9]
            [ 1  8  6  2  2]
            [ 1  1 -1  1  4]
            [-1  2 -2 -1  4]

        Set the 2 x 2 submatrix of M, starting at row index and column
        index 1::

            sage: M[1:3,1:3] = [[1,0],[0,1]]; M
            [ 1 -2 -1 -1  9]
            [ 1  1  0  2  2]
            [ 1  0  1  1  4]
            [-1  2 -2 -1  4]

        Set the 2 x 3 submatrix of M starting at row index and column
        index 1::

            sage: M[1:3,[1..3]] = M[2:4,0:3]; M
            [ 1 -2 -1 -1  9]
            [ 1  1  0  1  2]
            [ 1 -1  2 -2  4]
            [-1  2 -2 -1  4]

        Set part of the first column of M::

            sage: M[1:,0]=[[2],[3],[4]]; M
            [ 1 -2 -1 -1  9]
            [ 2  1  0  1  2]
            [ 3 -1  2 -2  4]
            [ 4  2 -2 -1  4]

        Or do a similar thing with a vector::

            sage: M[1:,0]=vector([-2,-3,-4]); M
            [ 1 -2 -1 -1  9]
            [-2  1  0  1  2]
            [-3 -1  2 -2  4]
            [-4  2 -2 -1  4]

        Or a constant::

            sage: M[1:,0]=30; M
            [ 1 -2 -1 -1  9]
            [30  1  0  1  2]
            [30 -1  2 -2  4]
            [30  2 -2 -1  4]


        Set the first row of M::

            sage: M[0,:]=[[20,21,22,23,24]]; M
            [20 21 22 23 24]
            [30  1  0  1  2]
            [30 -1  2 -2  4]
            [30  2 -2 -1  4]
            sage: M[0,:]=vector([0,1,2,3,4]); M
            [ 0  1  2  3  4]
            [30  1  0  1  2]
            [30 -1  2 -2  4]
            [30  2 -2 -1  4]
            sage: M[0,:]=-3; M
            [-3 -3 -3 -3 -3]
            [30  1  0  1  2]
            [30 -1  2 -2  4]
            [30  2 -2 -1  4]


            sage: A = matrix(ZZ,3,4, [3, 2, -5, 0, 1, -1, 1, -4, 1, 0, 1, -3]); A
            [ 3  2 -5  0]
            [ 1 -1  1 -4]
            [ 1  0  1 -3]

        We can use the step feature of slices to set every other column::

            sage: A[:,0:3:2] = 5; A
            [ 5  2  5  0]
            [ 5 -1  5 -4]
            [ 5  0  5 -3]

            sage: A[1:,0:4:2] = [[100,200],[300,400]]; A
            [  5   2   5   0]
            [100  -1 200  -4]
            [300   0 400  -3]

        We can also count backwards to flip the matrix upside down.

        ::

            sage: A[::-1,:]=A; A
            [300   0 400  -3]
            [100  -1 200  -4]
            [  5   2   5   0]


            sage: A[1:,3::-1]=[[2,3,0,1],[9,8,7,6]]; A
            [300   0 400  -3]
            [  1   0   3   2]
            [  6   7   8   9]

            sage: A[1:,::-2] = A[1:,::2]; A
            [300   0 400  -3]
            [  1   3   3   1]
            [  6   8   8   6]

            sage: A[::-1,3:1:-1] = [[4,3],[1,2],[-1,-2]]; A
            [300   0  -2  -1]
            [  1   3   2   1]
            [  6   8   3   4]


        TESTS::

            sage: A = MatrixSpace(ZZ,3)(range(9)); A
            [0 1 2]
            [3 4 5]
            [6 7 8]
            sage: A[1,2]=100; A
            [  0   1   2]
            [  3   4 100]
            [  6   7   8]
            sage: A[0]=(10,20,30); A
            [ 10  20  30]
            [  3   4 100]
            [  6   7   8]
            sage: A[4,7]=45
            Traceback (most recent call last):
            ...
            IndexError: index out of range
            sage: A[-1,0]=63; A[-1,0]
            63
            sage: A[2.7]=3
            Traceback (most recent call last):
            ...
            TypeError: index must be an integer or slice or a tuple/list of integers and slices
            sage: A[1, 2.7]=3
            Traceback (most recent call last):
            ...
            TypeError: index must be an integer or slice or a tuple/list of integers and slices
            sage: A[2.7, 1]=3
            Traceback (most recent call last):
            ...
            TypeError: index must be an integer or slice or a tuple/list of integers and slices
            sage: A.set_immutable()
            sage: A[0,0] = 7
            Traceback (most recent call last):
            ...
            ValueError: matrix is immutable; please change a copy instead (i.e., use copy(M) to change a copy of M).
            sage: A=matrix([[1,2],[3,4]]); B=matrix([[1,3],[5,7]])
            sage: A[1:2,1:2]=B[1:2,1:2]
            sage: A
            [1 2]
            [3 7]
            sage: A=matrix([[1,2],[3,4]]); B=matrix([[1,3],[5,7]])
            sage: A[1,0:1]=B[1,1:2]
            sage: A
            [1 2]
            [7 4]


        More examples::

            sage: M[range(2),:]=[[1..5], [6..10]]; M
            [ 1  2  3  4  5]
            [ 6  7  8  9 10]
            [30 -1  2 -2  4]
            [30  2 -2 -1  4]

            sage: M[range(2),4]=0; M
            [ 1  2  3  4  0]
            [ 6  7  8  9  0]
            [30 -1  2 -2  4]
            [30  2 -2 -1  4]

            sage: M[range(3),range(5)]=M[range(1,4), :]; M
            [ 6  7  8  9  0]
            [30 -1  2 -2  4]
            [30  2 -2 -1  4]
            [30  2 -2 -1  4]


            sage: M[3,range(5)]=vector([-2,3,4,-5,4]); M
            [ 6  7  8  9  0]
            [30 -1  2 -2  4]
            [30  2 -2 -1  4]
            [-2  3  4 -5  4]
            sage: M[3,:]=2*M[2,:]; M
            [ 6  7  8  9  0]
            [30 -1  2 -2  4]
            [30  2 -2 -1  4]
            [60  4 -4 -2  8]
            sage: M[3,4]=M[3,2]; M
            [ 6  7  8  9  0]
            [30 -1  2 -2  4]
            [30  2 -2 -1  4]
            [60  4 -4 -2 -4]

            sage: M[-1,:]=M[-3,:]; M
            [ 6  7  8  9  0]
            [30 -1  2 -2  4]
            [30  2 -2 -1  4]
            [30 -1  2 -2  4]


            sage: A= matrix(3,4,[1, 0, -3, -1, 3, 0, -2, 1, -3, -5, -1, -5]); A
            [ 1  0 -3 -1]
            [ 3  0 -2  1]
            [-3 -5 -1 -5]

            sage: A[range(2,-1,-1),:]=A; A
            [-3 -5 -1 -5]
            [ 3  0 -2  1]
            [ 1  0 -3 -1]

            sage: A[range(2,-1,-1),range(3,-1,-1)]=A; A
            [-1 -3  0  1]
            [ 1 -2  0  3]
            [-5 -1 -5 -3]

            sage: A = matrix(2, [1, 2, 3, 4])
            sage: A[[0,0],[0,0]]=10; A
            [10  2]
            [ 3  4]

            sage: M = matrix(3, 4, range(12))
            sage: M[0:0, 0:0]=20; M
            [ 0  1  2  3]
            [ 4  5  6  7]
            [ 8  9 10 11]
            sage: M[0:0, 1:4]=20; M
            [ 0  1  2  3]
            [ 4  5  6  7]
            [ 8  9 10 11]
            sage: M[2:3, 3:3]=20; M
            [ 0  1  2  3]
            [ 4  5  6  7]
            [ 8  9 10 11]
            sage: M[range(2,2), :3]=20; M
            [ 0  1  2  3]
            [ 4  5  6  7]
            [ 8  9 10 11]
            sage: M[(1,2), 3]=vector([-1,-2]); M
            [ 0  1  2  3]
            [ 4  5  6 -1]
            [ 8  9 10 -2]
            sage: M[(1,2),(0,1,1)]=[[-1,-2,-3],[-4,-5,-6]]; M
            [ 0  1  2  3]
            [-1 -3  6 -1]
            [-4 -6 10 -2]
            sage: M=matrix([(1, -2, -1, -1), (1, 8, 6, 2), (1, 1, -1, 1), (-1, 2, -2, -1)]); M
            [ 1 -2 -1 -1]
            [ 1  8  6  2]
            [ 1  1 -1  1]
            [-1  2 -2 -1]

            sage: M[:2]=M[2:]; M
            [ 1  1 -1  1]
            [-1  2 -2 -1]
            [ 1  1 -1  1]
            [-1  2 -2 -1]

            sage: M[:] = M.transpose(); M
            [ 1 -1  1 -1]
            [ 1  2  1  2]
            [-1 -2 -1 -2]
            [ 1 -1  1 -1]
            sage: M = matrix(ZZ,4,range(16)); M
            [ 0  1  2  3]
            [ 4  5  6  7]
            [ 8  9 10 11]
            [12 13 14 15]
            sage: M[::2]=M[::-2]; M
            [12 13 14 15]
            [ 4  5  6  7]
            [ 4  5  6  7]
            [12 13 14 15]
            sage: M[::2]=2; M
            [ 2  2  2  2]
            [ 4  5  6  7]
            [ 2  2  2  2]
            [12 13 14 15]

            sage: M[2:]=10; M
            [ 2  2  2  2]
            [ 4  5  6  7]
            [10 10 10 10]
            [10 10 10 10]

            sage: M=matrix(3,1,[1,2,3]); M
            [1]
            [2]
            [3]
            sage: M[1] = vector([20]); M
            [ 1]
            [20]
            [ 3]
            sage: M = matrix(3, 2, srange(6)); M[1] = 15; M
            [ 0  1]
            [15 15]
            [ 4  5]
            sage: M = matrix(3, 1, srange(3)); M[1] = 15; M
            [ 0]
            [15]
            [ 2]
            sage: M = matrix(3, 1, srange(3)); M[1] = [15]; M
            [ 0]
            [15]
            [ 2]
        """
        cdef list row_list
        cdef list col_list
        cdef Py_ssize_t row_list_len, col_list_len
        cdef list value_list
        cdef bint value_list_one_dimensional = 0
        cdef Py_ssize_t i
        cdef Py_ssize_t row, col
        cdef Py_ssize_t nrows = self._nrows
        cdef Py_ssize_t ncols = self._ncols
        cdef tuple key_tuple
        cdef object row_index, col_index
        cdef object value_row

        # used to keep track of when an index is a
        # single number
        cdef bint single_row = 0, single_col = 0
        cdef bint no_col_index = 0

        # If the matrix is immutable, check_mutability will raise an
        # exception.
        self.check_mutability()

        if type(key) is tuple:
            key_tuple = <tuple>key
            #if PyTuple_Size(key_tuple) != 2:
            if len(key_tuple) != 2:
                raise IndexError("index can't have more than two components")

            row_index = <object>PyTuple_GET_ITEM(key_tuple, 0)
            col_index = <object>PyTuple_GET_ITEM(key_tuple, 1)

            if PyIndex_Check(col_index):
                col = col_index
                if col < 0:
                    col += ncols
                if col < 0 or col >= ncols:
                    raise IndexError("index out of range")
                single_col = 1
                col_list_len = 1
            else:
                col_list = normalize_index(col_index, ncols)
                col_list_len = len(col_list)
                if col_list_len==0:
                    return

        else:
            no_col_index = 1
            row_index = key
            col_list_len = ncols
            if col_list_len==0:
                return

        # Special-case a single-row.
        if PyIndex_Check(row_index):
            row = row_index
            if row < 0:
                row += nrows
            if row < 0 or row >= nrows:
                raise IndexError("index out of range")
            single_row = 1
            row_list_len = 1
        else:
            row_list = normalize_index(row_index, nrows)
            row_list_len = len(row_list)
            if row_list_len==0:
                return

        if single_row and single_col and not no_col_index:
            self.set_unsafe(row, col, self._coerce_element(value))
            return

        if type(value) is list:
            if single_row and no_col_index:
                # A convenience addition, so we can set a row by
                # M[1] = [1,2,3] or M[1,:]=[1,2,3]
                value_list_one_dimensional = 1
            value_list = value
        elif type(value) is tuple:
            if single_row and no_col_index:
                # A convenience addition, so we can set a row by
                # M[1] = [1,2,3] or M[1,:]=[1,2,3]
                value_list_one_dimensional = 1
            value_list = list(value)
        elif isinstance(value, Matrix):
            value_list = list(value)
        elif isinstance(value, Vector):
            if single_row or single_col:
                value_list_one_dimensional = 1
                value_list = list(value)
            else:
                raise IndexError("value does not have the right dimensions")
        else:
            # If value is not a list, tuple, matrix, or vector, try
            # broadcasting the element to all positions.
            value_element = self._coerce_element(value)
            if single_row:
                if no_col_index:
                    for col in range(col_list_len):
                        self.set_unsafe(row, col, value_element)
                else:
                    for col in col_list:
                        self.set_unsafe(row, col, value_element)
            elif single_col:
                for row in row_list:
                    self.set_unsafe(row, col, value_element)
            else:
                if no_col_index:
                    for row in row_list:
                        for col in range(col_list_len):
                            self.set_unsafe(row, col, value_element)
                else:
                    for row in row_list:
                        for col in col_list:
                            self.set_unsafe(row, col, value_element)
            return

        if value_list_one_dimensional:
            # This will break when assigning a vector to a column
            if single_row and col_list_len != len(value_list):
                raise IndexError("value does not have the right number of columns")
            elif single_col and row_list_len != len(value_list):
                raise IndexError("value does not have the right number of rows")
        else:
            if row_list_len != len(value_list):
                raise IndexError("value does not have the right number of rows")
            for value_row in value_list:
                if col_list_len != len(value_row):
                    raise IndexError("value does not have the right number of columns")

        if single_row:
            if value_list_one_dimensional:
                value_row = value_list
            else:
                value_row = value_list[0]

            if no_col_index:
                for col in range(col_list_len):
                    self.set_unsafe(row, col, self._coerce_element(value_row[col]))
            else:
                for col in range(col_list_len):
                    self.set_unsafe(row, col_list[col], self._coerce_element(value_row[col]))
        elif single_col:
            if value_list_one_dimensional:
                for row in range(row_list_len):
                    self.set_unsafe(row_list[row], col, self._coerce_element(value_list[row]))
            else:
                for row in range(row_list_len):
                    self.set_unsafe(row_list[row], col, self._coerce_element(value_list[row][0]))
        else:
            if no_col_index:
                for i in range(row_list_len):
                    row = row_list[i]
                    value_row = value_list[i]
                    for col in range(col_list_len):
                        self.set_unsafe(row, col, self._coerce_element(value_row[col]))
            else:
                for i in range(row_list_len):
                    row = row_list[i]
                    value_row = value_list[i]
                    for col in range(col_list_len):
                        self.set_unsafe(row, col_list[col], self._coerce_element(value_row[col]))
        return

<<<<<<< HEAD

=======
>>>>>>> 378ba505
    cdef _coerce_element(self, x):
        """
        Return coercion of x into the base ring of self.
        """
        if isinstance(x, Element) and (<Element> x)._parent is self._base_ring:
            return x
        return self._base_ring(x)

    ###########################################################
    # Pickling
    ###########################################################

    def __reduce__(self):
        """
        EXAMPLES::

            sage: a = matrix(Integers(8),3,range(9))
            sage: a == loads(dumps(a))
            True
        """
        data, version = self._pickle()
        return unpickle, (self.__class__, self._parent, self._is_immutable,
                                          self._cache, data, version)

    def _pickle(self):
        """
        Not yet implemented!

        EXAMPLES::

            sage: m=matrix(QQ,2,range(0,4))
            sage: m._pickle() # todo: not implemented
        """
        raise NotImplementedError

    def _test_reduce(self, **options):
        """
        Checks that the pickling function works.

        EXAMPLES::

            sage: a=matrix([[1,2],[3,4]])
            sage: a._test_reduce()
        """
        tester = self._tester(**options)
        a, b = self.__reduce__()
        tester.assertEqual(a(*b),self)

    ###########################################################
    # Base Change
    ###########################################################
    def base_ring(self):
        """
        Return the base ring of the matrix.

        EXAMPLES::

            sage: m = matrix(QQ, 2, [1,2,3,4])
            sage: m.base_ring()
            Rational Field
        """
        return self._base_ring

    def change_ring(self, ring):
        """
        Return the matrix obtained by coercing the entries of this matrix
        into the given ring.

        Always returns a copy (unless self is immutable, in which case
        returns self).

        EXAMPLES::

            sage: A = Matrix(QQ, 2, 2, [1/2, 1/3, 1/3, 1/4])
            sage: A.parent()
            Full MatrixSpace of 2 by 2 dense matrices over Rational Field
            sage: A.change_ring(GF(25,'a'))                                             # needs sage.rings.finite_rings
            [3 2]
            [2 4]
            sage: A.change_ring(GF(25,'a')).parent()                                    # needs sage.rings.finite_rings
            Full MatrixSpace of 2 by 2 dense matrices
             over Finite Field in a of size 5^2
            sage: A.change_ring(ZZ)                                                     # needs sage.rings.finite_rings
            Traceback (most recent call last):
            ...
            TypeError: matrix has denominators so can...t change to ZZ

        Changing rings preserves subdivisions::

            sage: A.subdivide([1], []); A
            [1/2 1/3]
            [-------]
            [1/3 1/4]
            sage: A.change_ring(GF(25,'a'))                                             # needs sage.rings.finite_rings
            [3 2]
            [---]
            [2 4]
        """
        if ring not in Rings():
            raise TypeError("ring must be a ring")

        if ring is self._base_ring:
            if self._is_immutable:
                return self
            return self.__copy__()

        try:
            return self._change_ring(ring)
        except (AttributeError, NotImplementedError):
            M = sage.matrix.matrix_space.MatrixSpace(ring, self._nrows, self._ncols, sparse=self.is_sparse())
            mat = M(self.list(), coerce=True, copy=False)
            if self._subdivisions is not None:
                mat.subdivide(self.subdivisions())
            return mat

    def _test_change_ring(self, **options):
        """
        Checks that :meth:`change_ring` works.

        EXAMPLES::

            sage: a = matrix([[1,2],[3,4]])
            sage: a._test_change_ring()
        """
        tester = self._tester(**options)
        # Test to make sure the returned matrix is a copy
        tester.assertIsNot(self.change_ring(self.base_ring()), self)

    def _matrix_(self, R=None):
        """
        Return ``self`` as a matrix over the ring ``R``. If ``R`` is ``None``,
        then return ``self``.

        EXAMPLES::

            sage: A = Matrix(ZZ[['t']], 2, 2, range(4))
            sage: A.parent()
            Full MatrixSpace of 2 by 2 dense matrices over Power Series Ring in t over Integer Ring
            sage: A._matrix_(QQ[['t']])
            [0 1]
            [2 3]
            sage: A._matrix_(QQ[['t']]).parent()
            Full MatrixSpace of 2 by 2 dense matrices over Power Series Ring in t over Rational Field

        Check that :issue:`14314` is fixed::

            sage: m = Matrix({(1,2):2})
            sage: matrix(m) == m
            True
        """
        if R is None:
            return self
        return self.change_ring(R)

    ###########################################################
    # Representation -- string, latex, etc.
    ###########################################################
    def __repr__(self):
        r"""
        EXAMPLES::

            sage: A = matrix([[1,2], [3,4], [5,6]])
            sage: A.__repr__()
            '[1 2]\n[3 4]\n[5 6]'
            sage: print(A)
            [1 2]
            [3 4]
            [5 6]

        If the matrix is too big, don't print all of the elements::

            sage: A = random_matrix(ZZ, 100)
            sage: A.__repr__()
            '100 x 100 dense matrix over Integer Ring'

        When a big matrix returned, include a hint on how to get the entries.
        This is a feature of the sage command-line::

            sage: A
            100 x 100 dense matrix over Integer Ring (use the '.str()' method to see the entries)

        But don't do that when the matrix is part of a larger data structure::

            sage: [A]*2
            [100 x 100 dense matrix over Integer Ring,
             100 x 100 dense matrix over Integer Ring]

        """
        from sage.matrix.constructor import options
        if self._nrows <= options.max_rows() and self._ncols <= options.max_cols():
            return self.str()
        if self.is_sparse():
            s = 'sparse'
        else:
            s = 'dense'
        return "{} x {} {} matrix over {}".format(self._nrows, self._ncols, s, self.base_ring())

    def __str__(self):
        r"""
        Return a string representation of this matrix. Unlike
        ``__repr__`` (used by interactive sessions), this always prints
        the matrix entries.

        EXAMPLES::

            sage: A = zero_matrix(ZZ, 20)
            sage: A
            20 x 20 dense matrix over Integer Ring (use the '.str()' method to see the entries)
            sage: print(A)
            [0 0 0 0 0 0 0 0 0 0 0 0 0 0 0 0 0 0 0 0]
            [0 0 0 0 0 0 0 0 0 0 0 0 0 0 0 0 0 0 0 0]
            [0 0 0 0 0 0 0 0 0 0 0 0 0 0 0 0 0 0 0 0]
            [0 0 0 0 0 0 0 0 0 0 0 0 0 0 0 0 0 0 0 0]
            [0 0 0 0 0 0 0 0 0 0 0 0 0 0 0 0 0 0 0 0]
            [0 0 0 0 0 0 0 0 0 0 0 0 0 0 0 0 0 0 0 0]
            [0 0 0 0 0 0 0 0 0 0 0 0 0 0 0 0 0 0 0 0]
            [0 0 0 0 0 0 0 0 0 0 0 0 0 0 0 0 0 0 0 0]
            [0 0 0 0 0 0 0 0 0 0 0 0 0 0 0 0 0 0 0 0]
            [0 0 0 0 0 0 0 0 0 0 0 0 0 0 0 0 0 0 0 0]
            [0 0 0 0 0 0 0 0 0 0 0 0 0 0 0 0 0 0 0 0]
            [0 0 0 0 0 0 0 0 0 0 0 0 0 0 0 0 0 0 0 0]
            [0 0 0 0 0 0 0 0 0 0 0 0 0 0 0 0 0 0 0 0]
            [0 0 0 0 0 0 0 0 0 0 0 0 0 0 0 0 0 0 0 0]
            [0 0 0 0 0 0 0 0 0 0 0 0 0 0 0 0 0 0 0 0]
            [0 0 0 0 0 0 0 0 0 0 0 0 0 0 0 0 0 0 0 0]
            [0 0 0 0 0 0 0 0 0 0 0 0 0 0 0 0 0 0 0 0]
            [0 0 0 0 0 0 0 0 0 0 0 0 0 0 0 0 0 0 0 0]
            [0 0 0 0 0 0 0 0 0 0 0 0 0 0 0 0 0 0 0 0]
            [0 0 0 0 0 0 0 0 0 0 0 0 0 0 0 0 0 0 0 0]
        """
        return self.str()

    def str(self, rep_mapping=None, zero=None, plus_one=None, minus_one=None,
            *, unicode=False, shape=None, character_art=False,
            left_border=None, right_border=None,
            top_border=None, bottom_border=None):
        r"""
        Return a nice string representation of the matrix.

        INPUT:

        - ``rep_mapping`` -- a dictionary or callable used to override
          the usual representation of elements.

          If ``rep_mapping`` is a dictionary then keys should be
          elements of the base ring and values the desired string
          representation.  Values sent in via the other keyword
          arguments will override values in the dictionary.
          Use of a dictionary can potentially take a very long time
          due to the need to hash entries of the matrix.  Matrices
          with entries from ``QQbar`` are one example.

          If ``rep_mapping`` is callable then it will be called with
          elements of the matrix and must return a string.  Simply
          call :func:`repr` on elements which should have the default
          representation.

        - ``zero`` -- string (default: ``None``); if not ``None`` use
          the value of ``zero`` as the representation of the zero
          element.

        - ``plus_one`` -- string (default: ``None``); if not ``None``
          use the value of ``plus_one`` as the representation of the
          one element.

        - ``minus_one`` -- string (default: ``None``); if not ``None``
          use the value of ``minus_one`` as the representation of the
          negative of the one element.

        - ``unicode`` -- boolean (default: ``False``).
          Whether to use Unicode symbols instead of ASCII symbols
          for brackets and subdivision lines.

        - ``shape`` -- one of ``"square"`` or ``"round"`` (default: ``None``).
          Switches between round and square brackets.
          The default depends on the setting of the ``unicode`` keyword
          argument. For Unicode symbols, the default is round brackets
          in accordance with the TeX rendering,
          while the ASCII rendering defaults to square brackets.

        - ``character_art`` -- boolean (default: ``False``); if ``True``, the
          result will be of type :class:`~sage.typeset.ascii_art.AsciiArt` or
          :class:`~sage.typeset.unicode_art.UnicodeArt` which support line
          breaking of wide matrices that exceed the window width

        - ``left_border``, ``right_border`` -- sequence (default: ``None``);
          if not ``None``, call :func:`str` on the elements and use the
          results as labels for the rows of the matrix. The labels appear
          outside of the parentheses.

        - ``top_border``, ``bottom_border`` -- sequence (default: ``None``);
          if not ``None``, call :func:`str` on the elements and use the
          results as labels for the columns of the matrix. The labels appear
          outside of the parentheses.

        EXAMPLES::

            sage: R = PolynomialRing(QQ,6,'z')
            sage: a = matrix(2,3, R.gens())
            sage: a.__repr__()
            '[z0 z1 z2]\n[z3 z4 z5]'

            sage: M = matrix([[1,0],[2,-1]])
            sage: M.str()
            '[ 1  0]\n[ 2 -1]'
            sage: M.str(plus_one='+',minus_one='-',zero='.')
            '[+ .]\n[2 -]'
            sage: M.str({1:"not this one",2:"II"},minus_one="*",plus_one="I")
            '[ I  0]\n[II  *]'

            sage: def print_entry(x):
            ....:   if x>0:
            ....:       return '+'
            ....:   elif x<0:
            ....:       return '-'
            ....:   else: return '.'
            ...
            sage: M.str(print_entry)
            '[+ .]\n[+ -]'
            sage: M.str(repr)
            '[ 1  0]\n[ 2 -1]'

            sage: M = matrix([[1,2,3],[4,5,6],[7,8,9]])
            sage: M.subdivide(None, 2)
            sage: print(M.str(unicode=True))
            ⎛1 2│3⎞
            ⎜4 5│6⎟
            ⎝7 8│9⎠
            sage: M.subdivide([0,1,1,3], [0,2,3,3])
            sage: print(M.str(unicode=True, shape="square"))
            ⎡┼───┼─┼┼⎤
            ⎢│1 2│3││⎥
            ⎢┼───┼─┼┼⎥
            ⎢┼───┼─┼┼⎥
            ⎢│4 5│6││⎥
            ⎢│7 8│9││⎥
            ⎣┼───┼─┼┼⎦

        If ``character_art`` is set, the lines of large matrices are wrapped in
        a readable way::

            sage: set_random_seed(0)
            sage: matrix.random(RDF, 3, 5).str(unicode=True, character_art=True)
            ⎛ -0.27440062056807446    0.5031965950979831 -0.001975438590219314
            ⎜ -0.05461130074681608 -0.033673314214051286   -0.9401270875197381
            ⎝  0.19906256610645512    0.3242250183948632    0.6026443545751128
            <BLANKLINE>
               -0.9467802263760512    0.5056889961514748⎞
              -0.35104242112828943    0.5084492941557279⎟
               -0.9541798283979341   -0.8948790563276592⎠

        The number of floating point digits to display is controlled by
        :obj:`matrix.options.precision <.constructor.options>` and can also be
        set by the `IPython magic
        <https://ipython.readthedocs.io/en/stable/interactive/magics.html#magic-precision>`_
        ``%precision``. This does not affect the internal precision of the
        represented data, but only the textual display of matrices::

            sage: matrix.options.precision = 4
            sage: A = matrix(RR, [[1/3, 200/3], [-3, 1e6]]); A
            [  0.3333    66.67]
            [  -3.000 1.000E+6]
            sage: unicode_art(A)
            ⎛  0.3333    66.67⎞
            ⎝  -3.000 1.000E+6⎠
            sage: matrix.options.precision = None
            sage: A
            [ 0.333333333333333   66.6666666666667]
            [ -3.00000000000000 1.00000000000000e6]

        Matrices with borders::

            sage: M = matrix([[1,2,3], [4,5,6], [7,8,9]])
            sage: M.subdivide(None, 2)
            sage: print(M.str(unicode=True,
            ....:             top_border=['ab', 'cde', 'f'],
            ....:             bottom_border=['*', '', ''],
            ....:             left_border=[1, 10, 100],
            ....:             right_border=['', ' <', '']))
                 ab cde   f
              1⎛  1   2│  3⎞
             10⎜  4   5│  6⎟ <
            100⎝  7   8│  9⎠
                  *

        TESTS:

        Prior to :issue:`11544` this could take a full minute to run (2011). ::

            sage: # needs sage.rings.number_field
            sage: A = matrix(QQ, 4, 4, [1, 2, -2, 2, 1, 0, -1, -1, 0, -1, 1, 1, -1, 2, 1/2, 0])
            sage: e = A.eigenvalues()[3]
            sage: K = (A - e).kernel()
            sage: P = K.basis_matrix()
            sage: P.str()
            '[             1.000000000000000? + 0.?e-17*I -2.116651487479748? + 0.0255565807096352?*I -0.2585224251020429? + 0.288602340904754?*I -0.4847545623533090? - 1.871890760086142?*I]'

        Use single-row delimiters where appropriate::

            sage: print(matrix([[1]]).str(unicode=True))
            (1)
            sage: print(matrix([[],[]]).str(unicode=True))
            ()
            sage: M = matrix([[1]])
            sage: M.subdivide([0,1], [])
            sage: print(M.str(unicode=True))
            ⎛─⎞
            ⎜1⎟
            ⎝─⎠

        Check that exact number types are not affected by the precision
        option::

            sage: matrix.options.precision = 4
            sage: matrix(ZZ, [[10^10]])
            [10000000000]
            sage: matrix(QQ, [[2/3, 10^6]])
            [    2/3 1000000]
            sage: R.<x,y> = QQ[[]]
            sage: matrix(R, [[2/3 - 10^6 * x^3 + 3 * y + O(x, y)^4]])
            [2/3 + 3*y - 1000000*x^3 + O(x, y)^4]
            sage: matrix.options._reset()

        Edge cases of matrices with borders::

            sage: print(matrix(ZZ, 0, 0).str(
            ....:     top_border=[], bottom_border=[], left_border=[], right_border=[]))
            []
            sage: print(matrix(ZZ, 0, 4).str(
            ....:     unicode=True,
            ....:     top_border='abcd', bottom_border=range(4)))
            ()
            sage: print(matrix(ZZ, 1, 4).str(
            ....:     unicode=True,
            ....:     top_border='abcd', bottom_border=range(4)))
             a b c d
            (0 0 0 0)
             0 1 2 3
            sage: print(matrix(ZZ, 2, 4).str(
            ....:     unicode=True,
            ....:     top_border='abcd', bottom_border=range(4), left_border='uv'))
              a b c d
            u⎛0 0 0 0⎞
            v⎝0 0 0 0⎠
              0 1 2 3
            sage: print(matrix(ZZ, 2, 0).str(
            ....:     top_border='', left_border='uv', right_border=['*', '']))
              []
        """
        cdef Py_ssize_t nr, nc, r, c
        nr = self._nrows
        nc = self._ncols

        # symbols is a string with 11 elements:
        # - top left bracket         (tlb)
        # - middle left bracket      (mlb)
        # - bottom left bracket      (blb)
        # - single-row left bracket  (slb)
        # - top right bracket        (trb)
        # - middle right bracket     (mrb)
        # - bottom right bracket     (brb)
        # - single-row right bracket (srb)
        # - vertical line            (vl)
        # - horizontal line          (hl)
        # - crossing lines           (cl)
        if shape is None:
            shape = "round" if unicode else "square"
        if unicode:
            import unicodedata
            hl = unicodedata.lookup('BOX DRAWINGS LIGHT HORIZONTAL')
            vl = unicodedata.lookup('BOX DRAWINGS LIGHT VERTICAL')
            cl = unicodedata.lookup('BOX DRAWINGS LIGHT VERTICAL AND HORIZONTAL')
        else:
            hl = '-'        # - horizontal line
            vl = '|'        # - vertical line
            cl = '+'        # - crossing lines
        if shape == "square":
            if unicode:
                from sage.typeset.symbols import (
                    unicode_left_square_bracket as left,
                    unicode_right_square_bracket as right
                )
            else:
                from sage.typeset.symbols import (
                    ascii_left_square_bracket as left,
                    ascii_right_square_bracket as right
                )
        elif shape == "round":
            if unicode:
                from sage.typeset.symbols import (
                    unicode_left_parenthesis as left,
                    unicode_right_parenthesis as right
                )
            else:
                from sage.typeset.symbols import (
                    ascii_left_parenthesis as left,
                    ascii_right_parenthesis as right
                )
        else:
            raise ValueError("No such shape")
        tlb = left.top              # - top left bracket
        mlb = left.extension        # - extension piece left bracket
        blb = left.bottom           # - bottom left bracket
        slb = left.character        # - single-row left bracket
        trb = right.top             # - top right bracket
        mrb = right.extension       # - extension piece right bracket
        brb = right.bottom          # - bottom right bracket
        srb = right.character       # - single-row right bracket

        if character_art:
            if unicode:
                from sage.typeset.unicode_art import UnicodeArt as CharacterArt
            else:
                from sage.typeset.ascii_art import AsciiArt as CharacterArt

        if nr == 0 or nc == 0:
            result = slb + srb
            return CharacterArt([result]) if character_art else result

        row_divs, col_divs = self.subdivisions()
        row_div_counts = [0] * (nr + 1)
        for r in row_divs:
            row_div_counts[r] += 1
        col_div_counts = [0] * (nc + 1)
        for c in col_divs:
            col_div_counts[c] += 1

        # Set the mapping based on keyword arguments
        if rep_mapping is None:
            rep_mapping = {}
        if isinstance(rep_mapping, dict):
            if zero is not None:
                rep_mapping[self.base_ring().zero()] = zero
            if plus_one is not None:
                rep_mapping[self.base_ring().one()] = plus_one
            if minus_one is not None:
                rep_mapping[-self.base_ring().one()] = minus_one

        entries = self.list()

        # only use floating point formatting for inexact types that have
        # custom implementation of __format__
        from sage.matrix.constructor import options
        prec = options.precision()
        if prec is None or callable(rep_mapping) or not entries \
                or type(entries[0]).__format__ is Element.__format__ \
                or self._base_ring.is_exact():
            fmt_numeric = None
        else:
            fmt_numeric = options.format_numeric()

        # compute column widths
        S = []
        if top_border is not None:
            for x in top_border:
                S.append(str(x))
            top_count = 1
        else:
            top_count = 0
        for x in entries:
            # Override the usual representations with those specified
            if callable(rep_mapping):
                rep = rep_mapping(x)
            # avoid hashing entries, especially algebraic numbers
            elif rep_mapping and x in rep_mapping:
                rep = rep_mapping.get(x)
            elif fmt_numeric is not None:
                rep = fmt_numeric.format(x, prec=prec)
            else:
                rep = repr(x)
            S.append(rep)
        if bottom_border is not None:
            for x in bottom_border:
                S.append(str(x))
            bottom_count = 1
        else:
            bottom_count = 0

        width = max(map(len, S))
        left = []
        rows = []
        right = []

        hline = cl.join(hl * ((width + 1)*(b - a) - 1)
                        for a,b in zip([0] + col_divs, col_divs + [nc]))

        # compute rows
        for r in range(-top_count, nr + bottom_count):
            if 0 <= r < nr:
                n = row_divs.count(r)
                if n:
                    left.extend([""] * n)
                    rows.extend([hline] * n)
                    right.extend([""] * n)
            if left_border is not None and 0 <= r < nr:
                left.append(str(left_border[r]))
            else:
                left.append("")
            s = ""
            for c from 0 <= c < nc:
                if col_div_counts[c]:
                    if 0 <= r < nr:
                        sep = vl * col_div_counts[c]
                    else:
                        sep = " " * col_div_counts[c]
                elif c == 0:
                    sep = ""
                else:
                    sep = " "
                entry = S[(r + top_count) * nc + c]
                entry = " " * (width - len(entry)) + entry
                s = s + sep + entry
            else:
                if 0 <= r < nr:
                    s = s + vl * col_div_counts[nc]
                else:
                    s = s + " " * col_div_counts[nc]
            rows.append(s)
            if right_border is not None and 0 <= r < nr:
                right.append(str(right_border[r]))
            else:
                right.append("")
        else:
            if nr == nr + bottom_count:
                n = row_divs.count(nr)
                if n:
                    left.extend([""] * n)
                    rows.extend([hline] * n)
                    right.extend([""] * n)

        # left and right brackets
        for i in range(top_count):
            rows[i] = " "*len(slb) + rows[i] + " "*len(srb)
        if len(rows) == top_count + 1 + bottom_count:
            rows[top_count] = slb + rows[top_count] + srb
        else:
            rows[top_count] = tlb + rows[top_count] + trb
            for i in range(top_count + 1, len(rows) - bottom_count - 1):
                rows[i] = mlb + rows[i] + mrb
            rows[-1 - bottom_count] = blb + rows[-1 - bottom_count] + brb
        for i in range(bottom_count):
            rows[-1 - i] = " "*len(slb) + rows[-1 - i] + " "*len(srb)

        # left and right border
        left_width = max(len(s) for s in left)
        right_width = max(len(s) for s in right)
        for i in range(len(rows)):
            rows[i] = left[i].rjust(left_width) + rows[i] + right[i].rjust(right_width)

        if character_art:
            breakpoints = []
            idx = len(tlb) + (col_div_counts[0] if nc > 0 else 0) + width
            for c from 1 <= c < nc:
                breakpoints.append(idx)
                len_sep = max(col_div_counts[c], 1)
                idx += len_sep + width
            return CharacterArt(rows, breakpoints=breakpoints)
        else:
            return "\n".join(rows)

    def _ascii_art_(self):
        """
        Return an ASCII art representation of this matrix.

        EXAMPLES::

            sage: set_random_seed(0)
            sage: ascii_art(matrix.random(RDF, 3, 5))  # indirect doctest
            [ -0.27440062056807446    0.5031965950979831 -0.001975438590219314
            [ -0.05461130074681608 -0.033673314214051286   -0.9401270875197381
            [  0.19906256610645512    0.3242250183948632    0.6026443545751128
            <BLANKLINE>
               -0.9467802263760512    0.5056889961514748]
              -0.35104242112828943    0.5084492941557279]
               -0.9541798283979341   -0.8948790563276592]
        """
        from sage.matrix.constructor import options
        if self._nrows <= options.max_rows() and self._ncols <= options.max_cols():
            return self.str(character_art=True)
        else:
            from sage.typeset.ascii_art import AsciiArt
            return AsciiArt(repr(self).splitlines())

    def _unicode_art_(self):
        """
        Return a unicode art representation of this matrix.

        EXAMPLES::

            sage: A = matrix([[1,2], [3,4], [5,6]])
            sage: A._unicode_art_()
            ⎛1 2⎞
            ⎜3 4⎟
            ⎝5 6⎠
            sage: unicode_art(A)    # indirect doctest
            ⎛1 2⎞
            ⎜3 4⎟
            ⎝5 6⎠

        If the matrix is too big, don't print all of the elements::

            sage: A = random_matrix(ZZ, 100)
            sage: unicode_art(A)
            100 x 100 dense matrix over Integer Ring
        """
        from sage.matrix.constructor import options
        if self._nrows <= options.max_rows() and self._ncols <= options.max_cols():
            return self.str(unicode=True, character_art=True)
        else:
            from sage.typeset.unicode_art import UnicodeArt
            return UnicodeArt(repr(self).splitlines())

    def _latex_(self):
        r"""
        Return latex representation of this matrix.  The matrix is
        enclosed in parentheses by default, but the delimiters can be
        changed using the command
        ``latex.matrix_delimiters(...)``.

        EXAMPLES::

            sage: R = PolynomialRing(QQ,4,'z')
            sage: a = matrix(2,2, R.gens())
            sage: b = a*a
            sage: latex(b) # indirect doctest
            \left(\begin{array}{rr}
            z_{0}^{2} + z_{1} z_{2} & z_{0} z_{1} + z_{1} z_{3} \\
            z_{0} z_{2} + z_{2} z_{3} & z_{1} z_{2} + z_{3}^{2}
            \end{array}\right)

        Latex representation for block matrices::

            sage: B = matrix(3,4)
            sage: B.subdivide([2,2], [3])
            sage: latex(B)
            \left(\begin{array}{rrr|r}
            0 & 0 & 0 & 0 \\
            0 & 0 & 0 & 0 \\
            \hline\hline
            0 & 0 & 0 & 0
            \end{array}\right)
        """
        latex = sage.misc.latex.latex
        matrix_delimiters = latex.matrix_delimiters()
        align = latex.matrix_column_alignment()
        cdef Py_ssize_t nr, nc, r, c
        nr = self._nrows
        nc = self._ncols
        if nr == 0 or nc == 0:
            return matrix_delimiters[0] + matrix_delimiters[1]

        S = self.list()
        rows = []

        row_divs, col_divs = self.subdivisions()

        # construct one large array, using \hline and vertical
        # bars | in the array descriptor to indicate subdivisions.
        for r from 0 <= r < nr:
            if r in row_divs:
                s = "\\hline"*row_divs.count(r) + "\n"
            else:
                s = ""
            for c from 0 <= c < nc:
                if c == nc-1:
                    sep=""
                else:
                    sep=" & "
                entry = latex(S[r*nc+c])
                s = s + entry + sep
            rows.append(s)

        # Put brackets around in a single string
        tmp = []
        for row in rows:
            tmp.append(str(row))
        s = " \\\\\n".join(tmp)

        tmp = [align*(b-a) for a,b in zip([0] + col_divs, col_divs + [nc])]
        format = '|'.join(tmp)

        return "\\left" + matrix_delimiters[0] + "\\begin{array}{%s}\n" % format + s + "\n\\end{array}\\right" + matrix_delimiters[1]

    ###################################################
    ## Basic Properties
    ###################################################

    def ncols(self):
        """
        Return the number of columns of this matrix.

        EXAMPLES::

            sage: M = MatrixSpace(QQ, 2, 3)
            sage: A = M([1,2,3, 4,5,6])
            sage: A
            [1 2 3]
            [4 5 6]
            sage: A.ncols()
            3
            sage: A.nrows()
            2

        AUTHORS:

        - Naqi Jaffery (2006-01-24): examples
        """
        return self._ncols

    def nrows(self):
        r"""
        Return the number of rows of this matrix.

        EXAMPLES::

            sage: M = MatrixSpace(QQ,6,7)
            sage: A = M([1,2,3,4,5,6,7, 22,3/4,34,11,7,5,3, 99,65,1/2,2/3,3/5,4/5,5/6, 9,8/9, 9/8,7/6,6/7,76,4, 0,9,8,7,6,5,4, 123,99,91,28,6,1024,1])
            sage: A
            [   1    2    3    4    5    6    7]
            [  22  3/4   34   11    7    5    3]
            [  99   65  1/2  2/3  3/5  4/5  5/6]
            [   9  8/9  9/8  7/6  6/7   76    4]
            [   0    9    8    7    6    5    4]
            [ 123   99   91   28    6 1024    1]
            sage: A.ncols()
            7
            sage: A.nrows()
            6

        AUTHORS:

        - Naqi Jaffery (2006-01-24): examples
        """
        return self._nrows

    def dimensions(self):
        r"""
        Return the dimensions of this matrix as the tuple (nrows, ncols).

        EXAMPLES::

            sage: M = matrix([[1,2,3],[4,5,6]])
            sage: N = M.transpose()
            sage: M.dimensions()
            (2, 3)
            sage: N.dimensions()
            (3, 2)

        AUTHORS:

        - Benjamin Lundell (2012-02-09): examples
        """
        return (self._nrows,self._ncols)

    ###################################################
    # Functions
    ###################################################

    def act_on_polynomial(self, f):
        r"""
        Return the polynomial f(self\*x).

        INPUT:

        -  ``self`` -- an nxn matrix

        -  ``f`` -- a polynomial in n variables x=(x1,...,xn)

        OUTPUT: The polynomial f(self\*x).

        EXAMPLES::

            sage: R.<x,y> = QQ[]
            sage: x, y = R.gens()
            sage: f = x**2 - y**2
            sage: M = MatrixSpace(QQ, 2)
            sage: A = M([1,2,3,4])
            sage: A.act_on_polynomial(f)
            -8*x^2 - 20*x*y - 12*y^2
        """
        cdef Py_ssize_t i, j, n

        if self._nrows != self._ncols:
            raise ArithmeticError("self must be a square matrix")

        vars = f.parent().gens()
        n = len(self.rows())
        ans = []
        for i from 0 <= i < n:
            tmp = []
            for j from 0 <= j < n:
                tmp.append(self.get_unsafe(i, j)*vars[j])
            ans.append( sum(tmp) )
        return f(tuple(ans))

    def __call__(self, *args, **kwargs):
        """
        Calling a matrix returns the result of calling each component.

        EXAMPLES::

            sage: # needs sage.symbolic
            sage: f(x,y) = x^2 + y
            sage: m = matrix([[f, f*f], [f^3, f^4]]); m
            [    (x, y) |--> x^2 + y (x, y) |--> (x^2 + y)^2]
            [(x, y) |--> (x^2 + y)^3 (x, y) |--> (x^2 + y)^4]
            sage: m(1, 2)
            [ 3  9]
            [27 81]
            sage: m(y=2, x=1)
            [ 3  9]
            [27 81]
            sage: m(2, 1)
            [  5  25]
            [125 625]
        """
        from sage.matrix.constructor import matrix
        return matrix(self.nrows(), self.ncols(), [e(*args, **kwargs) for e in self.list()])

    ###################################################
    # Arithmetic
    ###################################################
    def commutator(self, other):
        r"""
        Return the commutator self\*other - other\*self.

        EXAMPLES::

            sage: A = Matrix(ZZ, 2, 2, range(4))
            sage: B = Matrix(ZZ, 2, 2, [0, 1, 0, 0])
            sage: A.commutator(B)
            [-2 -3]
            [ 0  2]
            sage: A.commutator(B) == -B.commutator(A)
            True
        """
        return self*other - other*self

    def anticommutator(self, other):
        r"""
        Return the anticommutator ``self`` and ``other``.

        The *anticommutator* of two `n \times n` matrices `A` and `B`
        is defined as `\{A, B\} := AB + BA` (sometimes this is written as
        `[A, B]_+`).

        EXAMPLES::

            sage: A = Matrix(ZZ, 2, 2, range(4))
            sage: B = Matrix(ZZ, 2, 2, [0, 1, 0, 0])
            sage: A.anticommutator(B)
            [2 3]
            [0 2]
            sage: A.anticommutator(B) == B.anticommutator(A)
            True
            sage: A.commutator(B) + B.anticommutator(A) == 2*A*B
            True
        """
        return self*other + other*self

    ###################################################
    # Row and column operations
    # The _c versions do no bounds checking.
    # The with_ versions do not change the input matrix.
    # Some of the functions assume that input values
    # have parent that is self._base_ring.
    # AUTHORS:
    #     -- Karl-Dieter Crisman (June 2008):
    # Improved examples and error messages for methods which could
    # involve multiplication outside base ring, including
    # with_ versions of these methods for this situation
    ###################################################
    cdef check_row_bounds(self, Py_ssize_t r1, Py_ssize_t r2):
        if r1 < 0 or r1 >= self._nrows or r2 < 0 or r2 >= self._nrows:
            raise IndexError("matrix row index out of range")

    cdef check_row_bounds_and_mutability(self, Py_ssize_t r1, Py_ssize_t r2):
        if self._is_immutable:
            raise ValueError("Matrix is immutable; please change a copy instead (i.e., use copy(M) to change a copy of M).")
        else:
            self._cache = None
        if r1 < 0 or r1 >= self._nrows or r2 < 0 or r2 >= self._nrows:
            raise IndexError("matrix row index out of range")

    cdef check_column_bounds(self, Py_ssize_t c1, Py_ssize_t c2):
        if c1 < 0 or c1 >= self._ncols or c2 < 0 or c2 >= self._ncols:
            raise IndexError("matrix column index out of range")

    cdef check_column_bounds_and_mutability(self, Py_ssize_t c1, Py_ssize_t c2):
        if self._is_immutable:
            raise ValueError("Matrix is immutable; please change a copy instead (i.e., use copy(M) to change a copy of M).")
        else:
            self._cache = None
        if c1 < 0 or c1 >= self._ncols or c2 < 0 or c2 >= self._ncols:
            raise IndexError("matrix column index out of range")

    def swap_columns(self, Py_ssize_t c1, Py_ssize_t c2):
        """
        Swap columns c1 and c2 of self.

        EXAMPLES: We create a rational matrix::

            sage: M = MatrixSpace(QQ,3,3)
            sage: A = M([1,9,-7,4/5,4,3,6,4,3])
            sage: A
            [  1   9  -7]
            [4/5   4   3]
            [  6   4   3]

        Since the first column is numbered zero, this swaps the second and
        third columns::

            sage: A.swap_columns(1,2); A
            [  1  -7   9]
            [4/5   3   4]
            [  6   3   4]
        """
        self.check_column_bounds_and_mutability(c1, c2)
        if c1 != c2:
            self.swap_columns_c(c1, c2)

    def with_swapped_columns(self, c1, c2):
        r"""
        Swap columns ``c1`` and ``c2`` of ``self`` and return a new matrix.

        INPUT:

        - ``c1``, ``c2`` -- integers specifying columns of ``self`` to interchange

        OUTPUT:

        A new matrix, identical to ``self`` except that columns ``c1`` and ``c2``
        are swapped.

        EXAMPLES:

        Remember that columns are numbered starting from zero. ::

            sage: A = matrix(QQ, 4, range(20))
            sage: A.with_swapped_columns(1, 2)
            [ 0  2  1  3  4]
            [ 5  7  6  8  9]
            [10 12 11 13 14]
            [15 17 16 18 19]

        Trying to swap a column with itself will succeed, but still return
        a new matrix. ::

            sage: A = matrix(QQ, 4, range(20))
            sage: B = A.with_swapped_columns(2, 2)
            sage: A == B
            True
            sage: A is B
            False

        The column specifications are checked. ::

            sage: A = matrix(4, range(20))
            sage: A.with_swapped_columns(-1, 2)
            Traceback (most recent call last):
            ...
            IndexError: matrix column index out of range

            sage: A.with_swapped_columns(2, 5)
            Traceback (most recent call last):
            ...
            IndexError: matrix column index out of range
        """
        cdef Matrix temp
        self.check_column_bounds_and_mutability(c1,c2)
        temp = self.__copy__()
        if c1 != c2:
            temp.swap_columns_c(c1,c2)
        return temp

    def permute_columns(self, permutation):
        r"""
        Permute the columns of ``self`` by applying the permutation
        group element ``permutation``.

        As permutation group elements act on integers `\{1,\dots,n\}`,
        columns are considered numbered from 1 for this operation.

        INPUT:

        - ``permutation`` -- a ``PermutationGroupElement``.

        EXAMPLES: We create a matrix::

            sage: M = matrix(ZZ, [[1,0,0,0,0],[0,2,0,0,0],[0,0,3,0,0],[0,0,0,4,0],[0,0,0,0,5]])
            sage: M
            [1 0 0 0 0]
            [0 2 0 0 0]
            [0 0 3 0 0]
            [0 0 0 4 0]
            [0 0 0 0 5]

        Next of all, create a permutation group element and act
        on ``M`` with it::

            sage: # needs sage.groups
            sage: G = PermutationGroup(['(1,2,3)(4,5)', '(1,2,3,4,5)'])
            sage: sigma, tau = G.gens()
            sage: sigma
            (1,2,3)(4,5)
            sage: M.permute_columns(sigma)
            sage: M
            [0 0 1 0 0]
            [2 0 0 0 0]
            [0 3 0 0 0]
            [0 0 0 0 4]
            [0 0 0 5 0]

        """
        self.check_mutability()
        for cycle in permutation.cycle_tuples():
            cycle = [elt-1 for elt in reversed(cycle)]
            for elt in cycle:
                self.check_column_bounds(cycle[0], elt)
                if cycle[0] != elt:
                    self.swap_columns_c(cycle[0], elt)

    def with_permuted_columns(self, permutation):
        r"""
        Return the matrix obtained from permuting the columns
        of ``self`` by applying the permutation group element
        ``permutation``.

        As permutation group elements act on integers `\{1,\dots,n\}`,
        columns are considered numbered from 1 for this operation.

        INPUT:

        - ``permutation``, a ``PermutationGroupElement``

        OUTPUT:

        - A matrix.

        EXAMPLES: We create some matrix::

            sage: M = matrix(ZZ, [[1,0,0,0,0],[0,2,0,0,0],[0,0,3,0,0],[0,0,0,4,0],[0,0,0,0,5]])
            sage: M
            [1 0 0 0 0]
            [0 2 0 0 0]
            [0 0 3 0 0]
            [0 0 0 4 0]
            [0 0 0 0 5]

        Next of all, create a permutation group element and
        act on ``M``::

            sage: # needs sage.groups
            sage: G = PermutationGroup(['(1,2,3)(4,5)', '(1,2,3,4,5)'])
            sage: sigma, tau = G.gens()
            sage: sigma
            (1,2,3)(4,5)
            sage: M.with_permuted_columns(sigma)
            [0 0 1 0 0]
            [2 0 0 0 0]
            [0 3 0 0 0]
            [0 0 0 0 4]
            [0 0 0 5 0]
        """
        cdef Matrix temp
        temp = self.__copy__()
        for cycle in permutation.cycle_tuples():
            cycle = [(elt - 1) for elt in reversed(cycle)]
            for elt in cycle:
                self.check_column_bounds(cycle[0], elt)
                if cycle[0] != elt:
                    temp.swap_columns_c(cycle[0], elt)
        return temp

    cdef swap_columns_c(self, Py_ssize_t c1, Py_ssize_t c2):
        cdef Py_ssize_t r
        for r from 0 <= r < self._nrows:
            a = self.get_unsafe(r, c2)
            self.set_unsafe(r, c2, self.get_unsafe(r,c1))
            self.set_unsafe(r, c1, a)

    def swap_rows(self, r1, r2):
        """
        Swap rows r1 and r2 of self.

        EXAMPLES: We create a rational matrix::

            sage: M = MatrixSpace(QQ, 3, 3)
            sage: A = M([1,9,-7, 4/5,4,3, 6,4,3])
            sage: A
            [  1   9  -7]
            [4/5   4   3]
            [  6   4   3]

        Since the first row is numbered zero, this swaps the first and
        third rows::

            sage: A.swap_rows(0, 2); A
            [  6   4   3]
            [4/5   4   3]
            [  1   9  -7]
        """
        self.check_row_bounds_and_mutability(r1, r2)
        if r1 != r2:
            self.swap_rows_c(r1, r2)

    def with_swapped_rows(self, r1, r2):
        r"""
        Swap rows ``r1`` and ``r2`` of ``self`` and return a new matrix.

        INPUT:

        - ``r1``, ``r2`` -- integers specifying rows of ``self`` to interchange

        OUTPUT:

        A new matrix, identical to ``self`` except that rows ``r1`` and ``r2``
        are swapped.

        EXAMPLES:

        Remember that rows are numbered starting from zero. ::

            sage: A = matrix(QQ, 4, range(20))
            sage: A.with_swapped_rows(1, 2)
            [ 0  1  2  3  4]
            [10 11 12 13 14]
            [ 5  6  7  8  9]
            [15 16 17 18 19]

        Trying to swap a row with itself will succeed, but still return
        a new matrix. ::

            sage: A = matrix(QQ, 4, range(20))
            sage: B = A.with_swapped_rows(2, 2)
            sage: A == B
            True
            sage: A is B
            False

        The row specifications are checked. ::

            sage: A = matrix(4, range(20))
            sage: A.with_swapped_rows(-1, 2)
            Traceback (most recent call last):
            ...
            IndexError: matrix row index out of range

            sage: A.with_swapped_rows(2, 5)
            Traceback (most recent call last):
            ...
            IndexError: matrix row index out of range
        """
        cdef Matrix temp
        self.check_row_bounds_and_mutability(r1,r2)
        temp = self.__copy__()
        if r1 != r2:
            temp.swap_rows_c(r1,r2)
        return temp

    def permute_rows(self, permutation):
        r"""
        Permute the rows of ``self`` by applying the permutation
        group element ``permutation``.

        As permutation group elements act on integers `\{1,\dots,n\}`,
        rows are considered numbered from 1 for this operation.

        INPUT:

        - ``permutation`` -- a ``PermutationGroupElement``

        EXAMPLES: We create a matrix::

            sage: M = matrix(ZZ, [[1,0,0,0,0],[0,2,0,0,0],[0,0,3,0,0],[0,0,0,4,0],[0,0,0,0,5]])
            sage: M
            [1 0 0 0 0]
            [0 2 0 0 0]
            [0 0 3 0 0]
            [0 0 0 4 0]
            [0 0 0 0 5]

        Next of all, create a permutation group element and act on ``M``::

            sage: # needs sage.groups
            sage: G = PermutationGroup(['(1,2,3)(4,5)', '(1,2,3,4,5)'])
            sage: sigma, tau = G.gens()
            sage: sigma
            (1,2,3)(4,5)
            sage: M.permute_rows(sigma)
            sage: M
            [0 2 0 0 0]
            [0 0 3 0 0]
            [1 0 0 0 0]
            [0 0 0 0 5]
            [0 0 0 4 0]
        """
        self.check_mutability()
        for cycle in permutation.cycle_tuples():
            cycle = [elt - 1 for elt in reversed(cycle)]
            for elt in cycle:
                self.check_row_bounds(cycle[0], elt)
                if cycle[0] != elt:
                    self.swap_rows_c(cycle[0], elt)

    def with_permuted_rows(self, permutation):
        r"""
        Return the matrix obtained from permuting the rows
        of ``self`` by applying the permutation group element
        ``permutation``.

        As permutation group elements act on integers `\{1,\dots,n\}`,
        rows are considered numbered from 1 for this operation.

        INPUT:

        - ``permutation`` -- a ``PermutationGroupElement``

        OUTPUT:

        - A matrix.

        EXAMPLES: We create a matrix::

            sage: M = matrix(ZZ, [[1,0,0,0,0],[0,2,0,0,0],[0,0,3,0,0],[0,0,0,4,0],[0,0,0,0,5]])
            sage: M
            [1 0 0 0 0]
            [0 2 0 0 0]
            [0 0 3 0 0]
            [0 0 0 4 0]
            [0 0 0 0 5]

        Next of all, create a permutation group element and act on ``M``::

            sage: # needs sage.groups
            sage: G = PermutationGroup(['(1,2,3)(4,5)', '(1,2,3,4,5)'])
            sage: sigma, tau = G.gens()
            sage: sigma
            (1,2,3)(4,5)
            sage: M.with_permuted_rows(sigma)
            [0 2 0 0 0]
            [0 0 3 0 0]
            [1 0 0 0 0]
            [0 0 0 0 5]
            [0 0 0 4 0]
        """
        cdef Matrix temp
        temp = self.__copy__()
        for cycle in permutation.cycle_tuples():
            cycle = [elt - 1 for elt in reversed(cycle)]
            for elt in cycle:
                self.check_row_bounds(cycle[0], elt)
                if cycle[0] != elt:
                    temp.swap_rows_c(cycle[0], elt)
        return temp

    cdef swap_rows_c(self, Py_ssize_t r1, Py_ssize_t r2):
        cdef Py_ssize_t c
        for c from 0 <= c < self._ncols:
            a = self.get_unsafe(r2, c)
            self.set_unsafe(r2, c, self.get_unsafe(r1, c))
            self.set_unsafe(r1, c, a)

    def permute_rows_and_columns(self, row_permutation, column_permutation):
        r"""
        Permute the rows and columns of ``self`` by applying the permutation
        group elements ``row_permutation`` and ``column_permutation``
        respectively.

        As permutation group elements act on integers `\{1,\dots,n\}`,
        rows and columns are considered numbered from 1 for this operation.

        INPUT:

        - ``row_permutation`` -- a ``PermutationGroupElement``
        - ``column_permutation`` -- a ``PermutationGroupElement``

        OUTPUT:

        - A matrix.

        EXAMPLES: We create a matrix::

            sage: M = matrix(ZZ, [[1,0,0,0,0],[0,2,0,0,0],[0,0,3,0,0],[0,0,0,4,0],[0,0,0,0,5]])
            sage: M
            [1 0 0 0 0]
            [0 2 0 0 0]
            [0 0 3 0 0]
            [0 0 0 4 0]
            [0 0 0 0 5]

        Next of all, create a permutation group element and act on ``M``::

            sage: # needs sage.groups
            sage: G = PermutationGroup(['(1,2,3)(4,5)', '(1,2,3,4,5)'])
            sage: sigma, tau = G.gens()
            sage: sigma
            (1,2,3)(4,5)
            sage: M.permute_rows_and_columns(sigma,tau)
            sage: M
            [2 0 0 0 0]
            [0 3 0 0 0]
            [0 0 0 0 1]
            [0 0 0 5 0]
            [0 0 4 0 0]
        """
        self.permute_rows(row_permutation)
        self.permute_columns(column_permutation)

    def with_permuted_rows_and_columns(self,row_permutation,column_permutation):
        r"""
        Return the matrix obtained from permuting the rows and
        columns of ``self`` by applying the permutation group
        elements ``row_permutation`` and ``column_permutation``.

        As permutation group elements act on integers `\{1,\dots,n\}`,
        rows and columns are considered numbered from 1 for this operation.

        INPUT:

        - ``row_permutation`` -- a ``PermutationGroupElement``
        - ``column_permutation`` -- a ``PermutationGroupElement``

        OUTPUT:

        - A matrix.

        EXAMPLES: We create a matrix::

            sage: M = matrix(ZZ, [[1,0,0,0,0],[0,2,0,0,0],[0,0,3,0,0],[0,0,0,4,0],[0,0,0,0,5]])
            sage: M
            [1 0 0 0 0]
            [0 2 0 0 0]
            [0 0 3 0 0]
            [0 0 0 4 0]
            [0 0 0 0 5]

        Next of all, create a permutation group element and act on ``M``::

            sage: # needs sage.groups
            sage: G = PermutationGroup(['(1,2,3)(4,5)', '(1,2,3,4,5)'])
            sage: sigma, tau = G.gens()
            sage: sigma
            (1,2,3)(4,5)
            sage: M.with_permuted_rows_and_columns(sigma,tau)
            [2 0 0 0 0]
            [0 3 0 0 0]
            [0 0 0 0 1]
            [0 0 0 5 0]
            [0 0 4 0 0]
        """
        return self.with_permuted_rows(row_permutation).with_permuted_columns(column_permutation)

    def add_multiple_of_row(self, Py_ssize_t i, Py_ssize_t j, s, Py_ssize_t start_col=0):
        """
        Add s times row j to row i.

        EXAMPLES: We add -3 times the first row to the second row of an
        integer matrix, remembering to start numbering rows at zero::

            sage: a = matrix(ZZ,2,3,range(6)); a
            [0 1 2]
            [3 4 5]
            sage: a.add_multiple_of_row(1,0,-3)
            sage: a
            [ 0  1  2]
            [ 3  1 -1]

        To add a rational multiple, we first need to change the base ring::

            sage: a = a.change_ring(QQ)
            sage: a.add_multiple_of_row(1,0,1/3)
            sage: a
            [   0    1    2]
            [   3  4/3 -1/3]

        If not, we get an error message::

            sage: a.add_multiple_of_row(1, 0, SR.I())                                   # needs sage.symbolic
            Traceback (most recent call last):
            ...
            TypeError: Multiplying row by Symbolic Ring element cannot be done over
            Rational Field, use change_ring or with_added_multiple_of_row instead.
        """
        self.check_row_bounds_and_mutability(i, j)
        try:
            s = self._coerce_element(s)
            self.add_multiple_of_row_c(i, j, s, start_col)
        except TypeError:
            raise TypeError('Multiplying row by %s element cannot be done over %s, use change_ring or with_added_multiple_of_row instead.' % (s.parent(), self.base_ring()))

    cdef add_multiple_of_row_c(self, Py_ssize_t i, Py_ssize_t j, s, Py_ssize_t start_col):
        cdef Py_ssize_t c
        for c from start_col <= c < self._ncols:
            self.set_unsafe(i, c, self.get_unsafe(i, c) + s*self.get_unsafe(j, c))

    def with_added_multiple_of_row(self, Py_ssize_t i, Py_ssize_t j, s, Py_ssize_t start_col=0):
        """
        Add s times row j to row i, returning new matrix.

        EXAMPLES: We add -3 times the first row to the second row of an
        integer matrix, remembering to start numbering rows at zero::

            sage: a = matrix(ZZ,2,3,range(6)); a
            [0 1 2]
            [3 4 5]
            sage: b = a.with_added_multiple_of_row(1,0,-3); b
            [ 0  1  2]
            [ 3  1 -1]

        The original matrix is unchanged::

            sage: a
            [0 1 2]
            [3 4 5]

        Adding a rational multiple is okay, and reassigning a variable is
        okay::

            sage: a = a.with_added_multiple_of_row(0,1,1/3); a
            [   1  7/3 11/3]
            [   3    4    5]
        """
        cdef Matrix temp
        self.check_row_bounds_and_mutability(i, j)
        try:
            s = self._coerce_element(s)
            temp = self.__copy__()
            temp.add_multiple_of_row_c(i, j, s, start_col)
            return temp
        # If scaling factor cannot be coerced, change the base ring to
        # one acceptable to both the original base ring and the scaling factor.
        except TypeError:
            temp = self.change_ring(Sequence([s,self.base_ring()(0)]).universe())
            s = temp._coerce_element(s)
            temp.add_multiple_of_row_c(i, j, s, start_col)
            return temp

    def add_multiple_of_column(self, Py_ssize_t i, Py_ssize_t j, s, Py_ssize_t start_row=0):
        """
        Add s times column j to column i.

        EXAMPLES: We add -1 times the third column to the second column of
        an integer matrix, remembering to start numbering cols at zero::

            sage: a = matrix(ZZ,2,3,range(6)); a
            [0 1 2]
            [3 4 5]
            sage: a.add_multiple_of_column(1,2,-1)
            sage: a
            [ 0 -1  2]
            [ 3 -1  5]

        To add a rational multiple, we first need to change the base ring::

            sage: a = a.change_ring(QQ)
            sage: a.add_multiple_of_column(1,0,1/3)
            sage: a
            [ 0 -1  2]
            [ 3  0  5]

        If not, we get an error message::

            sage: a.add_multiple_of_column(1, 0, SR.I())                                # needs sage.symbolic
            Traceback (most recent call last):
            ...
            TypeError: Multiplying column by Symbolic Ring element cannot be done over
            Rational Field, use change_ring or with_added_multiple_of_column instead.
        """
        self.check_column_bounds_and_mutability(i, j)
        try:
            s = self._coerce_element(s)
            self.add_multiple_of_column_c(i, j, s, start_row)
        except TypeError:
            raise TypeError('Multiplying column by %s element cannot be done over %s, use change_ring or with_added_multiple_of_column instead.' % (s.parent(), self.base_ring()))

    cdef add_multiple_of_column_c(self, Py_ssize_t i, Py_ssize_t j, s, Py_ssize_t start_row):
        cdef Py_ssize_t r
        for r from start_row <= r < self._nrows:
            self.set_unsafe(r, i, self.get_unsafe(r, i) + s*self.get_unsafe(r, j))

    def with_added_multiple_of_column(self, Py_ssize_t i, Py_ssize_t j, s, Py_ssize_t start_row=0):
        """
        Add s times column j to column i, returning new matrix.

        EXAMPLES: We add -1 times the third column to the second column of
        an integer matrix, remembering to start numbering cols at zero::

            sage: a = matrix(ZZ, 2, 3, range(6)); a
            [0 1 2]
            [3 4 5]
            sage: b = a.with_added_multiple_of_column(1, 2, -1); b
            [ 0 -1  2]
            [ 3 -1  5]

        The original matrix is unchanged::

            sage: a
            [0 1 2]
            [3 4 5]

        Adding a rational multiple is okay, and reassigning a variable is
        okay::

            sage: a = a.with_added_multiple_of_column(0, 1, 1/3); a
            [ 1/3    1    2]
            [13/3    4    5]
        """
        cdef Matrix temp
        self.check_column_bounds_and_mutability(i, j)
        try:
            s = self._coerce_element(s)
            temp = self.__copy__()
            temp.add_multiple_of_column_c(i, j, s, start_row)
            return temp
        # If scaling factor cannot be coerced, change the base ring to
        # one acceptable to both the original base ring and the scaling factor.
        except TypeError:
            temp = self.change_ring(Sequence([s,self.base_ring()(0)]).universe())
            s = temp._coerce_element(s)
            temp.add_multiple_of_column_c(i, j, s, start_row)
            return temp

    def rescale_row(self, Py_ssize_t i, s, Py_ssize_t start_col=0):
        """
        Replace i-th row of self by s times i-th row of self.

        INPUT:


        -  ``i`` -- ith row

        -  ``s`` -- scalar

        -  ``start_col`` -- only rescale entries at this column
           and to the right


        EXAMPLES: We rescale the second row of a matrix over the rational
        numbers::

            sage: a = matrix(QQ, 3, range(6)); a
            [0 1]
            [2 3]
            [4 5]
            sage: a.rescale_row(1, 1/2); a
            [ 0   1]
            [ 1 3/2]
            [ 4   5]

        We rescale the second row of a matrix over a polynomial ring::

            sage: R.<x> = QQ[]
            sage: a = matrix(R, 3, [1,x,x^2,x^3,x^4,x^5]); a
            [  1   x]
            [x^2 x^3]
            [x^4 x^5]
            sage: a.rescale_row(1, 1/2); a
            [      1       x]
            [1/2*x^2 1/2*x^3]
            [    x^4     x^5]

        We try and fail to rescale a matrix over the integers by a
        non-integer::

            sage: a = matrix(ZZ, 2, 3, [0,1,2, 3,4,4]); a
            [0 1 2]
            [3 4 4]
            sage: a.rescale_row(1, 1/2)
            Traceback (most recent call last):
            ...
            TypeError: Rescaling row by Rational Field element cannot be done
            over Integer Ring, use change_ring or with_rescaled_row instead.

        To rescale the matrix by 1/2, you must change the base ring to the
        rationals::

            sage: a = a.change_ring(QQ); a
            [0 1 2]
            [3 4 4]
            sage: a.rescale_col(1, 1/2); a
            [  0 1/2   2]
            [  3   2   4]
        """
        self.check_row_bounds_and_mutability(i, i)
        try:
            s = self._coerce_element(s)
            self.rescale_row_c(i, s, start_col)
        except TypeError:
            raise TypeError('Rescaling row by %s element cannot be done over %s, use change_ring or with_rescaled_row instead.' % (s.parent(), self.base_ring()))

    cdef rescale_row_c(self, Py_ssize_t i, s, Py_ssize_t start_col):
        cdef Py_ssize_t j
        for j from start_col <= j < self._ncols:
            self.set_unsafe(i, j, self.get_unsafe(i, j)*s)

    def with_rescaled_row(self, Py_ssize_t i, s, Py_ssize_t start_col=0):
        """
        Replaces i-th row of self by s times i-th row of self, returning
        new matrix.

        EXAMPLES: We rescale the second row of a matrix over the integers::

            sage: a = matrix(ZZ, 3, 2, range(6)); a
            [0 1]
            [2 3]
            [4 5]
            sage: b = a.with_rescaled_row(1, -2); b
            [ 0  1]
            [-4 -6]
            [ 4  5]

        The original matrix is unchanged::

            sage: a
            [0 1]
            [2 3]
            [4 5]

        Adding a rational multiple is okay, and reassigning a variable is
        okay::

            sage: a = a.with_rescaled_row(2, 1/3); a
            [  0   1]
            [  2   3]
            [4/3 5/3]
        """
        cdef Matrix temp
        self.check_row_bounds_and_mutability(i,i)
        try:
            s = self._coerce_element(s)
            temp = self.__copy__()
            temp.rescale_row_c(i, s, start_col)
            return temp
        # If scaling factor cannot be coerced, change the base ring to
        # one acceptable to both the original base ring and the scaling factor.
        except TypeError:
            temp = self.change_ring(Sequence([s,self.base_ring()(0)]).universe())
            s = temp._coerce_element(s)
            temp.rescale_row_c(i, s, start_col)
            return temp

    def rescale_col(self, Py_ssize_t i, s, Py_ssize_t start_row=0):
        """
        Replace i-th col of self by s times i-th col of self.

        INPUT:


        -  ``i`` -- ith column

        -  ``s`` -- scalar

        -  ``start_row`` -- only rescale entries at this row
           and lower


        EXAMPLES: We rescale the last column of a matrix over the rational
        numbers::

            sage: a = matrix(QQ, 2, 3, range(6)); a
            [0 1 2]
            [3 4 5]
            sage: a.rescale_col(2, 1/2); a
            [  0   1   1]
            [  3   4 5/2]
            sage: R.<x> = QQ[]

        We rescale the last column of a matrix over a polynomial ring::

            sage: a = matrix(R, 2, 3, [1,x,x^2,x^3,x^4,x^5]); a
            [  1   x x^2]
            [x^3 x^4 x^5]
            sage: a.rescale_col(2, 1/2); a
            [      1       x 1/2*x^2]
            [    x^3     x^4 1/2*x^5]

        We try and fail to rescale a matrix over the integers by a
        non-integer::

            sage: a = matrix(ZZ, 2, 3, [0,1,2, 3,4,4]); a
            [0 1 2]
            [3 4 4]
            sage: a.rescale_col(2, 1/2)
            Traceback (most recent call last):
            ...
            TypeError: Rescaling column by Rational Field element cannot be done
            over Integer Ring, use change_ring or with_rescaled_col instead.

        To rescale the matrix by 1/2, you must change the base ring to the
        rationals::

            sage: a = a.change_ring(QQ); a
            [0 1 2]
            [3 4 4]
            sage: a.rescale_col(2,1/2); a
            [0 1 1]
            [3 4 2]
        """
        self.check_column_bounds_and_mutability(i, i)
        try:
            s = self._coerce_element(s)
            self.rescale_col_c(i, s, start_row)
        except TypeError:
            raise TypeError('Rescaling column by %s element cannot be done over %s, use change_ring or with_rescaled_col instead.' % (s.parent(), self.base_ring()))

    cdef rescale_col_c(self, Py_ssize_t i, s, Py_ssize_t start_row):
        cdef Py_ssize_t j
        for j from start_row <= j < self._nrows:
            self.set_unsafe(j, i, self.get_unsafe(j, i)*s)

    def with_rescaled_col(self, Py_ssize_t i, s, Py_ssize_t start_row=0):
        """
        Replaces i-th col of self by s times i-th col of self, returning
        new matrix.

        EXAMPLES: We rescale the last column of a matrix over the
        integers::

            sage: a = matrix(ZZ, 2, 3, range(6)); a
            [0 1 2]
            [3 4 5]
            sage: b = a.with_rescaled_col(2, -2); b
            [  0   1  -4]
            [  3   4 -10]

        The original matrix is unchanged::

            sage: a
            [0 1 2]
            [3 4 5]

        Adding a rational multiple is okay, and reassigning a variable is
        okay::

            sage: a = a.with_rescaled_col(1, 1/3); a
            [  0 1/3   2]
            [  3 4/3   5]
        """
        cdef Matrix temp
        self.check_column_bounds_and_mutability(i,i)
        try:
            s = self._coerce_element(s)
            temp = self.__copy__()
            temp.rescale_col_c(i, s, start_row)
            return temp
        # If scaling factor cannot be coerced, change the base ring to
        # one acceptable to both the original base ring and the scaling factor.
        except TypeError:
            temp = self.change_ring(Sequence([s,self.base_ring()(0)]).universe())
            s = temp._coerce_element(s)
            temp.rescale_col_c(i, s, start_row)
            return temp

    def set_row_to_multiple_of_row(self, Py_ssize_t i, Py_ssize_t j, s):
        """
        Set row i equal to s times row j.

        EXAMPLES: We change the second row to -3 times the first row::

            sage: a = matrix(ZZ, 2, 3, range(6)); a
            [0 1 2]
            [3 4 5]
            sage: a.set_row_to_multiple_of_row(1, 0, -3)
            sage: a
            [ 0  1  2]
            [ 0 -3 -6]

        If we try to multiply a row by a rational number, we get an error
        message::

            sage: a.set_row_to_multiple_of_row(1, 0, 1/2)
            Traceback (most recent call last):
            ...
            TypeError: Multiplying row by Rational Field element cannot be done over
            Integer Ring, use change_ring or with_row_set_to_multiple_of_row instead.
        """
        self.check_row_bounds_and_mutability(i, j)
        cdef Py_ssize_t n
        try:
            s = self._coerce_element(s)
            for n from 0 <= n < self._ncols:
                self.set_unsafe(i, n, s * self.get_unsafe(j, n))  # self[i] = s*self[j]
        except TypeError:
            raise TypeError('Multiplying row by %s element cannot be done over %s, use change_ring or with_row_set_to_multiple_of_row instead.' % (s.parent(), self.base_ring()))

    def with_row_set_to_multiple_of_row(self, Py_ssize_t i, Py_ssize_t j, s):
        """
        Set row i equal to s times row j, returning a new matrix.

        EXAMPLES: We change the second row to -3 times the first row::

            sage: a = matrix(ZZ, 2, 3, range(6)); a
            [0 1 2]
            [3 4 5]
            sage: b = a.with_row_set_to_multiple_of_row(1, 0, -3); b
            [ 0  1  2]
            [ 0 -3 -6]

        Note that the original matrix is unchanged::

            sage: a
            [0 1 2]
            [3 4 5]

        Adding a rational multiple is okay, and reassigning a variable is
        okay::

            sage: a = a.with_row_set_to_multiple_of_row(1, 0, 1/2); a
            [  0   1   2]
            [  0 1/2   1]
        """
        self.check_row_bounds_and_mutability(i, j)
        cdef Matrix temp
        cdef Py_ssize_t n
        try:
            s = self._coerce_element(s)
            temp = self.__copy__()
            for n from 0 <= n < temp._ncols:
                temp.set_unsafe(i, n, s * temp.get_unsafe(j, n))  # temp[i] = s*temp[j]
            return temp
        # If scaling factor cannot be coerced, change the base ring to
        # one acceptable to both the original base ring and the scaling factor.
        except TypeError:
            temp = self.change_ring(Sequence([s,self.base_ring()(0)]).universe())
            s = temp._coerce_element(s)
            for n from 0 <= n < temp._ncols:
                temp.set_unsafe(i, n, s * temp.get_unsafe(j, n))  # temp[i] = s*temp[j]
            return temp

    def set_col_to_multiple_of_col(self, Py_ssize_t i, Py_ssize_t j, s):
        """
        Set column i equal to s times column j.

        EXAMPLES: We change the second column to -3 times the first
        column.

        ::

            sage: a = matrix(ZZ, 2, 3, range(6)); a
            [0 1 2]
            [3 4 5]
            sage: a.set_col_to_multiple_of_col(1, 0, -3)
            sage: a
            [ 0  0  2]
            [ 3 -9  5]

        If we try to multiply a column by a rational number, we get an
        error message::

            sage: a.set_col_to_multiple_of_col(1, 0, 1/2)
            Traceback (most recent call last):
            ...
            TypeError: Multiplying column by Rational Field element cannot be done over Integer Ring, use change_ring or with_col_set_to_multiple_of_col instead.
        """
        self.check_column_bounds_and_mutability(i, j)
        cdef Py_ssize_t n
        try:
            s = self._coerce_element(s)
            for n from 0 <= n < self._nrows:
                self.set_unsafe(n, i, s * self.get_unsafe(n, j))
        # If scaling factor cannot be coerced, change the base ring to
        # one acceptable to both the original base ring and the scaling factor.
        except TypeError:
            raise TypeError('Multiplying column by %s element cannot be done over %s, use change_ring or with_col_set_to_multiple_of_col instead.' % (s.parent(), self.base_ring()))

    def with_col_set_to_multiple_of_col(self, Py_ssize_t i, Py_ssize_t j, s):
        """
        Set column i equal to s times column j, returning a new matrix.

        EXAMPLES: We change the second column to -3 times the first
        column.

        ::

            sage: a = matrix(ZZ, 2, 3, range(6)); a
            [0 1 2]
            [3 4 5]
            sage: b = a.with_col_set_to_multiple_of_col(1, 0, -3); b
            [ 0  0  2]
            [ 3 -9  5]

        Note that the original matrix is unchanged::

            sage: a
            [0 1 2]
            [3 4 5]

        Adding a rational multiple is okay, and reassigning a variable is
        okay::

            sage: a = a.with_col_set_to_multiple_of_col(1, 0, 1/2); a
            [  0   0   2]
            [  3 3/2   5]
        """
        self.check_column_bounds_and_mutability(i, j)
        cdef Py_ssize_t n
        cdef Matrix temp
        try:
            s = self._coerce_element(s)
            temp = self.__copy__()
            for n from 0 <= n < temp._nrows:
                temp.set_unsafe(n, i, s * temp.get_unsafe(n, j))
            return temp
        # If scaling factor cannot be coerced, change the base ring to
        # one acceptable to both the original base ring and the scaling factor.
        except TypeError:
            temp = self.change_ring(Sequence([s,self.base_ring()(0)]).universe())
            s = temp._coerce_element(s)
            for n from 0 <= n < temp._nrows:
                temp.set_unsafe(n, i, s * temp.get_unsafe(n, j))
            return temp

    def _set_row_to_negative_of_row_of_A_using_subset_of_columns(self, Py_ssize_t i, Matrix A,
                                                                 Py_ssize_t r, cols,
                                                                 cols_index=None):
        """
        Set row i of self to -(row r of A), but where we only take the
        given column positions in that row of A. We do not zero out the
        other entries of self's row i either.

        INPUT:


        -  ``i`` -- integer, index into the rows of self

        -  ``A`` -- a matrix

        -  ``r`` -- integer, index into rows of A

        -  ``cols`` -- a *sorted* list of integers.

        -  ``(cols_index`` -- ignored)


        EXAMPLES::

            sage: a = matrix(QQ,2,3,range(6)); a
            [0 1 2]
            [3 4 5]
            sage: a._set_row_to_negative_of_row_of_A_using_subset_of_columns(0,a,1,[1,2])
            sage: a
            [-4 -5  2]
            [ 3  4  5]
        """
        self.check_row_bounds_and_mutability(i,i)
        if r < 0 or r >= A.nrows():
            raise IndexError("invalid row")
        # this function exists just because it is useful for modular symbols presentations.
        cdef Py_ssize_t l
        l = 0
        for k in cols:
            self.set_unsafe(i,l,-A.get_unsafe(r,k))               #self[i,l] = -A[r,k]
            l += 1

    def reverse_rows_and_columns(self):
        r"""
        Reverse the row order and column order of this matrix.

        This method transforms a matrix `m_{i,j}` with `0 \leq i < nrows` and
        `0 \leq j < ncols` into `m_{nrows - i - 1, ncols - j - 1}`.

        EXAMPLES::

            sage: m = matrix(ZZ, 2, 2, range(4))
            sage: m.reverse_rows_and_columns()
            sage: m
            [3 2]
            [1 0]

            sage: m = matrix(ZZ, 2, 3, range(6), sparse=True)
            sage: m.reverse_rows_and_columns()
            sage: m
            [5 4 3]
            [2 1 0]
            sage: m = matrix(ZZ, 3, 2, range(6), sparse=True)
            sage: m.reverse_rows_and_columns()
            sage: m
            [5 4]
            [3 2]
            [1 0]
            sage: m.reverse_rows_and_columns()
            sage: m
            [0 1]
            [2 3]
            [4 5]

            sage: m = matrix(QQ, 3, 2, [1/i for i in range(1,7)])
            sage: m.reverse_rows_and_columns()
            sage: m
            [1/6 1/5]
            [1/4 1/3]
            [1/2   1]

            sage: R.<x,y> = ZZ['x,y']
            sage: m = matrix(R, 3, 3, lambda i,j: x**i*y**j, sparse=True)
            sage: m.reverse_rows_and_columns()
            sage: m
            [x^2*y^2   x^2*y     x^2]
            [  x*y^2     x*y       x]
            [    y^2       y       1]

        If the matrix is immutable, the method raises an error::

            sage: m = matrix(ZZ, 2, [1, 3, -2, 4])
            sage: m.set_immutable()
            sage: m.reverse_rows_and_columns()
            Traceback (most recent call last):
            ...
            ValueError: matrix is immutable; please change a copy
            instead (i.e., use copy(M) to change a copy of M).
        """
        self.check_mutability()
        self.clear_cache()
        self._reverse_unsafe()

    ###################################################
    # Methods needed for quiver and cluster mutations
    # - mutate
    # - _travel_column
    # - is_symmetrizable
    # - is_skew_symmetrizable
    # - _check_symmetrizability
    #
    # AUTHORS:
    #     -- Christian Stump (Jun 2011)
    ###################################################

    def mutate(self, Py_ssize_t k ):
        """
        Mutates ``self`` at row and column index ``k``.

        .. warning:: Only makes sense if ``self`` is skew-symmetrizable.

        INPUT:

        - ``k`` -- integer at which row/column ``self`` is mutated.

        EXAMPLES:

        Mutation of the B-matrix of the quiver of type `A_3`::

            sage: M = matrix(ZZ, 3, [0,1,0,-1,0,-1,0,1,0]); M
            [ 0  1  0]
            [-1  0 -1]
            [ 0  1  0]

            sage: M.mutate(0); M
            [ 0 -1  0]
            [ 1  0 -1]
            [ 0  1  0]

            sage: M.mutate(1); M
            [ 0  1 -1]
            [-1  0  1]
            [ 1 -1  0]

            sage: M = matrix(ZZ, 6, [0,1,0,-1,0,-1,0,1,0,1,0,0,0,1,0,0,0,1]); M
            [ 0  1  0]
            [-1  0 -1]
            [ 0  1  0]
            [ 1  0  0]
            [ 0  1  0]
            [ 0  0  1]

            sage: M.mutate(0); M
            [ 0 -1  0]
            [ 1  0 -1]
            [ 0  1  0]
            [-1  1  0]
            [ 0  1  0]
            [ 0  0  1]

        REFERENCES:

        - [FZ2001]_
        """
        cdef Py_ssize_t i, j, _
        cdef list pairs, k0_pairs, k1_pairs
        cdef bint ineg, jneg

        if k < 0 or k >= self._nrows or k >= self._ncols:
            raise IndexError("The mutation index is invalid")

        pairs = self.nonzero_positions()
        k0_pairs = [pair for pair in pairs if pair[0] == k]
        k1_pairs = [pair for pair in pairs if pair[1] == k]
        for _, j in k0_pairs:
            self[k, j] = -self.get_unsafe(k, j)
        for i,_ in k1_pairs:
            self[i, k] = -self.get_unsafe(i, k)

        for i,_ in k1_pairs:
            ik = self.get_unsafe(i, k)
            ineg = (ik < 0)
            for _, j in k0_pairs:
                kj = self.get_unsafe(k, j)
                jneg = (kj < 0)
                if ineg and jneg:
                    self[i, j] = self.get_unsafe(i, j) + self.get_unsafe(i, k)*self.get_unsafe(k, j)
                elif not ineg and not jneg:
                    self[i, j] = self.get_unsafe(i, j) - self.get_unsafe(i, k)*self.get_unsafe(k, j)

    def _travel_column( self, dict d, int k, int sign, positive ):
        r"""
        Helper function for testing symmetrizability. Tests dependencies within entries in ``self`` and entries in the dictionary ``d``.

        .. warning:: the dictionary ``d`` gets new values for keys in L.

        INPUT:

        - ``d`` -- dictionary modelling partial entries of a diagonal matrix.

        - ``k`` -- integer for which row and column of self should be tested with the dictionary d.

        - ``sign`` -- `\pm 1`, depending on symmetric or skew-symmetric is tested.

        - ``positive`` -- if True, only positive entries for the values of the dictionary are allowed.

        OUTPUT:

        - ``L`` -- list of new keys in d

        EXAMPLES::

            sage: M = matrix(ZZ, 3, [0,1,0,-1,0,-1,0,1,0]); M
            [ 0  1  0]
            [-1  0 -1]
            [ 0  1  0]

            sage: M._travel_column({0: 1}, 0, -1, True)
            [1]
        """
        cdef list L = []
        cdef int i

        for i from 0 <= i < self._ncols:
            if i not in d:
                self_ik = self.get_unsafe(i,k)
                self_ki = self.get_unsafe(k,i)
                if bool(self_ik) != bool(self_ki):
                    return False
                if self_ik != 0:
                    L.append(i)
                    d[i] = sign * d[k] * self_ki / self_ik
                    if positive and not d[i] > 0:
                        return False
                    for j in d:
                        if d[i] * self.get_unsafe(i, j) != sign * d[j] * self.get_unsafe(j, i):
                            return False
        return L

    def _check_symmetrizability(self, return_diag=False, skew=False, positive=True):
        r"""
        This function takes a square matrix over an *ordered integral domain* and checks if it is (skew-)symmetrizable.
        A matrix `B` is (skew-)symmetrizable iff there exists an invertible diagonal matrix `D` such that `DB` is (skew-)symmetric.

        INPUT:

        - ``return_diag`` -- bool(default: ``False``) if True and ``self`` is (skew)-symmetrizable the diagonal entries of the matrix `D` are returned.
        - ``skew`` -- bool(default: ``False``) if True, (skew-)symmetrizability is checked.
        - ``positive`` -- bool(default: ``True``) if True, the condition that `D` has positive entries is added.

        OUTPUT:

        - True -- if ``self`` is (skew-)symmetrizable and ``return_diag`` is False
        - the diagonal entries of the matrix `D` such that `DB` is (skew-)symmetric -- iff ``self`` is (skew-)symmetrizable and ``return_diag`` is True
        - False -- iff ``self`` is not (skew-)symmetrizable

        EXAMPLES::

            sage: matrix([[0,6],[3,0]])._check_symmetrizability(positive=False)
            True
            sage: matrix([[0,6],[3,0]])._check_symmetrizability(positive=True)
            True
            sage: matrix([[0,6],[3,0]])._check_symmetrizability(skew=True, positive=False)
            True
            sage: matrix([[0,6],[3,0]])._check_symmetrizability(skew=True, positive=True)
            False

        REFERENCES:

        - [FZ2001]_
        """
        cdef dict d = {}
        cdef list queue = list(range(self._ncols))
        cdef int l, sign, i

        if skew:
            # testing the diagonal entries to be zero
            for i from 0 <= i < self._nrows:
                if not self.get_is_zero_unsafe(i,i):
                    return False
            sign = -1
        else:
            sign = 1

        while queue:
            i = queue.pop(0)
            d[i] = 1
            L = self._travel_column( d, i, sign, positive )
            if L is False:
                return False
            while L:
                l = L.pop(0)
                queue.remove( l )
                L_prime = self._travel_column( d, l, sign, positive )
                if L_prime is False:
                    return False
                else:
                    L.extend( L_prime )
        if return_diag:
            return [d[i] for i in range(self._nrows)]
        else:
            return True

    ###################################################
    # Matrix-vector multiply
    ###################################################
    def linear_combination_of_rows(self, v):
        r"""
        Return the linear combination of the rows of ``self`` given by the
        coefficients in the list ``v``.

        INPUT:

        -  ``v`` --  a list of scalars.  The length can be less than
           the number of rows of ``self`` but not greater.

        OUTPUT:

        The vector (or free module element) that is a linear
        combination of the rows of ``self``. If the list of
        scalars has fewer entries than the number of rows,
        additional zeros are appended to the list until it
        has as many entries as the number of rows.

        EXAMPLES::

            sage: a = matrix(ZZ, 2, 3, range(6)); a
            [0 1 2]
            [3 4 5]
            sage: a.linear_combination_of_rows([1,2])
            (6, 9, 12)

            sage: a.linear_combination_of_rows([0,0])
            (0, 0, 0)

            sage: a.linear_combination_of_rows([1/2,2/3])
            (2, 19/6, 13/3)

        The list ``v`` can be anything that is iterable.  Perhaps most
        naturally, a vector may be used. ::

            sage: v = vector(ZZ, [1,2])
            sage: a.linear_combination_of_rows(v)
            (6, 9, 12)

        We check that a matrix with no rows behaves properly. ::

            sage: matrix(QQ, 0, 2).linear_combination_of_rows([])
            (0, 0)

        The object returned is a vector, or a free module element. ::

            sage: B = matrix(ZZ, 4, 3, range(12))
            sage: w = B.linear_combination_of_rows([-1,2,-3,4])
            sage: w
            (24, 26, 28)
            sage: w.parent()
            Ambient free module of rank 3 over the principal ideal domain Integer Ring
            sage: x = B.linear_combination_of_rows([1/2,1/3,1/4,1/5])
            sage: x
            (43/10, 67/12, 103/15)
            sage: x.parent()
            Vector space of dimension 3 over Rational Field

        The length of v can be less than the number of rows, but not
        greater. ::

            sage: A = matrix(QQ, 3, 4, range(12))
            sage: A.linear_combination_of_rows([2,3])
            (12, 17, 22, 27)
            sage: A.linear_combination_of_rows([1,2,3,4])
            Traceback (most recent call last):
            ...
            ValueError: length of v must be at most the number of rows of self
        """
        if len(v) > self._nrows:
            raise ValueError("length of v must be at most the number of rows of self")
        if not self._nrows:
            return self.parent().row_space().zero_vector()
        from sage.matrix.constructor import matrix
        v = matrix(list(v)+[0]*(self._nrows-len(v)))
        return (v * self)[0]

    def linear_combination_of_columns(self, v):
        r"""
        Return the linear combination of the columns of ``self`` given by the
        coefficients in the list ``v``.

        INPUT:

        -  ``v`` --  a list of scalars.  The length can be less than
           the number of columns of ``self`` but not greater.

        OUTPUT:

        The vector (or free module element) that is a linear
        combination of the columns of ``self``. If the list of
        scalars has fewer entries than the number of columns,
        additional zeros are appended to the list until it
        has as many entries as the number of columns.

        EXAMPLES::

            sage: a = matrix(ZZ, 2, 3, range(6)); a
            [0 1 2]
            [3 4 5]
            sage: a.linear_combination_of_columns([1,1,1])
            (3, 12)

            sage: a.linear_combination_of_columns([0,0,0])
            (0, 0)

            sage: a.linear_combination_of_columns([1/2,2/3,3/4])
            (13/6, 95/12)

        The list ``v`` can be anything that is iterable.  Perhaps most
        naturally, a vector may be used. ::

            sage: v = vector(ZZ, [1,2,3])
            sage: a.linear_combination_of_columns(v)
            (8, 26)

        We check that a matrix with no columns behaves properly. ::

            sage: matrix(QQ, 2, 0).linear_combination_of_columns([])
            (0, 0)

        The object returned is a vector, or a free module element. ::

            sage: B = matrix(ZZ, 4, 3, range(12))
            sage: w = B.linear_combination_of_columns([-1,2,-3])
            sage: w
            (-4, -10, -16, -22)
            sage: w.parent()
            Ambient free module of rank 4 over the principal ideal domain Integer Ring
            sage: x = B.linear_combination_of_columns([1/2,1/3,1/4])
            sage: x
            (5/6, 49/12, 22/3, 127/12)
            sage: x.parent()
            Vector space of dimension 4 over Rational Field

        The length of v can be less than the number of columns, but not
        greater. ::

            sage: A = matrix(QQ, 3, 5, range(15))
            sage: A.linear_combination_of_columns([1,-2,3,-4])
            (-8, -18, -28)
            sage: A.linear_combination_of_columns([1,2,3,4,5,6])
            Traceback (most recent call last):
            ...
            ValueError: length of v must be at most the number of columns of self
        """
        if len(v) > self._ncols:
            raise ValueError("length of v must be at most the number of columns of self")
        if not self._ncols:
            return self.parent().column_space().zero_vector()
        from sage.matrix.constructor import matrix
        v = matrix(self._ncols, 1, list(v)+[0]*(self._ncols-len(v)))
        return (self * v).column(0)

    ###################################################
    # Predicates
    ###################################################

    def is_symmetric(self):
        """
        Return ``True`` if this is a symmetric matrix.

        A symmetric matrix is necessarily square.

        EXAMPLES::

            sage: m = Matrix(QQ, 2, range(0,4))
            sage: m.is_symmetric()
            False

            sage: m = Matrix(QQ, 2, (1,1,1,1,1,1))
            sage: m.is_symmetric()
            False

            sage: m = Matrix(QQ, 1, (2,))
            sage: m.is_symmetric()
            True

        """
        if self._ncols != self._nrows: return False
        # could be bigger than an int on a 64-bit platform, this
        #  is the type used for indexing.
        cdef Py_ssize_t i, j

        for i from 0 <= i < self._nrows:
            for j from 0 <= j < i:
                if self.get_unsafe(i, j) != self.get_unsafe(j, i):
                    return False
        return True

    def _is_hermitian(self, skew, tolerance):
        r"""
        Return ``True`` if the matrix is (skew-)Hermitian up to the
        entry-wise ``tolerance``.

        For internal purposes. This function is used to implement both
        the :meth:`is_hermitian` and :meth:`is_skew_hermitian` methods.

        INPUT:

        - ``skew`` -- boolean (default: ``False``); Set to ``True`` to
          check if the matrix is skew-Hermitian instead of Hermitian.

        - ``tolerance`` -- a real number; the maximum difference we'll
          tolerate between entries of the given matrix and its conjugate-
          transpose.

        OUTPUT:

        ``True`` if the matrix is square and (skew-)Hermitian, and
        ``False`` otherwise.

        Note that if conjugation has no effect on elements of the base
        ring (such as for integers), then the :meth:`is_(skew_)symmetric`
        method is equivalent and faster.

        The result is cached.

        EXAMPLES::

            sage: # needs sage.rings.number_field
            sage: A = matrix(QQbar, [[ 1 + I,  1 - 6*I, -1 - I],
            ....:                    [-3 - I,     -4*I,     -2],
            ....:                    [-1 + I, -2 - 8*I,  2 + I]])
            sage: A._is_hermitian(skew=False, tolerance=0)
            False
            sage: B = A*A.conjugate_transpose()
            sage: B._is_hermitian(skew=False, tolerance=0)
            True

        Sage has several fields besides the entire complex numbers
        where conjugation is non-trivial::

            sage: # needs sage.rings.number_field
            sage: F.<b> = QuadraticField(-7)
            sage: C = matrix(F, [[-2*b - 3,  7*b - 6, -b + 3],
            ....:                [-2*b - 3, -3*b + 2,   -2*b],
            ....:                [   b + 1,        0,     -2]])
            sage: C._is_hermitian(skew=False, tolerance=0)
            False
            sage: C = C*C.conjugate_transpose()
            sage: C._is_hermitian(skew=False, tolerance=0)
            True

        A matrix that is nearly Hermitian, but for a non-real
        diagonal entry::

            sage: # needs sage.rings.number_field
            sage: A = matrix(QQbar, [[    2,   2-I, 1+4*I],
            ....:                    [  2+I,   3+I, 2-6*I],
            ....:                    [1-4*I, 2+6*I,     5]])
            sage: A._is_hermitian(skew=False, tolerance=0)
            False
            sage: A[1, 1] = 132
            sage: A._is_hermitian(skew=False, tolerance=0)
            True

        Rectangular matrices are never Hermitian::

            sage: A = matrix(QQbar, 3, 4)                                               # needs sage.rings.number_field
            sage: A._is_hermitian(skew=False, tolerance=0)                              # needs sage.rings.number_field
            False

        A square, empty matrix is trivially Hermitian::

            sage: A = matrix(QQ, 0, 0)
            sage: A._is_hermitian(skew=False, tolerance=0)
            True

        A matrix that is skew-Hermitian::

            sage: A = matrix(QQbar, [[-I, 2+I], [-2+I, 0]])                             # needs sage.rings.number_field
            sage: A._is_hermitian(skew=False, tolerance=0)                              # needs sage.rings.number_field
            False
            sage: A._is_hermitian(skew=True, tolerance=0)
            True
        """
        key = ("_is_hermitian", skew, tolerance)

        cached = self.fetch(key)
        if cached is not None:
            return cached
        if not self.is_square():
            self.cache(key, False)
            return False
        if self._nrows == 0:
            self.cache(key, True)
            return True

        s = 1
        if skew:
            s = -1

        tolerance = self.base_ring()(tolerance)
        cdef bint tolerance_is_zero = tolerance.is_zero()
        cdef Py_ssize_t i, j

        if self.is_sparse_c():
            # The dense algorithm checks all of the on-or-below-diagonal
            # entries, of which there are (n^2 + n)/2. If the matrix
            # is sparse, however, we can get away with checking only
            # the non-zero positions. This will be faster if the matrix
            # is truly sparse (if there are not so many of those positions)
            # even after taking numerical issues into account.
            #
            # We access this list of entries directly, without making a
            # copy, so it's important that we don't modify it.
            entries = self._nonzero_positions_by_row(copy=False)
        else:
            entries = ((i, j) for i in range(self._nrows)
                       for j in range(i + 1))

        for (i, j) in entries:
            entry_a = self.get_unsafe(i, j)
            entry_b = s*self.get_unsafe(j, i).conjugate()

            if tolerance_is_zero:
                # When the tolerance is exactly zero, as will
                # usually be the case for exact rings, testing for
                # literal equality provides a simple answer to the
                # question of how we should test against the
                # tolerance in rings such as finite fields and
                # polynomials where abs/norm support is spotty and
                # an ordering may not be intelligently defined.
                if entry_a != entry_b:
                    self.cache(key, False)
                    return False
            else:
                d = entry_a - entry_b
                # sqrt() can have a different parent, and doesn't
                # preserve order in e.g. finite fields, so we
                # square both sides of the usual test here.
                if (d*d.conjugate()) > tolerance**2:
                    self.cache(key, False)
                    return False

        self.cache(key, True)
        return True

    def is_hermitian(self):
        r"""
        Return ``True`` if the matrix is equal to its conjugate-transpose.

        OUTPUT:

        ``True`` if the matrix is square and equal to the transpose with
        every entry conjugated, and ``False`` otherwise.

        Note that if conjugation has no effect on elements of the base
        ring (such as for integers), then the :meth:`is_symmetric`
        method is equivalent and faster.

        This routine is for matrices over exact rings and so may not
        work properly for matrices over ``RR`` or ``CC``.  For matrices with
        approximate entries, the rings of double-precision floating-point
        numbers, ``RDF`` and ``CDF``, are a better choice since the
        :meth:`sage.matrix.matrix_double_dense.Matrix_double_dense.is_hermitian`
        method has a tolerance parameter.  This provides control over
        allowing for minor discrepancies between entries when checking
        equality.

        The result is cached.

        EXAMPLES::

            sage: # needs sage.rings.number_field
            sage: A = matrix(QQbar, [[ 1 + I,  1 - 6*I, -1 - I],
            ....:                    [-3 - I,     -4*I,     -2],
            ....:                    [-1 + I, -2 - 8*I,  2 + I]])
            sage: A.is_hermitian()
            False
            sage: B = A * A.conjugate_transpose()
            sage: B.is_hermitian()
            True

        Sage has several fields besides the entire complex numbers
        where conjugation is non-trivial. ::

            sage: # needs sage.rings.number_field
            sage: F.<b> = QuadraticField(-7)
            sage: C = matrix(F, [[-2*b - 3,  7*b - 6, -b + 3],
            ....:                [-2*b - 3, -3*b + 2,   -2*b],
            ....:                [   b + 1,        0,     -2]])
            sage: C.is_hermitian()
            False
            sage: C = C*C.conjugate_transpose()
            sage: C.is_hermitian()
            True

        A matrix that is nearly Hermitian, but for a non-real
        diagonal entry. ::

            sage: # needs sage.rings.number_field
            sage: A = matrix(QQbar, [[    2,   2-I, 1+4*I],
            ....:                    [  2+I,   3+I, 2-6*I],
            ....:                    [1-4*I, 2+6*I,     5]])
            sage: A.is_hermitian()
            False
            sage: A[1, 1] = 132
            sage: A.is_hermitian()
            True

        Rectangular matrices are never Hermitian.  ::

            sage: A = matrix(QQbar, 3, 4)                                               # needs sage.rings.number_field
            sage: A.is_hermitian()                                                      # needs sage.rings.number_field
            False

        A square, empty matrix is trivially Hermitian.  ::

            sage: A = matrix(QQ, 0, 0)
            sage: A.is_hermitian()
            True
        """
        return self._is_hermitian(skew=False, tolerance=0)

    def is_skew_hermitian(self):
        r"""
        Return ``True`` if the matrix is equal to the negative of its
        conjugate transpose.

        OUTPUT:

        ``True`` if the matrix is square and equal to the negative of
        its conjugate transpose, and ``False`` otherwise.

        Note that if conjugation has no effect on elements of the base
        ring (such as for integers), then the :meth:`is_skew_symmetric`
        method is equivalent and faster.

        This routine is for matrices over exact rings and so may not
        work properly for matrices over ``RR`` or ``CC``.  For matrices with
        approximate entries, the rings of double-precision floating-point
        numbers, ``RDF`` and ``CDF``, are a better choice since the
        :meth:`sage.matrix.matrix_double_dense.Matrix_double_dense.is_skew_hermitian`
        method has a tolerance parameter.  This provides control over
        allowing for minor discrepancies between entries when checking
        equality.

        The result is cached.

        EXAMPLES::

            sage: A = matrix(QQbar, [[0, -1],                                           # needs sage.rings.number_field
            ....:                    [1,  0]])
            sage: A.is_skew_hermitian()                                                 # needs sage.rings.number_field
            True

        A matrix that is nearly skew-Hermitian, but for a non-real
        diagonal entry. ::

            sage: # needs sage.rings.number_field
            sage: A = matrix(QQbar, [[  -I, -1, 1-I],
            ....:                    [   1,  1,  -1],
            ....:                    [-1-I,  1,  -I]])
            sage: A.is_skew_hermitian()
            False
            sage: A[1, 1] = -I
            sage: A.is_skew_hermitian()
            True

        Rectangular matrices are never skew-Hermitian. ::

            sage: A = matrix(QQbar, 3, 4)                                               # needs sage.rings.number_field
            sage: A.is_skew_hermitian()                                                 # needs sage.rings.number_field
            False

        A square, empty matrix is trivially Hermitian. ::

            sage: A = matrix(QQ, 0, 0)
            sage: A.is_skew_hermitian()
            True
        """
        return self._is_hermitian(skew=True, tolerance=0)

    def is_skew_symmetric(self):
        """
        Return ``True`` if ``self`` is a skew-symmetric matrix.

        Here, "skew-symmetric matrix" means a square matrix `A`
        satisfying `A^T = -A`. It does not require that the
        diagonal entries of `A` are `0` (although this
        automatically follows from `A^T = -A` when `2` is
        invertible in the ground ring over which the matrix is
        considered). Skew-symmetric matrices `A` whose diagonal
        entries are `0` are said to be "alternating", and this
        property is checked by the :meth:`is_alternating`
        method.

        EXAMPLES::

            sage: m = matrix(QQ, [[0,2], [-2,0]])
            sage: m.is_skew_symmetric()
            True
            sage: m = matrix(QQ, [[1,2], [2,1]])
            sage: m.is_skew_symmetric()
            False

        Skew-symmetric is not the same as alternating when
        `2` is a zero-divisor in the ground ring::

            sage: n = matrix(Zmod(4), [[0, 1], [-1, 2]])
            sage: n.is_skew_symmetric()
            True

        but yet the diagonal cannot be completely
        arbitrary in this case::

            sage: n = matrix(Zmod(4), [[0, 1], [-1, 3]])
            sage: n.is_skew_symmetric()
            False
        """
        if self._ncols != self._nrows: return False
        # could be bigger than an int on a 64-bit platform, this
        #  is the type used for indexing.
        cdef Py_ssize_t i, j

        for i from 0 <= i < self._nrows:
            for j from 0 <= j <= i:
                if self.get_unsafe(i, j) != -self.get_unsafe(j, i):
                    return False
        return True

    def is_alternating(self):
        """
        Return ``True`` if ``self`` is an alternating matrix.

        Here, "alternating matrix" means a square matrix `A`
        satisfying `A^T = -A` and such that the diagonal entries
        of `A` are `0`. Notice that the condition that the
        diagonal entries be `0` is not redundant for matrices over
        arbitrary ground rings (but it is redundant when `2` is
        invertible in the ground ring). A square matrix `A` only
        required to satisfy `A^T = -A` is said to be
        "skew-symmetric", and this property is checked by the
        :meth:`is_skew_symmetric` method.

        EXAMPLES::

            sage: m = matrix(QQ, [[0,2], [-2,0]])
            sage: m.is_alternating()
            True
            sage: m = matrix(QQ, [[1,2], [2,1]])
            sage: m.is_alternating()
            False

        In contrast to the property of being skew-symmetric, the
        property of being alternating does not tolerate nonzero
        entries on the diagonal even if they are their own
        negatives::

            sage: n = matrix(Zmod(4), [[0, 1], [-1, 2]])
            sage: n.is_alternating()
            False
        """
        if self._ncols != self._nrows: return False
        # could be bigger than an int on a 64-bit platform, this
        #  is the type used for indexing.
        cdef Py_ssize_t i, j

        zero = self._base_ring.zero()
        for i from 0 <= i < self._nrows:
            for j from 0 <= j < i:
                if self.get_unsafe(i, j) != -self.get_unsafe(j, i):
                    return False
            if not self.get_unsafe(i, i) == zero:
                return False
        return True

    def is_symmetrizable(self, return_diag=False, positive=True):
        r"""
        This function takes a square matrix over an *ordered integral domain* and checks if it is symmetrizable.
        A matrix `B` is symmetrizable iff there exists an invertible diagonal matrix `D` such that `DB` is symmetric.

        .. warning:: Expects ``self`` to be a matrix over an *ordered integral domain*.

        INPUT:

        - ``return_diag`` -- bool(default: ``False``) if True and ``self`` is symmetrizable the diagonal entries of the matrix `D` are returned.
        - ``positive`` -- bool(default: ``True``) if True, the condition that `D` has positive entries is added.

        OUTPUT:

        - True -- if ``self`` is symmetrizable and ``return_diag`` is False
        - the diagonal entries of a matrix `D` such that `DB` is symmetric -- iff ``self`` is symmetrizable and ``return_diag`` is True
        - False -- iff ``self`` is not symmetrizable

        EXAMPLES::

            sage: matrix([[0,6],[3,0]]).is_symmetrizable(positive=False)
            True

            sage: matrix([[0,6],[3,0]]).is_symmetrizable(positive=True)
            True

            sage: matrix([[0,6],[0,0]]).is_symmetrizable(return_diag=True)
            False

            sage: matrix([2]).is_symmetrizable(positive=True)
            True

            sage: matrix([[1,2],[3,4]]).is_symmetrizable(return_diag=true)
            [1, 2/3]

        REFERENCES:

        - [FZ2001]_
        """
        if self._ncols != self._nrows:
            raise ValueError("The matrix is not a square matrix")
        return self._check_symmetrizability(return_diag=return_diag, skew=False, positive=positive)

    def is_skew_symmetrizable(self, return_diag=False, positive=True):
        r"""
        This function takes a square matrix over an *ordered integral domain* and checks if it is skew-symmetrizable.
        A matrix `B` is skew-symmetrizable iff there exists an invertible diagonal matrix `D` such that `DB` is skew-symmetric.

        .. warning:: Expects ``self`` to be a matrix over an *ordered integral domain*.

        INPUT:

        - ``return_diag`` -- bool(default: ``False``) if True and ``self`` is skew-symmetrizable the diagonal entries of the matrix `D` are returned.
        - ``positive`` -- bool(default: ``True``) if True, the condition that `D` has positive entries is added.

        OUTPUT:

        - True -- if ``self`` is skew-symmetrizable and ``return_diag`` is False
        - the diagonal entries of a matrix `D` such that `DB` is skew-symmetric -- iff ``self`` is skew-symmetrizable and ``return_diag`` is True
        - False -- iff ``self`` is not skew-symmetrizable

        EXAMPLES::

            sage: matrix([[0,6],[3,0]]).is_skew_symmetrizable(positive=False)
            True
            sage: matrix([[0,6],[3,0]]).is_skew_symmetrizable(positive=True)
            False

            sage: M = matrix(4, [0,1,0,0, -1,0,-1,0, 0,2,0,1, 0,0,-1,0]); M
            [ 0  1  0  0]
            [-1  0 -1  0]
            [ 0  2  0  1]
            [ 0  0 -1  0]

            sage: M.is_skew_symmetrizable(return_diag=True)
            [1, 1, 1/2, 1/2]

            sage: M2 = diagonal_matrix([1,1,1/2,1/2]) * M; M2
            [   0    1    0    0]
            [  -1    0   -1    0]
            [   0    1    0  1/2]
            [   0    0 -1/2    0]

            sage: M2.is_skew_symmetric()
            True

        REFERENCES:

        - [FZ2001]_
        """
        if self._ncols != self._nrows:
            raise ValueError("The matrix is not a square matrix")
        return self._check_symmetrizability(return_diag=return_diag, skew=True, positive=positive)

    def is_dense(self):
        """
        Return True if this is a dense matrix.

        In Sage, being dense is a property of the underlying
        representation, not the number of nonzero entries.

        EXAMPLES::

            sage: matrix(QQ, 2, 2, range(4)).is_dense()
            True
            sage: matrix(QQ, 2, 2, range(4), sparse=True).is_dense()
            False
        """
        return self.is_dense_c()

    def is_sparse(self):
        """
        Return True if this is a sparse matrix.

        In Sage, being sparse is a property of the underlying
        representation, not the number of nonzero entries.

        EXAMPLES::

            sage: matrix(QQ, 2, 2, range(4)).is_sparse()
            False
            sage: matrix(QQ, 2, 2, range(4), sparse=True).is_sparse()
            True
        """
        return self.is_sparse_c()

    def is_square(self):
        """
        Return True precisely if this matrix is square, i.e., has the same
        number of rows and columns.

        EXAMPLES::

            sage: matrix(QQ, 2, 2, range(4)).is_square()
            True
            sage: matrix(QQ, 2, 3, range(6)).is_square()
            False
        """
        return self._nrows == self._ncols

    def is_invertible(self):
        r"""
        Return True if this matrix is invertible.

        EXAMPLES: The following matrix is invertible over
        `\QQ` but not over `\ZZ`.

        ::

            sage: A = MatrixSpace(ZZ, 2)(range(4))
            sage: A.is_invertible()
            False
            sage: A.matrix_over_field().is_invertible()
            True

        The inverse function is a constructor for matrices over the
        fraction field, so it can work even if A is not invertible.

        ::

            sage: ~A   # inverse of A
            [-3/2  1/2]
            [   1    0]

        The next matrix is invertible over `\ZZ`.

        ::

            sage: A = MatrixSpace(IntegerRing(), 2)([1,10,0,-1])
            sage: A.is_invertible()
            True
            sage: ~A                # compute the inverse
            [ 1 10]
            [ 0 -1]

        The following nontrivial matrix is invertible over
        `\ZZ[x]`.

        ::

            sage: R.<x> = PolynomialRing(IntegerRing())
            sage: A = MatrixSpace(R, 2)([1,x,0,-1])
            sage: A.is_invertible()
            True
            sage: ~A
            [ 1  x]
            [ 0 -1]
        """
        return self.is_square() and self.determinant().is_unit()

    is_unit = is_invertible

    def is_singular(self):
        r"""
        Return ``True`` if ``self`` is singular.

        OUTPUT:

        A square matrix is singular if it has a zero
        determinant and this method will return ``True``
        in exactly this case. When the entries of the
        matrix come from a field, this is equivalent
        to having a nontrivial kernel, or lacking an
        inverse, or having linearly dependent rows,
        or having linearly dependent columns.

        For square matrices over a field the methods
        :meth:`is_invertible` and :meth:`is_singular`
        are logical opposites.  However, it is an error
        to apply :meth:`is_singular` to a matrix that
        is not square, while :meth:`is_invertible` will
        always return ``False`` for a matrix that is not
        square.

        EXAMPLES:

        A singular matrix over the field ``QQ``. ::

            sage: A = matrix(QQ, 4, [-1,2,-3,6, 0,-1,-1,0, -1,1,-5,7, -1,6,5,2])
            sage: A.is_singular()
            True
            sage: A.right_kernel().dimension()
            1

        A matrix that is not singular, i.e. nonsingular, over a field. ::

            sage: B = matrix(QQ, 4, [1,-3,-1,-5, 2,-5,-2,-7, -2,5,3,4, -1,4,2,6])
            sage: B.is_singular()
            False
            sage: B.left_kernel().dimension()
            0

        For *rectangular* matrices, invertibility is always
        ``False``, but asking about singularity will give an error. ::

            sage: C = matrix(QQ, 5, range(30))
            sage: C.is_invertible()
            False
            sage: C.is_singular()
            Traceback (most recent call last):
            ...
            ValueError: self must be a square matrix

        When the base ring is not a field, then a matrix
        may be both not invertible and not singular. ::

            sage: D = matrix(ZZ, 4, [2,0,-4,8, 2,1,-2,7, 2,5,7,0, 0,1,4,-6])
            sage: D.is_invertible()
            False
            sage: D.is_singular()
            False
            sage: d = D.determinant(); d
            2
            sage: d.is_unit()
            False
        """
        if self._ncols == self._nrows:
            return self.rank() != self._nrows
        else:
            raise ValueError("self must be a square matrix")

    ###################################################
    # Invariants of a matrix
    ###################################################

    def pivots(self):
        """
        Return the pivot column positions of this matrix.

        OUTPUT: a tuple of Python integers: the position of the
        first nonzero entry in each row of the echelon form.

        This returns a tuple so it is immutable; see :issue:`10752`.

        EXAMPLES::

            sage: A = matrix(QQ, 2, 2, range(4))
            sage: A.pivots()
            (0, 1)
        """
        x = self.fetch('pivots')
        if x is not None:
            return tuple(x)
        self.echelon_form()
        x = self.fetch('pivots')
        if x is None:
            print(self)
            print(self.nrows())
            print(self.dict())
            raise RuntimeError("BUG: matrix pivots should have been set but weren't, matrix parent = '%s'" % self.parent())
        return tuple(x)

    def rank(self):
        """
        Return the rank of this matrix.

        EXAMPLES::

            sage: m = matrix(GF(7), 5, range(25))
            sage: m.rank()
            2

        Rank is not implemented over the integers modulo a composite yet.::

            sage: m = matrix(Integers(4), 2, [2,2,2,2])
            sage: m.rank()
            Traceback (most recent call last):
            ...
            NotImplementedError: Echelon form not implemented over 'Ring of integers modulo 4'.

        TESTS:

        We should be able to compute the rank of a matrix whose
        entries are polynomials over a finite field (:issue:`5014`)::

            sage: P.<x> = PolynomialRing(GF(17))
            sage: m = matrix(P, [[ 6*x^2 + 8*x + 12, 10*x^2 + 4*x + 11],
            ....:                [8*x^2 + 12*x + 15,  8*x^2 + 9*x + 16]])
            sage: m.rank()
            2
        """
        x = self.fetch('rank')
        if x is not None:
            return x
        if self._nrows == 0 or self._ncols == 0:
            return 0
        r = len(self.pivots())
        self.cache('rank', r)
        return r

    def nonpivots(self):
        """
        Return the list of i such that the i-th column of self is NOT a
        pivot column of the reduced row echelon form of self.

        OUTPUT: sorted tuple of (Python) integers

        EXAMPLES::

            sage: a = matrix(QQ, 3, 3, range(9)); a
            [0 1 2]
            [3 4 5]
            [6 7 8]
            sage: a.echelon_form()
            [ 1  0 -1]
            [ 0  1  2]
            [ 0  0  0]
            sage: a.nonpivots()
            (2,)
        """
        x = self.fetch('nonpivots')
        if x is not None:
            return tuple(x)

        X = set(self.pivots())
        np = []
        for j in range(self.ncols()):
            if j not in X:
                np.append(j)
        np = tuple(np)
        self.cache('nonpivots',np)
        return np

    def nonzero_positions(self, copy=True, column_order=False):
        r"""
        Return the sorted list of pairs ``(i,j)`` such that ``self[i,j] != 0``.

        INPUT:

        -  ``copy`` -- (default: ``True``) it is safe to change the
           resulting list (unless you give the option ``copy=False``)

        -  ``column_order`` -- (default: ``False``) If ``True``,
           returns the list of pairs ``(i,j)`` such that ``self[i,j] != 0``, but
           sorted by columns, i.e., column ``j=0`` entries occur first, then
           column ``j=1`` entries, etc.

        EXAMPLES::

            sage: a = matrix(QQ, 2,3, [1,2,0,2,0,0]); a
            [1 2 0]
            [2 0 0]
            sage: a.nonzero_positions()
            [(0, 0), (0, 1), (1, 0)]
            sage: a.nonzero_positions(copy=False)
            [(0, 0), (0, 1), (1, 0)]
            sage: a.nonzero_positions(column_order=True)
            [(0, 0), (1, 0), (0, 1)]
            sage: a = matrix(QQ, 2,3, [1,2,0,2,0,0], sparse=True); a
            [1 2 0]
            [2 0 0]
            sage: a.nonzero_positions()
            [(0, 0), (0, 1), (1, 0)]
            sage: a.nonzero_positions(copy=False)
            [(0, 0), (0, 1), (1, 0)]
            sage: a.nonzero_positions(column_order=True)
            [(0, 0), (1, 0), (0, 1)]
        """
        if column_order:
            return self._nonzero_positions_by_column(copy)
        else:
            return self._nonzero_positions_by_row(copy)

    def _nonzero_positions_by_row(self, copy=True):
        """
        Return the list of pairs ``(i,j)`` such that ``self[i,j] != 0``.

        It is safe to change the resulting list (unless you give the
        option ``copy=False``).

        EXAMPLES::

            sage: M = Matrix(CC, [[1,0],[0,1]], sparse=True)
            sage: M._nonzero_positions_by_row()
            [(0, 0), (1, 1)]
        """
        x = self.fetch('nonzero_positions')
        if x is not None:
            if copy:
                return list(x)
            return x
        cdef Py_ssize_t i, j
        nzp = []
        for i from 0 <= i < self._nrows:
            for j from 0 <= j < self._ncols:
                if not self.get_is_zero_unsafe(i, j):
                    nzp.append((i, j))
        self.cache('nonzero_positions', nzp)
        if copy:
            return list(nzp)
        return nzp

    def _nonzero_positions_by_column(self, copy=True):
        """
        Return the list of pairs ``(i,j)`` such that ``self[i,j] != 0``, but
        sorted by columns, i.e., column ``j=0`` entries occur first, then
        column ``j=1`` entries, etc.

        It is safe to change the resulting list (unless you give the option
        ``copy=False``).

        EXAMPLES::

            sage: m=matrix(QQ,2,[1,0,1,1,1,0])
            sage: m._nonzero_positions_by_column()
            [(0, 0), (1, 0), (1, 1), (0, 2)]
        """
        x = self.fetch('nonzero_positions_by_column')
        if x is not None:
            if copy:
                return list(x)
            return x
        cdef Py_ssize_t i, j
        nzp = []
        for j from 0 <= j < self._ncols:
            for i from 0 <= i < self._nrows:
                if not self.get_is_zero_unsafe(i, j):
                    nzp.append((i, j))
        self.cache('nonzero_positions_by_column', nzp)
        if copy:
            return list(nzp)
        return nzp

    def nonzero_positions_in_column(self, Py_ssize_t i):
        """
        Return a sorted list of the integers ``j`` such that ``self[j,i]`` is
        nonzero, i.e., such that the ``j``-th position of the ``i``-th column
        is nonzero.

        INPUT:

        - ``i`` -- an integer

        OUTPUT: list

        EXAMPLES::

            sage: a = matrix(QQ, 3,2, [1,2,0,2,0,0]); a
            [1 2]
            [0 2]
            [0 0]
            sage: a.nonzero_positions_in_column(0)
            [0]
            sage: a.nonzero_positions_in_column(1)
            [0, 1]

        You will get an ``IndexError`` if you select an invalid column::

            sage: a.nonzero_positions_in_column(2)
            Traceback (most recent call last):
            ...
            IndexError: matrix column index out of range
        """
        cdef Py_ssize_t j
        tmp = []

        if i < 0 or i >= self._ncols:
            raise IndexError("matrix column index out of range")
        for j from 0 <= j < self._nrows:
            if not self.get_is_zero_unsafe(j, i):
                tmp.append(j)
        return tmp

    def nonzero_positions_in_row(self, Py_ssize_t i):
        """
        Return the integers ``j`` such that ``self[i,j]`` is nonzero, i.e.,
        such that the ``j``-th position of the ``i``-th row is nonzero.

        INPUT:

        -  ``i`` -- an integer

        OUTPUT: list

        EXAMPLES::

            sage: a = matrix(QQ, 3,2, [1,2,0,2,0,0]); a
            [1 2]
            [0 2]
            [0 0]
            sage: a.nonzero_positions_in_row(0)
            [0, 1]
            sage: a.nonzero_positions_in_row(1)
            [1]
            sage: a.nonzero_positions_in_row(2)
            []
        """
        cdef Py_ssize_t j

        if i < 0 or i >= self._nrows:
            raise IndexError("matrix row index out of range")

        tmp = []

        for j from 0 <= j < self._ncols:
            if not self.get_is_zero_unsafe(i, j):
                tmp.append(j)
        return tmp

    def multiplicative_order(self):
        r"""
        Return the multiplicative order of this matrix, which must
        therefore be invertible.

        Only implemented over finite fields and over `\ZZ`.

        EXAMPLES:

        Over finite fields::

            sage: A = matrix(GF(59), 3, [10,56,39,53,56,33,58,24,55])
            sage: A.multiplicative_order()                                              # needs sage.libs.pari
            580
            sage: (A^580).is_one()
            True

            sage: B = matrix(GF(10007^3, 'b'), 0)                                       # needs sage.rings.finite_rings
            sage: B.multiplicative_order()                                              # needs sage.rings.finite_rings
            1

            sage: # needs sage.rings.finite_rings
            sage: M = MatrixSpace(GF(11^2, 'e'), 5)
            sage: E = M.random_element()
            sage: while E.det() == 0:
            ....:     E = M.random_element()
            sage: (E^E.multiplicative_order()).is_one()
            True

        Over `\ZZ`::

            sage: m = matrix(ZZ, 2, 2, [-1,1,-1,0])
            sage: m.multiplicative_order()                                              # needs sage.libs.pari
            3

            sage: m = posets.ChainPoset(6).coxeter_transformation()                     # needs sage.combinat sage.graphs
            sage: m.multiplicative_order()                                              # needs sage.combinat sage.graphs sage.groups
            7

            sage: P = posets.TamariLattice(4).coxeter_transformation()                  # needs sage.combinat sage.graphs
            sage: P.multiplicative_order()                                              # needs sage.combinat sage.graphs sage.groups
            10

            sage: M = matrix(ZZ, 2, 2, [1, 1, 0, 1])
            sage: M.multiplicative_order()                                              # needs sage.libs.pari
            +Infinity

            sage: for k in range(600):                                                  # needs sage.groups sage.modular
            ....:     m = SL2Z.random_element()
            ....:     o = m.multiplicative_order()
            ....:     if o != Infinity and m**o != SL2Z.one():
            ....:         raise RuntimeError

            sage: m24 = matrix.companion(cyclotomic_polynomial(24))
            sage: def val(i, j):
            ....:     if i < j:
            ....:         return 0
            ....:     elif i == j:
            ....:         return 1
            ....:     else:
            ....:         return ZZ.random_element(-100,100)
            sage: rnd = matrix(ZZ, 8, 8, val)
            sage: (rnd * m24 * rnd.inverse_of_unit()).multiplicative_order()            # needs sage.libs.pari
            24

        TESTS::

            sage: C = matrix(GF(2^10, 'c'), 2, 3, [1]*6)                                # needs sage.rings.finite_rings
            sage: C.multiplicative_order()                                              # needs sage.rings.finite_rings
            Traceback (most recent call last):
            ...
            ArithmeticError: self must be invertible ...

            sage: D = matrix(IntegerModRing(6), 3, [5,5,3,0,2,5,5,4,0])
            sage: D.multiplicative_order()
            Traceback (most recent call last):
            ...
            NotImplementedError: ... only ... over finite fields or ZZ

        REFERENCES:

        - [CLG1997]_

        - [KP2002b]_
        """
        from sage.rings.integer import Integer
        from sage.rings.integer_ring import ZZ
        from sage.categories.fields import Fields

        n = self.ncols()
        if not n:
            return Integer(1)

        if not self.is_invertible():
            raise ArithmeticError("self must be invertible to have a multiplicative order")

        K = self.base_ring()

        if K in Fields().Finite():
            from sage.groups.generic import order_from_multiple
            P = self.minimal_polynomial()
            R = P.parent()
            P = P.factor()
            q = K.cardinality()
            p = K.characteristic()
            a = 0
            res = Integer(1)
            for f, m in P:
                a = max(a, m)
                S = R.quotient(f, 'y')
                res = res._lcm(order_from_multiple(S.gen(),
                                                   q**f.degree() - 1,
                                                   operation='*'))
            ppart = p**Integer(a).exact_log(p)
            if ppart < a:
                ppart *= p
            return res * ppart
        elif K is ZZ:
            from sage.rings.infinity import Infinity

            # two small odd prime numbers
            p1 = Integer(3)
            p2 = Integer(5)
            o1 = self.mod(p1).multiplicative_order()

            # Test if o1 cannot be the order of a matrix in GL_n(QQ)
            # Uses Thm 2.7 [KuPa2002]
            fac = o1.factor()
            S = sum((pi - 1) * pi**(ei - 1) for pi, ei in fac)
            if fac[0] == (2, 1):
                impossible_order = not(S <= n + 1)
            else:
                impossible_order = not(S <= n)
            if impossible_order:
                return Infinity

            o2 = self.mod(p2).multiplicative_order()
            if o1 != o2:
                return Infinity
            P = self.minimal_polynomial()
            x = P.parent().gen()
            if x**o1 % P == 1:  # or (x % P)**o1 == 1 ? maybe faster
                return o1
            else:
                return Infinity
        else:
            raise NotImplementedError("multiplicative order is only implemented"
                                      " for matrices over finite fields or ZZ")

    ###################################################
    # Arithmetic
    ###################################################
    cdef _vector_times_matrix_(self, Vector v):
        r"""
        Return the vector times matrix product.

        INPUT:

        -  ``v`` -- a free module element.

        OUTPUT: The vector times matrix product v\*A.

        EXAMPLES::

            sage: B = matrix(QQ, 2, [1,2,3,4])
            sage: V = VectorSpace(QQ, 2)
            sage: v = V([-1,5])
            sage: v*B
            (14, 18)
            sage: -1*B.row(0) + 5*B.row(1)
            (14, 18)
            sage: B*v    # computes B*v, where v is interpreted as a column vector.
            (9, 17)
            sage: -1*B.column(0) + 5*B.column(1)
            (9, 17)

        We mix dense and sparse over different rings::

            sage: v = FreeModule(ZZ, 3, sparse=True)([1, 2, 3])
            sage: m = matrix(QQ, 3, 4, range(12))
            sage: v * m
            (32, 38, 44, 50)
            sage: v = FreeModule(ZZ, 3, sparse=False)([1, 2, 3])
            sage: m = matrix(QQ, 3, 4, range(12), sparse=True)
            sage: v * m
            (32, 38, 44, 50)
            sage: (v * m).parent() is m.row(0).parent()
            True

        TESTS:

        Check that :issue:`8198` is fixed::

            sage: # needs sage.rings.padics
            sage: R = Qp(5, 5)
            sage: x = R(5).add_bigoh(1)
            sage: I = matrix(R, [[1, 0], [0, 1]])
            sage: v = vector(R, [1, x])
            sage: v*I
            (1 + O(5^5), O(5))

        """
        M = self.row_ambient_module()
        if self._nrows != v._degree:
            raise ArithmeticError("number of rows of matrix must equal degree of vector")
        cdef Py_ssize_t i
        return sum([v[i] * self.row(i, from_list=True)
                    for i in range(self._nrows)], M(0))

    cdef _matrix_times_vector_(self, Vector v):
        """
        EXAMPLES::

            sage: v = FreeModule(ZZ, 3, sparse=True)([1, 2, 3])
            sage: m = matrix(QQ, 4, 3, range(12))
            sage: m * v
            (8, 26, 44, 62)
            sage: v = FreeModule(ZZ, 3, sparse=False)([1, 2, 3])
            sage: m = matrix(QQ, 4, 3, range(12), sparse=True)
            sage: m * v
            (8, 26, 44, 62)
            sage: (m * v).parent() is m.column(0).parent()
            True

        TESTS:

        Check that :issue:`8198` is fixed::

            sage: # needs sage.rings.padics
            sage: R = Qp(5, 5)
            sage: x = R(5).add_bigoh(1)
            sage: I = matrix(R, [[1, 0], [0, 1]])
            sage: v = vector(R, [1, x])
            sage: I*v
            (1 + O(5^5), O(5))

        """
        M = self.column_ambient_module()
        if self._ncols != v._degree:
            raise ArithmeticError("number of columns of matrix must equal degree of vector")
        cdef Py_ssize_t i
        return sum([self.column(i, from_list=True) * v[i]
                    for i in range(self._ncols)], M(0))

    def iterates(self, v, n, rows=True):
        r"""
        Let `A` be this matrix and `v` be a free module
        element. If rows is True, return a matrix whose rows are the
        entries of the following vectors:

        .. MATH::

                       v, v A, v A^2, \dots, v A^{n-1}.

        If rows is False, return a matrix whose columns are the entries of
        the following vectors:

        .. MATH::

                       v, Av, A^2 v, \dots, A^{n-1} v.

        INPUT:

        - ``v`` -- free module element

        - ``n`` -- nonnegative integer

        EXAMPLES::

            sage: A = matrix(ZZ, 2, [1,1,3,5]); A
            [1 1]
            [3 5]
            sage: v = vector([1,0])
            sage: A.iterates(v, 0)
            []
            sage: A.iterates(v, 5)
            [  1   0]
            [  1   1]
            [  4   6]
            [ 22  34]
            [124 192]

        Another example::

            sage: a = matrix(ZZ, 3, range(9)); a
            [0 1 2]
            [3 4 5]
            [6 7 8]
            sage: v = vector([1,0,0])
            sage: a.iterates(v, 4)
            [  1   0   0]
            [  0   1   2]
            [ 15  18  21]
            [180 234 288]
            sage: a.iterates(v, 4, rows=False)
            [  1   0  15 180]
            [  0   3  42 558]
            [  0   6  69 936]
        """
        n = int(n)
        if n >= 2 and self.nrows() != self.ncols():
            raise ArithmeticError("matrix must be square if n >= 2.")
        if n == 0:
            return self.matrix_space(n, self.ncols())(0)
        m = self.nrows()
        M = sage.modules.free_module.FreeModule(self._base_ring, m, sparse=self.is_sparse())
        v = M(v)
        X = [v]

        if rows:
            for _ in range(n-1):
                X.append(X[len(X)-1]*self)
            MS = self.matrix_space(n, m)
            return MS(X)
        else:
            for _ in range(n-1):
                X.append(self*X[len(X)-1])
            MS = self.matrix_space(n, m)
            return MS(X).transpose()

    cpdef _add_(self, _right):
        """
        Add two matrices with the same parent.

        EXAMPLES::

            sage: # needs sage.combinat
            sage: R.<x,y> = FreeAlgebra(QQ, 2)
            sage: a = matrix(2, 2, [1,2,x*y,y*x])
            sage: b = matrix(2, 2, [1,2,y*x,y*x])
            sage: a + b  # indirect doctest
            [        2         4]
            [x*y + y*x     2*y*x]

        """
        cdef Py_ssize_t i, j
        cdef Matrix A
        cdef Matrix right = _right
        A = self.new_matrix()
        for i in range(self._nrows):
            for j in range(self._ncols):
                A.set_unsafe(i, j, self.get_unsafe(i,j)._add_(right.get_unsafe(i,j)))
        return A

    cpdef _sub_(self, _right):
        """
        Subtract two matrices with the same parent.

        EXAMPLES::

            sage: # needs sage.combinat
            sage: R.<x,y> = FreeAlgebra(QQ,2)
            sage: a = matrix(2, 2, [1,2,x*y,y*x])
            sage: b = matrix(2, 2, [1,2,y*x,y*x])
            sage: a - b  # indirect doctest
            [        0         0]
            [x*y - y*x         0]

        """
        cdef Py_ssize_t i, j
        cdef Matrix A
        cdef Matrix right = _right
        A = self.new_matrix()
        for i in range(self._nrows):
            for j in range(self._ncols):
                A.set_unsafe(i,j,self.get_unsafe(i,j)._sub_(right.get_unsafe(i,j)))
        return A

    def __mod__(self, p):
        r"""
        Return matrix mod `p`, returning again a matrix over the
        same base ring.

        .. NOTE::

           Use :meth:`mod` to obtain a matrix over the residue class ring
           modulo `p`.

        EXAMPLES::

            sage: M = Matrix(ZZ, 2, 2, [5, 9, 13, 15])
            sage: M % 7
            [5 2]
            [6 1]
            sage: parent(M % 7)
            Full MatrixSpace of 2 by 2 dense matrices over Integer Ring
        """
        cdef Py_ssize_t i, j
        cdef Matrix s = self
        cdef Matrix A = s.new_matrix()
        for i in range(A._nrows):
            for j in range(A._ncols):
                A[i,j] = s.get_unsafe(i,j) % p
        return A

    def mod(self, p):
        """
        Return matrix mod `p`, over the reduced ring.

        EXAMPLES::

            sage: M = matrix(ZZ, 2, 2, [5, 9, 13, 15])
            sage: M.mod(7)
            [5 2]
            [6 1]
            sage: parent(M.mod(7))
            Full MatrixSpace of 2 by 2 dense matrices over Ring of integers modulo 7
        """
        return self.change_ring(self._base_ring.quotient_ring(p))

    cpdef _rmul_(self, Element left):
        """
        EXAMPLES::

            sage: a = matrix(QQ['x'], 2, range(6))
            sage: (3/4) * a
            [   0  3/4  3/2]
            [ 9/4    3 15/4]

            sage: R.<x,y> = QQ[]
            sage: a = matrix(R, 2, 3, [1,x,y, -x*y,x+y,x-y]); a
            [    1     x     y]
            [ -x*y x + y x - y]
            sage: (x*y) * a
            [          x*y         x^2*y         x*y^2]
            [     -x^2*y^2 x^2*y + x*y^2 x^2*y - x*y^2]

            sage: # needs sage.combinat
            sage: R.<x,y> = FreeAlgebra(ZZ,2)
            sage: a = matrix(R, 2, 3, [1,x,y, -x*y,x+y,x-y]); a
            [    1     x     y]
            [ -x*y x + y x - y]
            sage: (x*y) * a  # indirect doctest
            [          x*y         x*y*x         x*y^2]
            [     -x*y*x*y x*y*x + x*y^2 x*y*x - x*y^2]
        """
        # derived classes over a commutative base *just* overload _lmul_ (!!)
        if self._base_ring in CommutativeRings():
            return self._lmul_(left)
        cdef Py_ssize_t r,c
        x = self._base_ring(left)
        cdef Matrix ans
        ans = self._parent.zero_matrix().__copy__()
        for r from 0 <= r < self._nrows:
            for c from 0 <= c < self._ncols:
                ans.set_unsafe(r, c, x * self.get_unsafe(r, c))
        return ans

    cpdef _lmul_(self, Element right):
        """
        EXAMPLES:

        A simple example in which the base ring is commutative::

            sage: a = matrix(QQ['x'],2,range(6))
            sage: a*(3/4)
            [   0  3/4  3/2]
            [ 9/4    3 15/4]

        An example in which the base ring is not commutative::

            sage: # needs sage.combinat
            sage: F.<x,y> = FreeAlgebra(QQ,2)
            sage: a = matrix(2, [x,y, x^2,y^2]); a
            [  x   y]
            [x^2 y^2]
            sage: x * a # indirect doctest
            [  x^2   x*y]
            [  x^3 x*y^2]
            sage: a * y
            [  x*y   y^2]
            [x^2*y   y^3]

            sage: # needs sage.combinat
            sage: R.<x,y> = FreeAlgebra(ZZ,2)
            sage: a = matrix(R, 2, 3, [1,x,y, -x*y,x+y,x-y]); a
            [    1     x     y]
            [ -x*y x + y x - y]
            sage: a * (x*y)
            [          x*y         x^2*y         y*x*y]
            [     -x*y*x*y x^2*y + y*x*y x^2*y - y*x*y]
        """
        # derived classes over a commutative base *just* overload this and not _rmul_
        cdef Py_ssize_t r,c
        x = self._base_ring(right)
        cdef Matrix ans
        ans = self._parent.zero_matrix().__copy__()
        for r from 0 <= r < self._nrows:
            for c from 0 <= c < self._ncols:
                ans.set_unsafe(r, c, self.get_unsafe(r, c) * x)
        return ans

    cdef sage.structure.element.Matrix _matrix_times_matrix_(self, sage.structure.element.Matrix right):
        r"""
        Return the product of two matrices.

        EXAMPLE of matrix times matrix over same base ring: We multiply
        matrices over `\QQ[x,y]`.

        ::

            sage: R.<x,y> = QQ[]
            sage: a = matrix(R, 2, 3, [1,x,y, -x*y,x+y,x-y]); a
            [    1     x     y]
            [ -x*y x + y x - y]
            sage: b = a.transpose(); b
            [    1  -x*y]
            [    x x + y]
            [    y x - y]
            sage: a*b  # indirect doctest
            [          x^2 + y^2 + 1         x^2 + x*y - y^2]
            [        x^2 + x*y - y^2 x^2*y^2 + 2*x^2 + 2*y^2]
            sage: b*a  # indirect doctest
            [        x^2*y^2 + 1  -x^2*y - x*y^2 + x  -x^2*y + x*y^2 + y]
            [ -x^2*y - x*y^2 + x 2*x^2 + 2*x*y + y^2     x^2 + x*y - y^2]
            [ -x^2*y + x*y^2 + y     x^2 + x*y - y^2 x^2 - 2*x*y + 2*y^2]

        We verify that the matrix multiplies are correct by comparing them
        with what PARI gets::

            sage: gp(a)*gp(b) - gp(a*b)                                                 # needs sage.libs.pari
            [0, 0; 0, 0]
            sage: gp(b)*gp(a) - gp(b*a)                                                 # needs sage.libs.pari
            [0, 0, 0; 0, 0, 0; 0, 0, 0]

        EXAMPLE of matrix times matrix over different base rings::

            sage: a = matrix(ZZ, 2, 2, range(4))
            sage: b = matrix(GF(7), 2, 2, range(4))
            sage: c = matrix(QQ, 2, 2, range(4))
            sage: d = a * b; d
            [2 3]
            [6 4]
            sage: parent(d)
            Full MatrixSpace of 2 by 2 dense matrices over Finite Field of size 7
            sage: parent(b * a)
            Full MatrixSpace of 2 by 2 dense matrices over Finite Field of size 7
            sage: d = a * c; d
            [ 2  3]
            [ 6 11]
            sage: parent(d)
            Full MatrixSpace of 2 by 2 dense matrices over Rational Field
            sage: d = b + c
            Traceback (most recent call last):
            ...
            TypeError: unsupported operand parent(s) for +:
             'Full MatrixSpace of 2 by 2 dense matrices over Finite Field of size 7' and
             'Full MatrixSpace of 2 by 2 dense matrices over Rational Field'
            sage: d = b + c.change_ring(GF(7)); d
            [0 2]
            [4 6]

        EXAMPLE of matrix times matrix where one matrix is sparse and the
        other is dense (in such mixed cases, the result is always dense)::

            sage: a = matrix(ZZ, 2, 2, range(4), sparse=True)
            sage: b = matrix(GF(7), 2, 2, range(4), sparse=False)
            sage: c = a * b; c
            [2 3]
            [6 4]
            sage: parent(c)
            Full MatrixSpace of 2 by 2 dense matrices over Finite Field of size 7
            sage: c = b * a; c
            [2 3]
            [6 4]
            sage: parent(c)
            Full MatrixSpace of 2 by 2 dense matrices over Finite Field of size 7

        EXAMPLE of matrix multiplication over a noncommutative base ring::

            sage: # needs sage.combinat
            sage: R.<x,y> = FreeAlgebra(QQ, 2)
            sage: x*y - y*x
            x*y - y*x
            sage: a = matrix(2, 2, [1,2, x,y])
            sage: b = matrix(2, 2, [x,y, x^2,y^2])
            sage: a*b
            [  x + 2*x^2   y + 2*y^2]
            [x^2 + y*x^2   x*y + y^3]
            sage: b*a
            [    x + y*x   2*x + y^2]
            [x^2 + y^2*x 2*x^2 + y^3]

        EXAMPLE of row vector times matrix (vectors are row vectors, so
        matrices act from the right)::

            sage: a = matrix(2,3, range(6)); a
            [0 1 2]
            [3 4 5]
            sage: V = ZZ^2
            sage: v = V([-2,3]); v
            (-2, 3)
            sage: v*a
            (9, 10, 11)

        This is not allowed, since v is a *row* vector::

            sage: a*v
            Traceback (most recent call last):
            ...
            TypeError: unsupported operand parent(s) for *:
            'Full MatrixSpace of 2 by 3 dense matrices over Integer Ring' and
            'Ambient free module of rank 2 over the principal ideal domain Integer Ring'

        This illustrates how coercion works::

            sage: V = QQ^2
            sage: v = V([-2,3]); v
            (-2, 3)
            sage: parent(v*a)
            Vector space of dimension 3 over Rational Field

        EXAMPLE of matrix times column vector: (column vectors are not
        implemented yet) TODO TODO

        EXAMPLE of scalar times matrix::

            sage: a = matrix(2,3, range(6)); a
            [0 1 2]
            [3 4 5]
            sage: b = 3*a; b
            [ 0  3  6]
            [ 9 12 15]
            sage: parent(b)
            Full MatrixSpace of 2 by 3 dense matrices over Integer Ring
            sage: b = (2/3)*a; b
            [   0  2/3  4/3]
            [   2  8/3 10/3]
            sage: parent(b)
            Full MatrixSpace of 2 by 3 dense matrices over Rational Field

        EXAMPLE of matrix times scalar::

            sage: a = matrix(2,3, range(6)); a
            [0 1 2]
            [3 4 5]
            sage: b = a*3; b
            [ 0  3  6]
            [ 9 12 15]
            sage: parent(b)
            Full MatrixSpace of 2 by 3 dense matrices over Integer Ring
            sage: b = a*(2/3); b
            [   0  2/3  4/3]
            [   2  8/3 10/3]
            sage: parent(b)
            Full MatrixSpace of 2 by 3 dense matrices over Rational Field

        EXAMPLE of scalar multiplication in the noncommutative case::

            sage: # needs sage.combinat
            sage: R.<x,y> = FreeAlgebra(ZZ, 2)
            sage: a = matrix(2, [x,y, x^2,y^2])
            sage: a * x
            [  x^2   y*x]
            [  x^3 y^2*x]
            sage: x * a
            [  x^2   x*y]
            [  x^3 x*y^2]
            sage: a*x - x*a
            [             0     -x*y + y*x]
            [             0 -x*y^2 + y^2*x]
        """
        # Both self and right are matrices with compatible dimensions and base ring.
        if self._will_use_strassen(right):
            return self._multiply_strassen(right)
        else:
            return self._multiply_classical(right)

    cdef bint _will_use_strassen(self, Matrix right) except -2:
        """
        Whether or not matrix multiplication of self by right should be
        done using Strassen.

        Overload _strassen_default_cutoff to return -1 to not use
        Strassen by default.
        """
        cdef int n
        n = self._strassen_default_cutoff(right)
        if n == -1:
            return 0  # do not use Strassen
        if self._nrows > n and self._ncols > n and \
               right._nrows > n and right._ncols > n:
            return 1
        return 0

    cdef bint _will_use_strassen_echelon(self) except -2:
        """
        Whether or not matrix multiplication of self by right should be
        done using Strassen.

        Overload this in derived classes to not use Strassen by default.
        """
        cdef int n
        n = self._strassen_default_echelon_cutoff()
        if n == -1:
            return 0  # do not use Strassen
        if self._nrows > n and self._ncols > n:
            return 1
        return 0

    def __neg__(self):
        """
        Return the negative of self.

        EXAMPLES::

            sage: a = matrix(ZZ,2,range(4))
            sage: a.__neg__()
            [ 0 -1]
            [-2 -3]
            sage: -a
            [ 0 -1]
            [-2 -3]
        """
        return self._lmul_(self._base_ring(-1))

    def __invert__(self):
        r"""
        Return the inverse of this matrix, as a matrix over the fraction
        field.

        Raises a ``ZeroDivisionError`` if the matrix has zero
        determinant, and raises an ``ArithmeticError``, if the
        inverse doesn't exist because the matrix is nonsquare. Also, note,
        e.g., that the inverse of a matrix over `\ZZ` is
        always a matrix defined over `\QQ` (even if the
        entries are integers).

        EXAMPLES::

            sage: A = MatrixSpace(ZZ, 2)([1,1,3,5])
            sage: ~A
            [ 5/2 -1/2]
            [-3/2  1/2]
            sage: A.__invert__()
            [ 5/2 -1/2]
            [-3/2  1/2]

        Even if the inverse lies in the base field, the result is still a
        matrix over the fraction field.

        ::

            sage: I = MatrixSpace(ZZ, 2)(1)  # identity matrix
            sage: ~I
            [1 0]
            [0 1]
            sage: (~I).parent()
            Full MatrixSpace of 2 by 2 dense matrices over Rational Field

        This is analogous to the situation for ring elements, e.g., for
        `\ZZ` we have::

            sage: parent(~1)
            Rational Field

        A matrix with 0 rows and 0 columns is invertible (see :issue:`3734`)::

            sage: M = MatrixSpace(RR, 0, 0)(0); M
            []
            sage: M.determinant()
            1.00000000000000
            sage: M.is_invertible()
            True
            sage: M.inverse() == M
            True

        Matrices over the integers modulo a composite modulus::

            sage: m = matrix(Zmod(49), 2, [2,1,3,3])
            sage: type(m)
            <class 'sage.matrix.matrix_modn_dense_float.Matrix_modn_dense_float'>
            sage: ~m
            [ 1 16]
            [48 17]
            sage: m = matrix(Zmod(2^100), 2, [2,1,3,3])
            sage: type(m)
            <class 'sage.matrix.matrix_generic_dense.Matrix_generic_dense'>
            sage: (~m)*m                                                                # needs sage.libs.pari
            [1 0]
            [0 1]
            sage: ~m                                                                    # needs sage.libs.pari
            [                              1  422550200076076467165567735125]
            [1267650600228229401496703205375  422550200076076467165567735126]

        Matrices over p-adics. See :issue:`17272` ::

            sage: # needs sage.rings.padics
            sage: R = ZpCA(5, 5, print_mode='val-unit')
            sage: A = matrix(R, 3, 3, [250,2369,1147,106,927,362,90,398,2483])
            sage: A
            [5^3 * 2 + O(5^5)    2369 + O(5^5)    1147 + O(5^5)]
            [    106 + O(5^5)     927 + O(5^5)     362 + O(5^5)]
            [ 5 * 18 + O(5^5)     398 + O(5^5)    2483 + O(5^5)]
            sage: ~A
            [5 * 212 + O(5^5)    3031 + O(5^5)    2201 + O(5^5)]
            [   1348 + O(5^5) 5 * 306 + O(5^5)    2648 + O(5^5)]
            [   1987 + O(5^5) 5 * 263 + O(5^5)     154 + O(5^5)]

        This matrix is not invertible::

            sage: m = matrix(Zmod(9), 2, [2,1,3,3])
            sage: ~m
            Traceback (most recent call last):
            ...
            ZeroDivisionError: input matrix must be nonsingular

        Check to make sure that :issue:`2256` is still fixed::

            sage: M = MatrixSpace(CC, 2)(-1.10220440881763)
            sage: N = ~M
            sage: (N*M).norm()
            0.9999999999999999

        Check that :issue:`28402` is fixed::

            sage: B = matrix(RR, [[1/6, -1/24, -1/30, 1/120,1/12, 0, 0, 0, 0],
            ....:                 [-1/24,1/60,1/60, 1/420, -1/24, 0, 0, 0, 0],
            ....:                 [-1/30,1/60, 2/105, 1/140, -1/20, 0, 0, 0, 0],
            ....:                 [1/120, 1/420, 1/140, 13/1260, -1/40, 0, 0, 0, 0],
            ....:                 [1/12, -1/24, -1/20, -1/40, 1/3, -1/24, -1/30, 1/120,1/12],
            ....:                 [0, 0, 0, 0, -1/24,1/60,1/60, 1/420, -1/24],
            ....:                 [0, 0, 0, 0, -1/30,1/60, 2/105, 1/140, -1/20],
            ....:                 [0, 0, 0, 0, 1/120, 1/420, 1/140, 13/1260, -1/40],
            ....:                 [0, 0, 0, 0,1/12, -1/24, -1/20, -1/40, 1/6]],
            ....:           sparse=True)
            sage: (B.inverse()*B).norm(1)  # rel tol 2e-12
            1.0
            sage: B = matrix(QQ, [[1/6, -1/24, -1/30, 1/120,1/12, 0, 0, 0, 0],
            ....:                 [-1/24,1/60,1/60, 1/420, -1/24, 0, 0, 0, 0],
            ....:                 [-1/30,1/60, 2/105, 1/140, -1/20, 0, 0, 0, 0],
            ....:                 [1/120, 1/420, 1/140, 13/1260, -1/40, 0, 0, 0, 0],
            ....:                 [1/12, -1/24, -1/20, -1/40, 1/3, -1/24, -1/30, 1/120,1/12],
            ....:                 [0, 0, 0, 0, -1/24,1/60,1/60, 1/420, -1/24],
            ....:                 [0, 0, 0, 0, -1/30,1/60, 2/105, 1/140, -1/20],
            ....:                 [0, 0, 0, 0, 1/120, 1/420, 1/140, 13/1260, -1/40],
            ....:                 [0, 0, 0, 0,1/12, -1/24, -1/20, -1/40, 1/6]],
            ....:           sparse=True)
            sage: (B.inverse()*B).norm(1)
            1.0
        """
        if not self.is_square():
            raise ArithmeticError("self must be a square matrix")
        if not self.nrows():
            return self

        R = self.base_ring()
        if R not in _Fields:
            if R in _IntegralDomains:
                return ~self.matrix_over_field()
            else:
                return self.inverse_of_unit()
        else:
            A = self.augment(self.parent().identity_matrix())
            A.echelonize()

            # Now we want to make sure that B is of the form [I|X], in
            # which case X is the inverse of self. We can simply look at
            # the lower right entry of the left half of B, and make sure
            # that it's 1.
            #
            # However, doing this naively causes trouble over inexact
            # fields -- see Issue #2256. The *right* thing to do would
            # probably be to make sure that self.det() is nonzero. That
            # doesn't work here, because our det over an arbitrary field
            # just does expansion by minors and is unusable for even 10x10
            # matrices over CC. Instead, we choose a different band-aid:
            # we check to make sure that the lower right entry isn't
            # 0. Since we're over a field, we know that it *should* be
            # either 1 or 0. This can still cause trouble, but it's
            # significantly better than it was before.
            #
            # Over exact rings, of course, we still want the old
            # behavior.

            if R.is_exact():
                if not A[self._nrows-1, self._ncols-1].is_one():
                    raise ZeroDivisionError("input matrix must be nonsingular")
                if self.is_sparse():
                    return self.build_inverse_from_augmented_sparse(A)
            else:
                if not A[self._nrows-1, self._ncols-1]:
                    raise ZeroDivisionError("input matrix must be nonsingular")
            return A.matrix_from_columns(list(range(self._ncols, 2 * self._ncols)))

    cdef build_inverse_from_augmented_sparse(self, A):
        # We can directly use the dict entries of A
        cdef Py_ssize_t i, nrows
        cdef dict data = <dict> A._dict()
        nrows = self._nrows
        # We can modify data because A is local to this function
        for i in range(nrows):
            del data[i,i]
        data = {(r,c-nrows): data[r,c] for (r,c) in data}
        return self._parent(data)

    def inverse_of_unit(self, algorithm=None):
        r"""
        Return the inverse of this matrix in the same matrix space.

        The matrix must be invertible on the base ring. Otherwise, an
        ``ArithmeticError`` is raised.

        The computation goes through the matrix of cofactors and avoids
        division. In particular the base ring does not need to have a
        fraction field.

        INPUT:

        - ``algorithm`` -- (default: ``None``) either ``None`` or ``"df"`` (for
          division free)

        EXAMPLES::

            sage: R.<a,b,c,d> = ZZ[]
            sage: RR = R.quotient(a*d - b*c - 1)
            sage: a,b,c,d = RR.gens()                                                   # needs sage.libs.singular
            sage: m = matrix(2, [a,b, c,d])
            sage: n = m.inverse_of_unit()                                               # needs sage.libs.singular
            sage: m * n                                                                 # needs sage.libs.singular
            [1 0]
            [0 1]

            sage: matrix(RR, 2, 1, [a,b]).inverse_of_unit()                             # needs sage.libs.singular
            Traceback (most recent call last):
            ...
            ArithmeticError: self must be a square matrix

            sage: matrix(RR, 1, 1, [2]).inverse_of_unit()                               # needs sage.libs.singular
            Traceback (most recent call last):
            ...
            ArithmeticError: non-invertible matrix

            sage: R = ZZ.cartesian_product(ZZ)
            sage: m = matrix(R, 2, [R((2,1)), R((1,1)), R((1,1)), R((1,2))])
            sage: m * m.inverse_of_unit()
            [(1, 1) (0, 0)]
            [(0, 0) (1, 1)]

        Tests for :issue:`28570`::

            sage: P = posets.TamariLattice(7)                                           # needs sage.graphs
            sage: M = P._hasse_diagram._leq_matrix                                      # needs sage.graphs
            sage: M.inverse_of_unit()   # this was very slow, now 1s                    # needs sage.graphs
            429 x 429 sparse matrix over Integer Ring...

            sage: m = matrix(Zmod(2**2), 1, 1, [1], sparse=True)
            sage: mi = ~m; mi
            [1]
            sage: mi.parent()
            Full MatrixSpace of 1 by 1 sparse matrices over Ring of integers modulo 4
        """
        n = self.nrows()
        if n != self.ncols():
            raise ArithmeticError("self must be a square matrix")

        R = self.base_ring()
        if algorithm is None and R in _Fields:
            return ~self
        elif algorithm is None and isinstance(R, sage.rings.abc.IntegerModRing):
            # Finite fields are handled above.
            # This is "easy" in that we either get an error or
            # the right answer. Note that of course there
            # could be a much faster algorithm, e.g., using
            # CRT or p-adic lifting.
            try:
                return (~self.lift_centered()).change_ring(R)
            except (TypeError, ZeroDivisionError):
                raise ZeroDivisionError("input matrix must be nonsingular")
        elif algorithm is None and is_IntegerRing(R):
            try:
                return (~self).change_ring(R)
            except (TypeError, ZeroDivisionError):
                raise ZeroDivisionError("input matrix must be nonsingular")
        elif algorithm is None or algorithm == "df":
            d = self.det()
            if d.is_one():
                dinv = d
            elif not d.is_unit():
                raise ArithmeticError("non-invertible matrix")
            else:
                dinv = d.inverse_of_unit()

            return dinv * self.adjugate()
        else:
            raise ValueError('algorithm can only be "df"')

    def __pos__(self):
        """
        Return +self, which is just self, of course.

        EXAMPLES::

            sage: a = matrix(ZZ,2,range(4))
            sage: +a
            [0 1]
            [2 3]
            sage: a.__pos__()
            [0 1]
            [2 3]
        """
        return self

    def __pow__(self, n, ignored):
        """
        EXAMPLES::

            sage: MS = MatrixSpace(QQ, 3, 3)
            sage: A = MS([0, 0, 1, 1, 0, '-2/11', 0, 1, '-3/11'])
            sage: A * A^(-1) == 1
            True
            sage: A^4
            [      -3/11     -13/121   1436/1331]
            [    127/121   -337/1331 -4445/14641]
            [    -13/121   1436/1331 -8015/14641]
            sage: A.__pow__(4)
            [      -3/11     -13/121   1436/1331]
            [    127/121   -337/1331 -4445/14641]
            [    -13/121   1436/1331 -8015/14641]

        Sage follows Python's convention 0^0 = 1, as each of the following
        examples show::

            sage: a = Matrix([[1,0],[0,0]]); a
            [1 0]
            [0 0]
            sage: a^0 # lower right entry is 0^0
            [1 0]
            [0 1]
            sage: Matrix([[0]])^0
            [1]
            sage: 0^0
            1

        Non-integer (symbolic) exponents are also supported::

            sage: k = var('k')                                                          # needs sage.symbolic
            sage: A = matrix([[2, -1], [1,  0]])
            sage: A^(2*k+1)                                                             # needs sage.symbolic
            [ 2*k + 2 -2*k - 1]
            [ 2*k + 1     -2*k]
        """
        from sage.structure.element import Expression

        if not self.is_square():
            raise ArithmeticError("self must be a square matrix")
        if ignored is not None:
            raise RuntimeError("__pow__ third argument not used")
        if isinstance(n, Expression):
            from sage.matrix.matrix2 import _matrix_power_symbolic
            return _matrix_power_symbolic(self, n)
        return generic_power(self, n)

    ###################################################
    # Comparison
    ###################################################
    def __hash__(self):
        """
        Return the hash of this matrix.

        Equal matrices should have equal hashes, even if one is sparse
        and the other is dense. We also ensure that zero matrices hash
        to zero and that scalar matrices have the same hash as the
        scalar.

        EXAMPLES::

            sage: m = matrix(2, range(24), sparse=True)
            sage: m.set_immutable()
            sage: hash(m)
            3327233128576517516  # 64-bit
            -373881460           # 32-bit

        ::

            sage: d = m.dense_matrix()
            sage: d.set_immutable()
            sage: hash(m) == hash(d)
            True

        ::

            sage: R.<x> = ZZ[]
            sage: M = matrix(R, 10, 20); M.set_immutable()
            sage: hash(M)
            0
            sage: M = matrix(R, 10, 10, x); M.set_immutable()
            sage: hash(M) == hash(x)
            True
        """
        if not self._is_immutable:
            raise TypeError("mutable matrices are unhashable")
        if self.hash != -1:
            return self.hash
        cdef long h = self._hash_()
        self.hash = h
        return h

    cdef long _hash_(self) except -1:
        """
        Implementation of hash function.

        AUTHOR: Jeroen Demeyer
        """
        cdef long C[5]
        self.get_hash_constants(C)

        # The hash is of the form
        #
        #     sum_{i,j} F(i,j) * hash(M[i,j])
        #
        # The fact that it is a sum means that it can be computed in
        # any order, which is useful for sparse matrices or other
        # matrix implementations.
        #
        # Entries which have zero hash do not contribute to the matrix
        # hash. This is again useful for sparse matrices, where we can
        # safely skip the zero entries (assuming that the hash of the
        # zero element is zero, which should be the case)
        #
        # To get a predictable hash for scalar matrices, some tricks
        # are needed. First of all, we compute F(i,j) as k xor l, where
        # l is zero for diagonal entries and where k (which depends only
        # on the row) is called the row multiplier.
        #
        # So the hash of a scalar matrix is the sum of all row
        # multipliers times the hash of the scalar. Therefore, the hash
        # of a scalar matrix equals the hash of the scalar if the sum of
        # all row multipliers is 1. We choose the constants (see
        # get_hash_constants()) such that this in indeed the case.
        # Actually, this is not the complete story: we additionally
        # multiply all row constants with some random value C[2] and
        # then at the end we multiply with C[2]^-1 = C[4].
        # This gives better mixing.
        #
        # The value for l in the loop below is not so important: it
        # must be zero if i == j and sufficiently complicated to avoid
        # hash collisions.
        cdef long h = 0, k, l
        cdef Py_ssize_t i, j
        for i in range(self._nrows):
            k = C[0] if i == 0 else C[1] + C[2] * i
            for j in range(self._ncols):
                sig_check()
                l = C[3] * (i - j) * (i ^ j)
                h += (k ^ l) * hash(self.get_unsafe(i, j))
        h *= C[4]

        if h == -1:
            return -2
        return h

    cdef void get_hash_constants(self, long C[5]) noexcept:
        """
        Get constants for the hash algorithm.
        """
        cdef long m = self._nrows
        cdef long n = self._ncols

        # XKCD-221 compliant random numbers
        C[1] = 0x6951766c055d2c0a
        C[2] = 0x1155b61baeb88b61  # must be odd
        C[3] = 0x0d58d3c0539376c1  # should be odd

        # Multiplicative inverse of C[2] mod 2^64
        C[4] = 0x7c7067f7da6758a1

        # Change some of these constants such that matrices with the
        # same entries but a different size have different hashes.
        # C[2] must be the same for all square matrices though.
        C[1] *= n + C[1] * m
        C[2] += (n - m) * ((C[3] * m) ^ n)

        # The k in the hashing loop is called the row multiplier. For
        # the i-th row with i > 0, this is (C[1] + C[2]*i). We choose
        # C[0] (the row multiplier for the 0-th row) such that the sum
        # of all row multipliers is C[2].
        #
        # This way, the row multiplier is never a small number in
        # absolute value and the row multipliers depend on the size of
        # the matrix.

        # mm = m * (m - 1)/2 computed correctly mod 2^wordsize.
        cdef long mm = (m // 2) * ((m - 1) | 1)

        # C[0] = (1 - m * (m - 1)/2) * C[2] - (m - 1) * C[1]
        C[0] = (1 - mm) * C[2] - (m - 1) * C[1]

    cpdef _richcmp_(left, right, int op):
        """
        Compare two matrices.

        Matrices are compared in lexicographic order on the underlying list
        of coefficients. A dense matrix and a sparse matrix are equal if
        their coefficients are the same.

        EXAMPLES: EXAMPLE comparing sparse and dense matrices::

            sage: matrix(QQ,2,range(4)) == matrix(QQ,2,range(4),sparse=True)
            True
            sage: matrix(QQ,2,range(4)) == matrix(QQ,2,range(4),sparse=True)
            True

        Dictionary order::

            sage: matrix(ZZ,2,[1,2,3,4]) < matrix(ZZ,2,[3,2,3,4])
            True
            sage: matrix(ZZ,2,[1,2,3,4]) > matrix(ZZ,2,[3,2,3,4])
            False
            sage: matrix(ZZ,2,[0,2,3,4]) < matrix(ZZ,2,[0,3,3,4], sparse=True)
            True
        """
        raise NotImplementedError  # this is defined in the derived classes

    def __bool__(self):
        """
        EXAMPLES::

            sage: M = Matrix(ZZ, 2, 2, [0, 0, 0, 0])
            sage: bool(M)
            False
            sage: M = Matrix(ZZ, 2, 2, [1, 2, 3, 5])
            sage: bool(M)
            True
        """
        cdef Py_ssize_t i, j
        for i from 0 <= i < self._nrows:
            for j from 0 <= j < self._ncols:
                if not self.get_is_zero_unsafe(i,j):
                    return True
        return False

    cdef int _strassen_default_cutoff(self, Matrix right) except -2:
        return -1

    cdef int _strassen_default_echelon_cutoff(self) except -2:
        return -1


#######################
# Unpickling
#######################

def unpickle(cls, parent, immutability, cache, data, version):
    r"""
    Unpickle a matrix. This is only used internally by Sage. Users
    should never call this function directly.

    EXAMPLES: We illustrating saving and loading several different
    types of matrices.

    OVER `\ZZ`::

        sage: A = matrix(ZZ, 2, range(4))
        sage: loads(dumps(A))  # indirect doctest
        [0 1]
        [2 3]

    Sparse OVER `\QQ`:

    Dense over `\QQ[x,y]`:

    Dense over finite field.
    """
    cdef Matrix A
    A = cls.__new__(cls, parent, 0,0,0)
    A._parent = parent  # make sure -- __new__ doesn't have to set it, but unpickle may need to know.
    A._nrows = parent.nrows()
    A._ncols = parent.ncols()
    A._is_immutable = immutability
    A._base_ring = parent.base_ring()
    A._cache = cache
    if version >= 0:
        A._unpickle(data, version)
    else:
        A._unpickle_generic(data, version)
    return A


def set_max_rows(n):
    """
    Sets the global variable max_rows (which is used in deciding how to output a matrix).

    EXAMPLES::

        sage: from sage.matrix.matrix0 import set_max_rows
        sage: set_max_rows(20)
        doctest:...: DeprecationWarning: 'set_max_rows' is replaced by 'matrix.options.max_rows'
        See https://github.com/sagemath/sage/issues/30552 for details.

    """
    from sage.misc.superseded import deprecation
    deprecation(30552, "'set_max_rows' is replaced by 'matrix.options.max_rows'")
    from sage.matrix.constructor import options
    options.max_rows = n-1


def set_max_cols(n):
    """
    Sets the global variable max_cols (which is used in deciding how to output a matrix).

    EXAMPLES::

        sage: from sage.matrix.matrix0 import set_max_cols
        sage: set_max_cols(50)
        doctest:...: DeprecationWarning: 'set_max_cols' is replaced by 'matrix.options.max_cols'
        See https://github.com/sagemath/sage/issues/30552 for details.

    """
    from sage.misc.superseded import deprecation
    deprecation(30552, "'set_max_cols' is replaced by 'matrix.options.max_cols'")
    from sage.matrix.constructor import options
    options.max_cols = n-1<|MERGE_RESOLUTION|>--- conflicted
+++ resolved
@@ -1557,10 +1557,6 @@
                         self.set_unsafe(row, col_list[col], self._coerce_element(value_row[col]))
         return
 
-<<<<<<< HEAD
-
-=======
->>>>>>> 378ba505
     cdef _coerce_element(self, x):
         """
         Return coercion of x into the base ring of self.
