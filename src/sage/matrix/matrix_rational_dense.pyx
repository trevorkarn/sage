--- conflicted
+++ resolved
@@ -115,13 +115,8 @@
 from .matrix2 import decomp_seq
 from .matrix0 import Matrix as Matrix_base
 
-<<<<<<< HEAD
 from sage.misc.all import prod
 from sage.misc.verbose import verbose, get_verbose
-=======
-
-from sage.misc.all import verbose, get_verbose, prod
->>>>>>> a79b0fc0
 
 #########################################################
 # PARI C library
