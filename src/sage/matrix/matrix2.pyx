"""
Base class for matrices, part 2

For design documentation see matrix/docs.py.
"""

################################################################################
#       Copyright (C) 2005, 2006 William Stein <wstein@gmail.com>
#
#  Distributed under the terms of the GNU General Public License (GPL), version 2.
#  The full text of the GPL is available at:
#
#                  http://www.gnu.org/licenses/
################################################################################

include "../ext/stdsage.pxi"
include "../ext/python.pxi"

from   sage.structure.sequence import _combinations, Sequence
from   sage.misc.misc import verbose, get_verbose
from   sage.rings.number_field.all import is_NumberField
from   sage.rings.integer_ring import ZZ

import sage.modules.free_module
import matrix_space
import berlekamp_massey
from sage.modules.free_module_element import is_FreeModuleElement

from random import randint

cdef class Matrix(matrix1.Matrix):
    def prod_of_row_sums(self, cols):
        r"""
        Calculate the product of all row sums of a submatrix of $A$ for a
        list of selected columns \code{cols}.

        EXAMPLES:
            sage: a = matrix(QQ, 2,2, [1,2,3,2]); a
            [1 2]
            [3 2]
            sage: a.prod_of_row_sums([0,1])
            15

        Another example:
            sage: a = matrix(QQ, 2,3, [1,2,3,2,5,6]); a
            [1 2 3]
            [2 5 6]
            sage: a.prod_of_row_sums([1,2])
            55

        AUTHOR:
            -- Jaap Spies (2006-02-18)
        """
        cdef Py_ssize_t c, row
        pr = 1
        for row from 0 <= row < self._nrows:
            tmp = []
            for c in cols:
                if c<0 or c >= self._ncols:
                    raise IndexError, "matrix column index out of range"
                tmp.append(self.get_unsafe(row, c))
            pr = pr * sum(tmp)
        return pr

    def permanent(self):
        r"""
        Calculate and return the permanent of this $m \times n$ matrix using
        Ryser's algorithm.

        Let $A = (a_{i,j})$ be an $m \times n$ matrix over any
        commutative ring, with $m \le n$.   The permanent of $A$ is
        \[
        \text{per}(A) = \sum_\pi a_{1,\pi(1)}a_{2,\pi(2)} \cdots a_{m\,pi(m)}
        \]
        where the summation extends over all one-to-one functions $\pi$ from
        $\{1, \ldots, m\}$ to $\{1, \ldots, n\}$.

        The product $ a_{1,\pi(1)}a_{2,\pi(2)} \cdots a_{m,\pi(m)}$ is called
        diagonal product. So the permanent of an $m \times n$ matrix $A$ is the
        sum of all the diagonal products of $A$.

        Modification of theorem 7.1.1. from Brualdi and Ryser:
        Combinatorial Matrix Theory.
        Instead of deleting columns from $A$, we choose columns from $A$ and
        calculate the product of the row sums of the selected submatrix.

        INPUT:
            A -- matrix of size m x n with m <= n

        OUTPUT:
            permanent of matrix A

        EXAMPLES:
            sage: M = MatrixSpace(ZZ,4,4)
            sage: A = M([1,1,1,1,1,1,1,1,1,1,1,1,1,1,1,1])
            sage: A.permanent()
            24

            sage: M = MatrixSpace(QQ,3,6)
            sage: A = M([1,1,1,1,0,0,0,1,1,1,1,0,0,0,1,1,1,1])
            sage: A.permanent()
            36

            sage: M = MatrixSpace(RR,3,6)
            sage: A = M([1.0,1.0,1.0,1.0,0,0,0,1.0,1.0,1.0,1.0,0,0,0,1.0,1.0,1.0,1.0])
            sage: A.permanent()
            36.0000000000000

        See Sloane's sequence OEIS A079908(3) = 36, "The Dancing School Problems"

            sage: print sloane_sequence(79908)                # optional (internet connection)
            Searching Sloane's online database...
            [79908, 'Solution to the Dancing School Problem with 3 girls and n+3 boys: f(3,n).', [1, 4, 14, 36, 76, 140, 234, 364, 536, 756, 1030, 1364, 1764, 2236, 2786, 3420, 4144, 4964, 5886, 6916, 8060, 9324, 10714, 12236, 13896, 15700, 17654, 19764, 22036, 24476, 27090, 29884, 32864, 36036, 39406, 42980, 46764, 50764, 54986, 59436]]

            sage: M = MatrixSpace(ZZ,4,5)
            sage: A = M([1,1,0,1,1,0,1,1,1,1,1,0,1,0,1,1,1,0,1,0])
            sage: A.permanent()
            32

            See Minc: Permanents, Example 2.1, p. 5.

            sage: M = MatrixSpace(QQ,2,2)
            sage: A = M([1/5,2/7,3/2,4/5])
            sage: A.permanent()
            103/175

            sage: R.<a> = PolynomialRing(ZZ)
            sage: A = MatrixSpace(R,2)([[a,1], [a,a+1]])
            sage: A.permanent()
            a^2 + 2*a

            sage: R.<x,y> = MPolynomialRing(ZZ,2)
            sage: A = MatrixSpace(R,2)([x, y, x^2, y^2])
            sage: A.permanent()
            x*y^2 + x^2*y


        AUTHOR:
            -- Jaap Spies (2006-02-16)
                Copyright (C) 2006 Jaap Spies <j.spies@hccnet.nl>
                Copyright (C) 2006 William Stein <wstein@gmail.com>
            -- Jaap Spies (2006-02-21): added definition of permanent

        NOTES:
            -- Currently optimized for dense matrices over QQ.
        """
        cdef Py_ssize_t m, n, r
        cdef int sn

        perm = 0
        m = self._nrows
        n = self._ncols
        if not m <= n:
            raise ValueError, "must have m <= n, but m (=%s) and n (=%s)"%(m,n)

        from sage.rings.arith import binomial
        for r from 1 <= r < m+1:
            lst = _combinations(range(n), r)
            tmp = []
            for cols in lst:
                tmp.append(self.prod_of_row_sums(cols))
            s = sum(tmp)
            # sn = (-1)^(m-r)
            if (m - r) % 2 == 0:
                sn = 1
            else:
                sn = -1
            perm = perm + sn * binomial(n-r, m-r) * s
        return perm


    def permanental_minor(self, Py_ssize_t k):
        r"""
        Calculates the permanental $k$-minor of a $m \times n$ matrix.

        This is the sum of the permanents of all possible $k$ by $k$
        submatices of $A$.

        See Brualdi and Ryser: Combinatorial Matrix Theory, p. 203.
        Note the typo $p_0(A) = 0$ in that reference!  For
        applications see Theorem 7.2.1 and Theorem 7.2.4.

        Note that the permanental $m$-minor equals $per(A)$.

        For a (0,1)-matrix $A$ the permanental $k$-minor counts the
        number of different selections of $k$ 1's of $A$ with no two
        of the 1's on the same line.

        INPUT:
            self -- matrix of size m x n with m <= n

        OUTPUT:
            permanental k-minor of matrix A

        EXAMPLES:
            sage: M = MatrixSpace(ZZ,4,4)
            sage: A = M([1,0,1,0,1,0,1,0,1,0,10,10,1,0,1,1])
            sage: A.permanental_minor(2)
            114

            sage: M = MatrixSpace(ZZ,3,6)
            sage: A = M([1,1,1,1,0,0,0,1,1,1,1,0,0,0,1,1,1,1])
            sage: A.permanental_minor(0)
            1
            sage: A.permanental_minor(1)
            12
            sage: A.permanental_minor(2)
            40
            sage: A.permanental_minor(3)
            36

        Note that if k == m the permanental k-minor equals per(A)

            sage: A.permanent()
            36

            sage: A.permanental_minor(5)
            0

        For C the "complement" of A:

            sage: M = MatrixSpace(ZZ,3,6)
            sage: C = M([0,0,0,0,1,1,1,0,0,0,0,1,1,1,0,0,0,0])
            sage: m, n = 3, 6
            sage: sum([(-1)^k * C.permanental_minor(k)*factorial(n-k)/factorial(n-m) for k in range(m+1)])
            36

            See Theorem 7.2.1 of Brualdi: and Ryser: Combinatorial Matrix Theory: per(A)

        AUTHOR:
            - Jaap Spies (2006-02-19)
        """
        m = self._nrows
        n = self._ncols
        if not m <= n:
            raise ValueError, "must have m <= n, but m (=%s) and n (=%s)"%(m,n)

        R = self._base_ring
        if k == 0:
            return R(1)
        if k > m:
            return R(0)

        k = int(k)
        pm = 0
        for cols in _combinations(range(n),k):
            for rows in _combinations(range(m),k):
                pm = pm + self.matrix_from_rows_and_columns(rows, cols).permanent()
        return pm

    def rook_vector(self, check = False):
        r"""
        Returns rook vector of this matrix.

        Let $A$ be a general $m$ by $n$ (0,1)-matrix with $m \le n$.
        We identify $A$ with a chessboard where rooks can be placed on
        the fields corresponding with $a_{ij} = 1$. The number $r_k =
        p_k(A)$ (the permanental $k$-minor) counts the number of ways
        to place $k$ rooks on this board so that no two rooks can
        attack another.

        The rook vector is the list consisting of $r_0, r_1, \ldots, r_m$.

        The rook polynomial is defined by $r(x) = \sum_{k=0}^m r_k x^k$.

        INPUT:
            self -- m by n matrix with m <= n
            check -- True or False (default), optional

        OUTPUT:
            rook vector

        EXAMPLES:
            sage: M = MatrixSpace(ZZ,3,6)
            sage: A = M([1,1,1,1,0,0,0,1,1,1,1,0,0,0,1,1,1,1])
            sage: A.rook_vector()
            [1, 12, 40, 36]

            sage: R.<x> = PolynomialRing(ZZ)
            sage: rv = A.rook_vector()
            sage: rook_polynomial = sum([rv[k] * x^k for k in range(len(rv))])
            sage: rook_polynomial
            36*x^3 + 40*x^2 + 12*x + 1

        AUTHOR:
            - Jaap Spies (2006-02-24)
        """
        m = self._nrows
        n = self._ncols
        if not m <= n:
            raise ValueError, "must have m <= n, but m (=%s) and n (=%s)"%(m,n)

        if check:
            # verify that self[i, j] in {0, 1}
            for i in range(m):
                for j in range(n):
                    x = self.get_unsafe(i, j)
                    if not (x == 0 or x == 1):
                        raise ValueError, "must have zero or one, but we have (=%s)"%x

        tmp = []
        for k in range(m+1):
            tmp.append(self.permanental_minor(k))
        return tmp


    def determinant(self):
        r"""
        Return the determinant of self.

        ALGORITHM: This is computed using the very stupid expansion by
        minors stupid \emph{naive generic algorithm}.  For matrices
        over more most rings more sophisticated algorithms can be
        used.  (Type \code{A.determinant?} to see what is done for a
        specific matrix A.)

        EXAMPLES:
            sage: A = MatrixSpace(Integers(8),3)([1,7,3, 1,1,1, 3,4,5])
            sage: A.determinant()
            6
            sage: A.determinant() is A.determinant()
            True
            sage: A[0,0] = 10
            sage: A.determinant()
            7

        We compute the determinant of the arbitrary 3x3 matrix:
            sage: R = PolynomialRing(QQ,9,'x')
            sage: A = matrix(R,3,R.gens())
            sage: A
            [x0 x1 x2]
            [x3 x4 x5]
            [x6 x7 x8]
            sage: A.determinant()
            -1*x2*x4*x6 + x2*x3*x7 + x1*x5*x6 - x1*x3*x8 - x0*x5*x7 + x0*x4*x8

        We create a matrix over $\Z[x,y]$ and compute its determinant.
            sage: R.<x,y> = MPolynomialRing(IntegerRing(),2)
            sage: A = MatrixSpace(R,2)([x, y, x**2, y**2])
            sage: A.determinant()
            x*y^2 - x^2*y
        """
        if self._nrows != self._ncols:
            raise ValueError, "self must be square"

        d = self.fetch('det')
        if not d is None: return d

        cdef Py_ssize_t i, n

        # if charpoly known, then det is easy.
        D = self.fetch('charpoly')
        if not D is None:
            c = D[D.keys()[0]][0]
            if self._nrows % 2 != 0:
                c = -c
            d = self._coerce_element(c)
            self.cache('det', d)
            return d

        # if over an exact integral domain, get the det by computing charpoly.
        R = self._base_ring
        if R.is_integral_domain() and R.is_exact():
            c = self.charpoly('x')[0]
            if self._nrows % 2:
                c = -c
            d = self._coerce_element(c)
            self.cache('det', d)
            return d

        # fall back to very very stupid algorithm -- expansion by minors.
        # TODO: surely there is something much better, even in total generality...
        # this is ridiculous.
        n = self._ncols
        R = self.parent().base_ring()
        if n == 0:
            d = R(1)
            self.cache('det', d)
            return d

        elif n == 1:
            d = self.get_unsafe(0,0)
            self.cache('det', d)
            return d

        elif n == 2:
            d = self.get_unsafe(0,0) * self.get_unsafe(1,1) - self.get_unsafe(0,1)*self.get_unsafe(1,0)
            self.cache('det', d)
            return d

        d = R(0)
        s = R(1)
        A = self.matrix_from_rows(range(1, n))
        sgn = R(-1)
        for i from 0 <= i < n:
            v = range(0,i) + range(i+1,n)
            B = A.matrix_from_columns(v)
            d = d + s*self.get_unsafe(0,i) * B.determinant()
            s = s*sgn

        self.cache('det', d)
        return d


    # shortcuts
    def det(self, *args, **kwds):
        """
        Synonym for self.determinant(...).

        EXAMPLES:
            sage: A = MatrixSpace(Integers(8),3)([1,7,3, 1,1,1, 3,4,5])
            sage: A.det()
            6
        """
        return self.determinant(*args, **kwds)

    def __abs__(self):
        """
        Synonym for self.determinant(...).

        EXAMPLES:
            sage: a = matrix(QQ, 2,2, [1,2,3,4]); a
            [1 2]
            [3 4]
            sage: abs(a)
            -2
        """
        return self.determinant()

    def characteristic_polynomial(self, *args, **kwds):
        """
        Synonym for self.charpoly(...).

        EXAMPLES:
            sage: a = matrix(QQ, 2,2, [1,2,3,4]); a
            [1 2]
            [3 4]
            sage: a.characteristic_polynomial('T')
            T^2 - 5*T - 2
        """
        return self.charpoly(*args, **kwds)

    def minimal_polynomial(self, var='x'):
        return self.minpoly(var)

    def minpoly(self, var='x'):
        raise NotImplementedError

    def charpoly(self, var='x', algorithm="hessenberg"):
        r"""
        Return the characteristic polynomial of self, as a polynomial
        over the base ring.

        ALGORITHM: Compute the Hessenberg form of the matrix and read
        off the characteristic polynomial from that.  The result is
        cached.

        INPUT:
            var -- a variable name (default: 'x')
            algorithm -- string:
                  'hessenberg' -- default (use Hessenberg form of matrix)

        EXAMPLES:
        First a matrix over $\Z$:
            sage: A = MatrixSpace(ZZ,2)( [1,2,  3,4] )
            sage: f = A.charpoly('x')
            sage: f
            x^2 - 5*x - 2
            sage: f.parent()
            Univariate Polynomial Ring in x over Integer Ring
            sage: f(A)
            [0 0]
            [0 0]

        An example over $\Q$:
            sage: A = MatrixSpace(QQ,3)(range(9))
            sage: A.charpoly('x')
            x^3 - 12*x^2 - 18*x
            sage: A.trace()
            12
            sage: A.determinant()
            0

        We compute the characteristic polynomial of a matrix over
        the polynomial ring $\Z[a]$:
            sage: R.<a> = PolynomialRing(ZZ)
            sage: M = MatrixSpace(R,2)([a,1,  a,a+1]); M
            [    a     1]
            [    a a + 1]
            sage: f = M.charpoly('x'); f
            x^2 + (-2*a - 1)*x + a^2
            sage: f.parent()
            Univariate Polynomial Ring in x over Univariate Polynomial Ring in a over Integer Ring
            sage: M.trace()
            2*a + 1
            sage: M.determinant()
            a^2

        We compute the characteristic polynomial of a matrix over the
        multi-variate polynomial ring $\Z[x,y]$:
            sage: R.<x,y> = MPolynomialRing(ZZ,2)
            sage: A = MatrixSpace(R,2)([x, y, x^2, y^2])
            sage: f = A.charpoly('x'); f
            x^2 + (-1*y^2 - x)*x + x*y^2 - x^2*y

        It's a little difficult to distinguish the variables.  To fix this,
        we temporarily view the indeterminate as $Z$:
            sage: with localvars(f.parent(), 'Z'): print f
            Z^2 + (-1*y^2 - x)*Z + x*y^2 - x^2*y

        We could also compute f in terms of Z from the start:
            sage: A.charpoly('Z')
            Z^2 + (-1*y^2 - x)*Z + x*y^2 - x^2*y
        """
        D = self.fetch('charpoly')
        if not D is None:
            if D.has_key(var):
                return D[var]
        else:
            D = {}
            self.cache('charpoly',D)

        f = self._charpoly_hessenberg(var)
        D[var] = f   # this caches it.
        return f


    def fcp(self, var='x'):
        """
        Return the factorization of the characteristic polynomial of self.

        INPUT:
            var -- (default: 'x') name of variable of charpoly

        EXAMPLES:
            sage: M = MatrixSpace(QQ,3,3)
            sage: A = M([1,9,-7,4/5,4,3,6,4,3])
            sage: A.fcp()
            x^3 - 8*x^2 + 209/5*x - 286
            sage: A = M([3, 0, -2, 0, -2, 0, 0, 0, 0])
            sage: A.fcp('T')
            (T - 3) * T * (T + 2)
        """
        return self.charpoly(var).factor()

##     def minimal_polynomial(self, var, algorithm=''):
##         """
##         Synonym for self.charpoly(...).

##         EXAMPLES:
##             sage: ???
##         """
##         return self.minpoly(*args, **kwds)

##     def minpoly(self, *args, **kwds):
##         """
##         EXAMPLES:
##             sage: ???
##         """
##         raise NotImplementedError

    def denominator(self):
        r"""
        Return the least common multiple of the denominators of the
        elements of self.

        If there is no denominator function for the base field, or no
        LCM function for the denominators, raise a TypeError.

        EXAMPLES:
            sage: A = MatrixSpace(QQ,2)(['1/2', '1/3', '1/5', '1/7'])
            sage: A.denominator()
            210

        Denominators are note defined for real numbers:
            sage: A = MatrixSpace(RealField(),2)([1,2,3,4])
            sage: A.denominator()
            Traceback (most recent call last):
            ...
            TypeError: denominator not defined for elements of the base ring

        We can even compute the denominator of matrix over the fraction field
        of $\Z[x]$.
            sage: K.<x> = Frac(ZZ['x'])
            sage: A = MatrixSpace(K,2)([1/x, 2/(x+1), 1, 5/(x^3)])
            sage: A.denominator()
            x^4 + x^3

        Here's an example involving a cyclotomic field:
            sage: K.<z> = CyclotomicField(3)
            sage: M = MatrixSpace(K,3,sparse=True)
            sage: A = M([(1+z)/3,(2+z)/3,z/3,1,1+z,-2,1,5,-1+z])
            sage: print A
            [1/3*z + 1/3 1/3*z + 2/3       1/3*z]
            [          1       z + 1          -2]
            [          1           5       z - 1]
            sage: print A.denominator()
            3
        """
        if self.nrows() == 0 or self.ncols() == 0:
            return integer.Integer(1)
        R = self.base_ring()
        x = self.list()
        try:
            d = x[0].denominator()
        except AttributeError:
            raise TypeError, "denominator not defined for elements of the base ring"
        try:
            for y in x:
                d = d.lcm(y.denominator())
        except AttributeError:
            raise TypeError, "lcm function not defined for elements of the base ring"
        return d


    def trace(self):
        """
        Return the trace of self, which is the sum of the
        diagonal entries of self.

        INPUT:
            self -- a square matrix
        OUTPUT:
            element of the base ring of self
        EXAMPLES:
            sage: a = matrix(3,range(9)); a
            [0 1 2]
            [3 4 5]
            [6 7 8]
            sage: a.trace()
            12
            sage: a = matrix({(1,1):10, (2,1):-3, (2,2):4/3}); a
            [  0   0   0]
            [  0  10   0]
            [  0  -3 4/3]
            sage: a.trace()
            34/3
        """
        if self._nrows != self._ncols:
            raise ArithmeticError, "matrix must be square"
        R = self._base_ring
        cdef Py_ssize_t i
        cdef object s
        s = R(0)
        for i from 0 <= i < self._nrows:
            s = s + self.get_unsafe(i,i)
        return s

    #####################################################################################
    # Generic Hessenberg Form and charpoly algorithm
    #####################################################################################
    def hessenberg_form(self):
        """
        Return Hessenberg form of self.

        If the base ring is merely an integral domain (and not a
        field), the Hessenberg form will (in general) only be defined
        over the fraction field of the base ring.

        EXAMPLES:
            sage: A = matrix(ZZ,4,[2, 1, 1, -2, 2, 2, -1, -1, -1,1,2,3,4,5,6,7])
            sage: h = A.hessenberg_form(); h
            [    2  -7/2 -19/5    -2]
            [    2   1/2 -17/5    -1]
            [    0  25/4  15/2   5/2]
            [    0     0  58/5     3]
            sage: parent(h)
            Full MatrixSpace of 4 by 4 dense matrices over Rational Field
            sage: A.hessenbergize()
            Traceback (most recent call last):
            ...
            TypeError: Hessenbergize only possible for matrices over a field
        """
        X = self.fetch('hessenberg_form')
        if not X is None:
            return X
        R = self._base_ring
        if not R.is_field():
            try:
                K = self._base_ring.fraction_field()
                H = self.change_ring(K)
                H.hessenbergize()
            except TypeError, msg:
                raise TypeError, "%s\nHessenberg form only possible for matrices over a field"%msg
        else:
            H = self.copy()
            H.hessenbergize()
        #end if
        self.cache('hessenberg_form', H)
        return H

    def hessenbergize(self):
        """
        Tranform self to Hessenberg form.

        The hessenberg form of a matrix $A$ is a matrix that is
        similar to $A$, so has the same characteristic polynomial as
        $A$, and is upper triangular except possible for entries right
        below the diagonal.

        ALGORITHM: See Henri Cohen's first book.

        EXAMPLES:
            sage: A = MatrixSpace(QQ,3)([2, 1, 1, -2, 2, 2, -1, -1, -1])
            sage: A.hessenberg_form()
            [  2 3/2   1]
            [ -2   3   2]
            [  0  -3  -2]

            sage: A = MatrixSpace(QQ,4)([2, 1, 1, -2, 2, 2, -1, -1, -1,1,2,3,4,5,6,7])
            sage: A.hessenberg_form()
            [    2  -7/2 -19/5    -2]
            [    2   1/2 -17/5    -1]
            [    0  25/4  15/2   5/2]
            [    0     0  58/5     3]
        """
        cdef Py_ssize_t i, j, m, n, r
        n = self._nrows

        tm = verbose("Computing Hessenberg Normal Form of %sx%s matrix"%(n,n))

        if not self.is_square():
            raise TypeError, "self must be square"

        if not self._base_ring.is_field():
            raise TypeError, "Hessenbergize only possible for matrices over a field"

        self.check_mutability()

        zero = self._base_ring(0)
        one = self._base_ring(1)
        for m from 1 <= m < n-1:
            # Search for a non-zero entry in column m-1
            i = -1
            for r from m+1 <= r < n:
                if self.get_unsafe(r, m-1) != zero:
                    i = r
                    break
            if i != -1:
                # Found a nonzero entry in column m-1 that is strictly below row m
                # Now set i to be the first nonzero position >= m in column m-1
                if self.get_unsafe(m,m-1) != zero:
                    i = m
                t = self.get_unsafe(i,m-1)
                t_inv = None
                if i > m:
                    self.swap_rows_c(i,m)
                    # We must do the corresponding column swap to
                    # maintain the characteristic polynomial (which is
                    # an invariant of Hessenberg form)
                    self.swap_columns_c(i,m)
                # Now the nonzero entry in position (m,m-1) is t.
                # Use t to clear the entries in column m-1 below m.
                for j from m+1 <= j < n:
                    x = self.get_unsafe(j, m-1)
                    if x != zero:
                        if t_inv is None:
                            t_inv = one / t
                        u = x * t_inv
                        self.add_multiple_of_row_c(j, m, -u, 0)
                        # To maintain charpoly, do the corresponding column operation,
                        # which doesn't mess up the matrix, since it only changes
                        # column m, and we're only worried about column m-1 right now.
                        # Add u*column_j to column_m.
                        self.add_multiple_of_column_c(m, j, u, 0)
        verbose("Finished Hessenberg Normal Form of %sx%s matrix"%(n,n),tm)



    def _charpoly_hessenberg(self, var):
        """
        Transforms self in place to its Hessenberg form then computes
        and returns the coefficients of the characteristic polynomial of
        this matrix.

        INPUT:
            var -- name of the indeterminate of the charpoly.

        The characteristic polynomial is represented as a vector of
        ints, where the constant term of the characteristic polynomial
        is the 0th coefficient of the vector.

        EXAMPLES:
            sage: matrix(QQ,3,range(9))._charpoly_hessenberg('Z')
            Z^3 - 12*Z^2 - 18*Z
            sage: matrix(ZZ,3,range(9))._charpoly_hessenberg('Z')
            Z^3 - 12*Z^2 - 18*Z
            sage: matrix(GF(7),3,range(9))._charpoly_hessenberg('Z')
            Z^3 + 2*Z^2 + 3*Z
            sage: matrix(QQ['x'],3,range(9))._charpoly_hessenberg('Z')
            Z^3 + (-12)*Z^2 + (-18)*Z
            sage: matrix(ZZ['ZZ'],3,range(9))._charpoly_hessenberg('Z')
            Z^3 + (-12)*Z^2 + (-18)*Z
        """
        if self._nrows != self._ncols:
            raise ArithmeticError, "charpoly not defined for non-square matrix."

        # Replace self by its Hessenberg form
        cdef Matrix H
        H = self.hessenberg_form()

        # We represent the intermediate polynomials that come up in
        # the calculations as rows of an (n+1)x(n+1) matrix, since
        # we've implemented basic arithmetic with such a matrix.
        # Please see the generic implementation of charpoly in
        # matrix.py to see more clearly how the following algorithm
        # actually works.  (The implementation is clearer (but slower)
        # if one uses polynomials to represent polynomials instead of
        # using the rows of a matrix.)  Also see Cohen's first GTM,
        # Algorithm 2.2.9.

        cdef Py_ssize_t i, m, n,
        n = self._nrows

        cdef Matrix c
        c = H.new_matrix(nrows=n+1,ncols=n+1)    # the 0 matrix
        one = H._coerce_element(1)
        c.set_unsafe(0,0,one)

        for m from 1 <= m <= n:
            # Set the m-th row of c to (x - H[m-1,m-1])*c[m-1] = x*c[m-1] - H[m-1,m-1]*c[m-1]
            # We do this by hand by setting the m-th row to c[m-1]
            # shifted to the right by one.  We then add
            # -H[m-1,m-1]*c[m-1] to the resulting m-th row.
            for i from 1 <= i <= n:
                c.set_unsafe(m, i, c.get_unsafe(m-1,i-1))
            c.add_multiple_of_row_c(m, m-1, -H.get_unsafe(m-1, m-1), 0)
            t = one
            for i from 1 <= i < m:
                t = t * H.get_unsafe(m-i,m-i-1)
                # Set the m-th row of c to c[m] - t*H[m-i-1,m-1]*c[m-i-1]
                c.add_multiple_of_row_c(m, m-i-1, - t*H.get_unsafe(m-i-1,m-1), 0)

        # The answer is now the n-th row of c.
        v = PyList_New(n+1)     # this is really sort of v = []..."
        for i from 0 <= i <= n:
            # Finally, set v[i] = c[n,i]
            o = c.get_unsafe(n,i)
            Py_INCREF(o); PyList_SET_ITEM(v, i, o)

        R = self._base_ring[var]    # polynomial ring over the base ring
        return R(v)

    #####################################################################################
    # Decomposition: kernel, image, decomposition
    #####################################################################################
    def nullity(self):
        """
        Return the nullity of this matrix, which is the dimension
        of the kernel.

        EXAMPLES:
            sage: A = matrix(QQ,3,range(9))
            sage: A.nullity()
            1

            sage: A = matrix(ZZ,3,range(9))
            sage: A.nullity()
            1
        """
        # Use that rank + nullity = number of columns
        return self.ncols() - self.rank()

    def kernel(self, *args, **kwds):
        r"""
        Return the kernel of this matrix, as a vector space.

        INPUT:
            -- all additional arguments to the kernel function
               are passed directly onto the echelon call.

        \algorithm{Elementary row operations don't change the kernel,
        since they are just right multiplication by an invertible
        matrix, so we instead compute kernel of the column echelon
        form.  More precisely, there is a basis vector of the kernel
        that corresponds to each non-pivot row.  That vector has a 1
        at the non-pivot row, 0's at all other non-pivot rows, and for
        each pivot row, the negative of the entry at the non-pivot row
        in the column with that pivot element.}

        \note{Since we view matrices as acting on the right, but have
        functions for reduced \emph{row} echelon forms, we instead
        compute the reduced row echelon form of the transpose of this
        matrix, which is the reduced column echelon form.}

        EXAMPLES:

        A kernel of dimension one over $\Q$:
            sage: A = MatrixSpace(QQ, 3)(range(9))
            sage: A.kernel()
            Vector space of degree 3 and dimension 1 over Rational Field
            Basis matrix:
            [ 1 -2  1]

        A trivial kernel:
            sage: A = MatrixSpace(QQ, 2)([1,2,3,4])
            sage: A.kernel()
            Vector space of degree 2 and dimension 0 over Rational Field
            Basis matrix:
            []

        Kernel of a zero matrix:
            sage: A = MatrixSpace(QQ, 2)(0)
            sage: A.kernel()
            Vector space of degree 2 and dimension 2 over Rational Field
            Basis matrix:
            [1 0]
            [0 1]

        Kernel of a non-square matrix:
            sage: A = MatrixSpace(QQ,3,2)(range(6))
            sage: A.kernel()
            Vector space of degree 3 and dimension 1 over Rational Field
            Basis matrix:
            [ 1 -2  1]

        The 2-dimensional kernel of a matrix over a cyclotomic field:
            sage: K = CyclotomicField(12); a=K.0
            sage: M = MatrixSpace(K,4,2)([1,-1, 0,-2, 0,-a**2-1, 0,a**2-1])
            sage: M
            [             1             -1]
            [             0             -2]
            [             0 -zeta12^2 - 1]
            [             0  zeta12^2 - 1]
            sage: M.kernel()
            Vector space of degree 4 and dimension 2 over Cyclotomic Field of order 12 and degree 4
            Basis matrix:
            [               0                1                0     -2*zeta12^2]
            [               0                0                1 -2*zeta12^2 + 1]

        A nontrivial kernel over a complicated base field.
            sage: K = FractionField(MPolynomialRing(QQ, 2, 'x'))
            sage: M = MatrixSpace(K, 2)([[K.1, K.0], [K.1, K.0]])
            sage: M
            [x1 x0]
            [x1 x0]
            sage: M.kernel()
            Vector space of degree 2 and dimension 1 over Fraction Field of Polynomial Ring in x0, x1 over Rational Field
            Basis matrix:
            [ 1 -1]
        """
        K = self.fetch('kernel')
        if not K is None:
            return K
        R = self._base_ring

        if self._nrows == 0:    # from a 0 space
            V = sage.modules.free_module.VectorSpace(R, self._nrows)
            Z = V.zero_subspace()
            self.cache('kernel', Z)
            return Z

        elif self._ncols == 0:  # to a 0 space
            Z = sage.modules.free_module.VectorSpace(R, self._nrows)
            self.cache('kernel', Z)
            return Z

        if is_NumberField(R):
            A = self._pari_().mattranspose()
            B = A.matker()
            n = self._nrows
            V = sage.modules.free_module.VectorSpace(R, n)
            basis = eval('[V([R(x) for x in b]) for b in B]', {'V':V, 'B':B, 'R':R})
            Z = V.subspace(basis)
            self.cache('kernel', Z)
            return Z

        E = self.transpose().echelon_form(*args, **kwds)
        pivots = E.pivots()
        pivots_set = set(pivots)
        basis = []
        VS = sage.modules.free_module.VectorSpace
        V = VS(R, self.nrows())
        ONE = R(1)
        for i in xrange(self._nrows):
            if not (i in pivots_set):
                v = V(0)
                v[i] = ONE
                for r in range(len(pivots)):
                    v[pivots[r]] = -E[r,i]
                basis.append(v)
        W = V.subspace(basis)
        if W.dimension() != len(basis):
            raise RuntimeError, "bug in kernel function in matrix.pyx -- basis got from echelon form not a basis."
        self.cache('kernel', W)
        return W

    def kernel_on(self, V, poly=None, check=True):
        """
        Return the kernel of self restricted to the invariant subspace V.
        The result is a vector subspace of V, which is also a subspace
        of the ambient space.

        INPUT:
            V -- vector subspace
            check -- (optional) default: True; whether to check that
                     V is invariante under the action of self.
            poly -- (optional) default: None; if not None, compute instead
                    the kernel of poly(self) on V.

        OUTPUT:
            a subspace

        WARNING: This function does \emph{not} check that V is in fact
        invariant under self if check is False.  With check False this
        function is much faster.

        EXAMPLES:
            sage: t = matrix(QQ, 4, [39, -10, 0, -12, 0, 2, 0, -1, 0, 1, -2, 0, 0, 2, 0, -2]); t
            [ 39 -10   0 -12]
            [  0   2   0  -1]
            [  0   1  -2   0]
            [  0   2   0  -2]
            sage: t.fcp()
            (x - 39) * (x + 2) * (x^2 - 2)
            sage: s = (t-39)*(t^2-2)
            sage: V = s.kernel(); V
            Vector space of degree 4 and dimension 3 over Rational Field
            Basis matrix:
            [1 0 0 0]
            [0 1 0 0]
            [0 0 0 1]
            sage: s.restrict(V)
            [0 0 0]
            [0 0 0]
            [0 0 0]
            sage: s.kernel_on(V)
            Vector space of degree 4 and dimension 3 over Rational Field
            Basis matrix:
            [1 0 0 0]
            [0 1 0 0]
            [0 0 0 1]
            sage: k = t-39
            sage: k.restrict(V)
            [  0 -10 -12]
            [  0 -37  -1]
            [  0   2 -41]
            sage: ker = k.kernel_on(V); ker
            Vector space of degree 4 and dimension 1 over Rational Field
            Basis matrix:
            [   1 -2/7    0 -2/7]
            sage: ker.0 * k
            (0, 0, 0, 0)
        """
        A = self.restrict(V, check=check)
        if not poly is None:
            A = poly(A)
        W = A.kernel()
        if V.is_ambient():
            return W
        else:
            A = V.basis_matrix()
            B = W.basis_matrix()
            C = B*A
            return C.row_module()


    def integer_kernel(self):
        """
        Return the integral kernel of this matrix.

        Assume that the base field of this matrix has a numerator and
        denominator functions for its elements, e.g., it is the
        rational numbers or a fraction field.  This function computes
        a basis over the integers for the kernel of self.

        When kernels are implemented for matrices over general PID's,
        this function will compute kernels over PID's of matrices over
        the fraction field of the PID.  (todo)

        EXAMPLES:
            sage: A = MatrixSpace(QQ, 4)(range(16))
            sage: A.integer_kernel()
            Free module of degree 4 and rank 2 over Integer Ring
            Echelon basis matrix:
            [ 1  0 -3  2]
            [ 0  1 -2  1]

        The integer kernel even makes sense for matrices with
        fractional entries:
            sage: A = MatrixSpace(QQ, 2)(['1/2',0,  0, 0])
            sage: A.integer_kernel()
            Free module of degree 2 and rank 1 over Integer Ring
            Echelon basis matrix:
            [0 1]
        """
        d = self.denominator()
        A = self*d
        R = d.parent()
        M = matrix_space.MatrixSpace(R, self.nrows(), self.ncols())(A)
        return M.kernel()



    def image(self):
        """
        Return the image of the homomorphism on rows defined by this matrix.

        EXAMPLES:
            sage: MS1 = MatrixSpace(ZZ,4)
            sage: MS2 = MatrixSpace(QQ,6)
            sage: A = MS1.matrix([3,4,5,6,7,3,8,10,14,5,6,7,2,2,10,9])
            sage: B = MS2.random_element()

            sage: image(A)
            Free module of degree 4 and rank 4 over Integer Ring
            Echelon basis matrix:
            [  1   0   0 426]
            [  0   1   0 518]
            [  0   0   1 293]
            [  0   0   0 687]

            sage: image(B) == B.row_module()
            True
        """
        return self.row_module()

    def _row_ambient_module(self):
        x = self.fetch('row_ambient_module')
        if not x is None:
            return x
        x = sage.modules.free_module.FreeModule(self.base_ring(), self.ncols(), sparse=self.is_sparse())
        self.cache('row_ambient_module',x)
        return x

    def row_module(self):
        """
        Return the free module over the base ring spanned by the rows
        of self.

        EXAMPLES:
            sage: A = MatrixSpace(IntegerRing(), 2)([1,2,3,4])
            sage: A.row_module()
            Free module of degree 2 and rank 2 over Integer Ring
            Echelon basis matrix:
            [1 0]
            [0 2]
        """
        M = self._row_ambient_module()
        return M.span(self.rows())

    def row_space(self):
        """
        Return the row space of this matrix.  (Synonym for self.row_module().)

        EXAMPLES:
            sage: t = matrix(QQ, 3, range(9)); t
            [0 1 2]
            [3 4 5]
            [6 7 8]
            sage: t.row_space()
            Vector space of degree 3 and dimension 2 over Rational Field
            Basis matrix:
            [ 1  0 -1]
            [ 0  1  2]
        """
        return self.row_module()


    def _column_ambient_module(self):
        x = self.fetch('column_ambient_module')
        if not x is None:
            return x
        x = sage.modules.free_module.FreeModule(self.base_ring(), self.nrows(),
                                                sparse=self.is_sparse())
        self.cache('column_ambient_module',x)
        return x

    def column_module(self):
        """
        Return the free module over the base ring spanned by the
        columns of this matrix.

        EXAMPLES:
            sage: t = matrix(QQ, 3, range(9)); t
            [0 1 2]
            [3 4 5]
            [6 7 8]
            sage: t.column_module()
            Vector space of degree 3 and dimension 2 over Rational Field
            Basis matrix:
            [ 1  0 -1]
            [ 0  1  2]
        """
        return self.transpose().row_module()

    def column_space(self):
        """
        Return the vector space over the base ring spanned by the
        columns of this matrix.

        EXAMPLES:
            sage: M = MatrixSpace(QQ,3,3)
            sage: A = M([1,9,-7,4/5,4,3,6,4,3])
            sage: A.column_space()
            Vector space of degree 3 and dimension 3 over Rational Field
            Basis matrix:
            [1 0 0]
            [0 1 0]
            [0 0 1]
            sage: W = MatrixSpace(CC,2,2)
            sage: B = W([1, 2+3*I,4+5*I,9]); B
            [                     1.00000000000000 2.00000000000000 + 3.00000000000000*I]
            [4.00000000000000 + 5.00000000000000*I                      9.00000000000000]
            sage: B.column_space()
            Vector space of degree 2 and dimension 2 over Complex Field with 53 bits of precision
            Basis matrix:
            [1.00000000000000                0]
            [               0 1.00000000000000]
        """
        return self.column_module()



    def decomposition(self, is_diagonalizable=False, dual=False):
        """
        Returns the decomposition of the free module on which this
        matrix acts from the right, along with whether this matrix
        acts irreducibly on each factor.  The factors are guaranteed
        to be sorted in the same way as the corresponding factors of
        the characteristic polynomial.

        Let A be the matrix acting from the on the vector space V of
        column vectors.  Assume that A is square.  This function
        computes maximal subspaces W_1, ..., W_n corresponding to
        Galois conjugacy classes of eigenvalues of A.  More precisely,
        let f(X) be the characteristic polynomial of A.  This function
        computes the subspace $W_i = ker(g_(A)^n)$, where g_i(X) is an
        irreducible factor of f(X) and g_i(X) exactly divides f(X).
        If the optional parameter is_diagonalizable is True, then we
        let W_i = ker(g(A)), since then we know that ker(g(A)) =
        $ker(g(A)^n)$.

        If dual is True, also returns the corresponding decomposition
        of V under the action of the transpose of A.  The factors are
        guarenteed to correspond.

        OUTPUT:
            Sequence -- list of pairs (V,t), where V is a vector spaces
                    and t is a bool, and t is True exactly when the
                    charpoly of self on V is irreducible.

            (optional) list -- list of pairs (W,t), where W is a vector
                    space and t is a bool, and t is True exactly
                    when the charpoly of the transpose of self on W
                    is irreducible.

        EXAMPLES:
            sage: MS1 = MatrixSpace(ZZ,4)
            sage: MS2 = MatrixSpace(QQ,6)
            sage: A = MS1.matrix([3,4,5,6,7,3,8,10,14,5,6,7,2,2,10,9])
            sage: B = MS2(range(36))
            sage: B*11   # random output
            [-11  22 -11 -11 -11 -11]
            [ 11 -22 -11 -22  11  11]
            [-11 -11 -11 -22 -22 -11]
            [-22  22 -22  22 -11  11]
            [ 22 -11  11 -22  11  22]
            [ 11  11  11 -22  22  22]
            sage: decomposition(A)
            [
            (Ambient free module of rank 4 over the principal ideal domain Integer Ring, 1)
            ]
            sage: decomposition(B)
            [
            (Vector space of degree 6 and dimension 2 over Rational Field
            Basis matrix:
            [ 1  0 -1 -2 -3 -4]
            [ 0  1  2  3  4  5], 1),
            (Vector space of degree 6 and dimension 4 over Rational Field
            Basis matrix:
            [ 1  0  0  0 -5  4]
            [ 0  1  0  0 -4  3]
            [ 0  0  1  0 -3  2]
            [ 0  0  0  1 -2  1], 0)
            ]
        """
        if not self.is_square():
            raise ArithmeticError, "self must be a square matrix"

        if self.nrows() == 0:
            return decomp_seq([])

        f = self.charpoly('x')
        E = decomp_seq([])

        # Idea: For optimization, could compute powers of self
        #       up to max degree of any factor.  Then get g(self)
        #       by taking a linear combination.

        if dual:
            Edual = decomp_seq([])
        F = f.factor()
        if len(F) == 1:
            V = sage.modules.free_module.FreeModule(
                              self.base_ring(), self.nrows(), sparse=self.is_sparse())
            m = F[0][1]
            if dual:
                return decomp_seq([(V,m==1)]), decomp_seq([(V,m==1)])
            else:
                return decomp_seq([(V,m==1)])
        F.sort()
        for g, m in f.factor():
            if is_diagonalizable:
                B = g(self)
            else:
                B = g(self) ** m
            E.append((B.kernel(), m==1))
            if dual:
                Edual.append((B.transpose().kernel(), m==1))
        if dual:
            return E, Edual
        return E

    def decomposition_of_subspace(self, M, is_diagonalizable=False):
        """
        Suppose the right action of self on M leaves M
        invariant. Return the decomposition of M as a list of pairs
        (W, is_irred) where is_irred is True if the charpoly of self
        acting on the factor W is irreducible.

        EXAMPLES:
            sage: t = matrix(QQ, 3, [3, 0, -2, 0, -2, 0, 0, 0, 0]); t
            [ 3  0 -2]
            [ 0 -2  0]
            [ 0  0  0]
            sage: t.fcp('X')   # factored charpoly
            (X - 3) * X * (X + 2)
            sage: v = kernel(t*(t+2)); v   # an invariant subspace
            Vector space of degree 3 and dimension 2 over Rational Field
            Basis matrix:
            [0 1 0]
            [0 0 1]
            sage: D = t.decomposition_of_subspace(v); D
            [
            (Vector space of degree 3 and dimension 1 over Rational Field
            Basis matrix:
            [0 0 1], 1),
            (Vector space of degree 3 and dimension 1 over Rational Field
            Basis matrix:
            [0 1 0], 1)
            ]
            sage: t.restrict(D[0][0])
            [0]
            sage: t.restrict(D[1][0])
            [-2]
        """
        if not sage.modules.free_module.is_FreeModule(M):
            raise TypeError, "M must be a free module."
        if not self.is_square():
            raise ArithmeticError, "matrix must be square"
        if M.base_ring() != self.base_ring():
            raise ArithmeticError, "base rings are incompatible"
        if M.degree() != self.ncols():
            raise ArithmeticError, \
               "M must be a subspace of an %s-dimensional space"%self.ncols()

        time = verbose(t=0)

        # 1. Restrict
        B = self.restrict(M)

        time0 = verbose("decompose restriction -- ", time)

        # 2. Decompose restriction
        D = B.decomposition(is_diagonalizable=is_diagonalizable, dual=False)

        assert sum(eval('[A.dimension() for A,_ in D]',{'D':D})) == M.dimension(), \
               "bug in decomposition; " + \
               "the sum of the dimensions of the factors must equal the dimension of the acted on space:\nFactors found: %s\nSpace: %s"%(D, M)

        # 3. Lift decomposition to subspaces of ambient vector space.
        # Each basis vector for an element of D defines a linear combination
        # of the basis of W, and these linear combinations define the
        # corresponding subspaces of the ambient space M.

        verbose("decomposition -- ", time0)
        C = M.basis_matrix()
        Z = M.ambient_vector_space()

        D = eval('[(Z.subspace([x*C for x in W.basis()]), is_irred) for W, is_irred in D]',\
                 {'C':C, 'D':D, 'Z':Z})
        D = decomp_seq(D)

        verbose(t=time)
        return D

    def restrict(self, V, check=True):
        """
        Returns the matrix that defines the action of self on the
        chosen basis for the invariant subspace V.  If V is an
        ambient, returns self (not a copy of self).

        INPUT:
            V -- vector subspace
            check -- (optional) default: True; if False may not check
                     that V is invariant (hence can be faster).
        OUTPUT:
            a matrix

        WARNING:
        This function returns an nxn matrix, where V has dimension n.
        It does \emph{not} check that V is in fact invariant under
        self, unless check is True (not the default).

        EXAMPLES:
            sage: V = VectorSpace(QQ, 3)
            sage: M = MatrixSpace(QQ, 3)
            sage: A = M([1,2,0, 3,4,0, 0,0,0])
            sage: W = V.subspace([[1,0,0], [0,1,0]])
            sage: A.restrict(W)
            [1 2]
            [3 4]
            sage: A.restrict(W, check=True)
            [1 2]
            [3 4]

        We illustrate the warning about invariance not being checked
        by default, by giving a non-invariant subspace.  With the default
        check=False this function returns the 'restriction' matrix, which
        is meaningless as check=True reveals.
            sage: W2 = V.subspace([[1,0,0], [0,1,1]])
            sage: A.restrict(W2, check=False)
            [1 2]
            [3 4]
            sage: A.restrict(W2, check=True)
            Traceback (most recent call last):
            ...
            ArithmeticError: subspace is not invariant under matrix
        """
        if not isinstance(V, sage.modules.free_module.FreeModule_generic):
            raise TypeError, "V must be a Vector Space"
        if V.base_field() != self.base_ring():
            raise TypeError, "base rings must be the same"
        if V.degree() != self.nrows():
            raise IndexError, "degree of V (=%s) must equal number of rows of self (=%s)"%(\
                V.degree(), self.nrows())
        if V.rank() == 0:
            return self.new_matrix(nrows=0, ncols=0)

        if not check and V.base_ring().is_field() and not V.has_user_basis():
            B = V.echelonized_basis_matrix()
            P = B.pivots()
            return B*self.matrix_from_columns(P)
        else:
            n = V.rank()
            try:
                # todo optimize so only involves matrix multiplies ?
                C = eval('[V.coordinate_vector(b*self) for b in V.basis()]',{'V':V, 'self':self})
            except ArithmeticError:
                raise ArithmeticError, "subspace is not invariant under matrix"
            return self.new_matrix(n, n, C, sparse=False)

    def restrict_domain(self, V):
        """
        Compute the matrix relative to the basis for V on the domain
        obtained by restricting self to V, but not changing the
        codomain of the matrix.  This is the matrix whose rows are the
        images of the basis for V.

        INPUT:
            V -- vector space (subspace of ambient space on which self acts)

        SEE ALSO: restrict()

        EXAMPLES:
            sage: V = VectorSpace(QQ, 3)
            sage: M = MatrixSpace(QQ, 3)
            sage: A = M([1,2,0, 3,4,0, 0,0,0])
            sage: W = V.subspace([[1,0,0], [1,2,3]])
            sage: A.restrict_domain(W)
            [1 2 0]
            [3 4 0]
            sage: W2 = V.subspace_with_basis([[1,0,0], [1,2,3]])
            sage: A.restrict_domain(W2)
            [ 1  2  0]
            [ 7 10  0]
        """
        e = eval('[b*self for b in V.basis()]', {'self':self, 'V':V})
        return self.new_matrix(V.dimension(), self.ncols(), e)

    def maxspin(self, v):
        """
        Computes the largest integer n such that the list of vectors
        $S=[v, v*A, ..., v * A^n]$ are linearly independent, and returns
        that list.

        INPUT:
            self -- Matrix
            v -- Vector

        OUTPUT:
            list -- list of Vectors

        ALGORITHM:
            The current implementation just adds vectors to a vector
            space until the dimension doesn't grow.  This could be
            optimized by directly using matrices and doing an
            efficient Echelon form.  Also, when the base is Q, maybe
            we could simultaneously keep track of what is going on in
            the reduction modulo p, which might make things much
            faster.

        EXAMPLES:
            sage: t = matrix(QQ, 3, range(9)); t
            [0 1 2]
            [3 4 5]
            [6 7 8]
            sage: v = (QQ^3).0
            sage: t.maxspin(v)
            [(1, 0, 0), (0, 1, 2), (15, 18, 21)]
            sage: k = t.kernel(); k
            Vector space of degree 3 and dimension 1 over Rational Field
            Basis matrix:
            [ 1 -2  1]
            sage: t.maxspin(k.0)
            [(1, -2, 1)]
        """
        if v == 0:
            return []
        if not is_FreeModuleElement(v):
            raise TypeError, "v must be a FreeModuleElement"
        VS = v.parent()
        V = VS.span([v])
        w = v
        S = [v]
        while True:
            w = w*self
            W = V + VS.span([w])
            if W.dimension() == V.dimension():
                return S
            V = W
            S.append(w)


    def wiedemann(self, i, t=0):
        """
        Application of Wiedemann's algorithm to the i-th standard
        basis vector.

        INPUT:
            i -- an integer
            t -- an integer (default: 0)  if t is nonzero, use only the first t
                 linear recurrence relations.

        IMPLEMENTATION: This is a toy implementation.

        EXAMPLES:
            sage: t = matrix(QQ, 3, range(9)); t
            [0 1 2]
            [3 4 5]
            [6 7 8]
            sage: t.wiedemann(0)
            x^2 - 12*x - 18
            sage: t.charpoly()
            x^3 - 12*x^2 - 18*x
        """
        i = int(i); t=int(t)
        if self.nrows() != self.ncols():
            raise ArithmeticError, "matrix must be square."
        n = self.nrows()
        v = sage.modules.free_module.VectorSpace(self.base_ring(), n).gen(i)
        tm = verbose('computing iterates...')
        cols = self.iterates(v, 2*n).columns()
        tm = verbose('computed iterates', tm)
        f = None
        # Compute the minimal polynomial of the linear recurrence
        # sequence corresponding to the 0-th entries of the iterates,
        # then the 1-th entries, etc.
        if t == 0:
            R = range(n)
        else:
            R = [t]
        for i in R:
            tm = verbose('applying berlekamp-massey')
            g = berlekamp_massey.berlekamp_massey(cols[i].list())
            verbose('berlekamp-massey done', tm)
            if f is None:
                f = g
            else:
                f = f.lcm(g)
            if f.degree() == n:
                break
        return f


    def eigenspaces(self, var='a'):
        r"""
        Return a list of pairs
             (e, V)
        where e runs through all eigenvalues (up to Galois conjugation)
        of this matrix, and V is the corresponding eigenspace.

        The eigenspaces are returned sorted by the corresponding characteristic
        polynomials, where polynomials are sorted in dictionary order starting
        with constant terms.

        INPUT:
            var -- variable name used to represent elements of
                   the root field of each irreducible factor of
                   the characteristic polynomial
                   I.e., if var='a', then the root fields
                   will be in terms of a0, a1, a2, ..., ak.

        WARNING: Uses a somewhat naive algorithm (simply factors the
        characteristic polynomial and computes kernels directly over
        the extension field).  TODO: Implement the better algorithm
        that is in dual_eigenvector in sage/hecke/module.py.

        EXAMPLES:
        We compute the eigenspaces of the matrix of the Hecke operator
        $T_2$ on level 43 modular symbols.
            sage: # A = ModularSymbols(43).T(2).matrix()
            sage: A = matrix(QQ, 7, [3, 0, 0, 0, 0, 0, -1, 0, -2, 1, 0, 0, 0, 0, 0, -1, 1, 1, 0, -1, 0, 0, -1, 0, -1, 2, -1, 1, 0, -1, 0, 1, 1, -1, 1, 0, 0, -2, 0, 2, -2, 1, 0, 0, -1, 0, 1, 0, -1]); A
            [ 3  0  0  0  0  0 -1]
            [ 0 -2  1  0  0  0  0]
            [ 0 -1  1  1  0 -1  0]
            [ 0 -1  0 -1  2 -1  1]
            [ 0 -1  0  1  1 -1  1]
            [ 0  0 -2  0  2 -2  1]
            [ 0  0 -1  0  1  0 -1]
            sage: f = A.charpoly(); f
            x^7 + x^6 - 12*x^5 - 16*x^4 + 36*x^3 + 52*x^2 - 32*x - 48
            sage: factor(f)
            (x - 3) * (x + 2)^2 * (x^2 - 2)^2
            sage: A.eigenspaces()
            [
            (3, [
            (1, 0, 1/7, 0, -1/7, 0, -2/7)
            ]),
            (-2, [
            (0, 1, 0, 1, -1, 1, -1),
            (0, 0, 1, 0, -1, 2, -1)
            ]),
            (a2, [
            (0, 1, 0, -1, -a2 - 1, 1, -1),
            (0, 0, 1, 0, -1, 0, -a2 + 1)
            ])
            ]

        Next we compute the eigenspaces over the finite field
        of order 11:

            sage: # A = ModularSymbols(43, base_ring=GF(11), sign=1).T(2).matrix()
            sage: A = matrix(QQ, 4, [3, 9, 0, 0, 0, 9, 0, 1, 0, 10, 9, 2, 0, 9, 0, 2])
            sage: A.eigenspaces(var = 'beta')
            [
            (9, [
            (0, 1, -9/88, 5/44)
            ]),
            (3, [
            (1, -3/5, 0, -3/5)
            ]),
            (beta2, [
            (0, 1, 0, 1/9*beta2 - 1)
            ])
            ]

        Finally, we compute the eigenspaces of a $3\times 3$ matrix.

            sage: A = Matrix(QQ,3,3,range(9))
            sage: A.eigenspaces()
            [
            (0, [
            (1, -2, 1)
            ]),
            (a1, [
            (1, 1/15*a1 + 2/5, 2/15*a1 - 1/5)
            ])
            ]

        The same computation, but with implicit base change to a field:
            sage: a = matrix(ZZ,3,range(9))
            sage: v = a.eigenspaces()
        """
        x = self.fetch('eigenvectors')
        if not x is None:
            return x
        try:
            G = self.minpoly().factor()  # can be computed faster when available.
        except NotImplementedError:
            G = self.fcp()   # factored charpoly of self.
        V = []
        i = 0
        for h, e in G:
            if h.degree() == 1:
                alpha = -h[0]/h[1]
                F = alpha.parent()
                if F != self.base_ring():
                    self = self.change_ring(F)
                A = self - alpha
            else:
                F = h.root_field('%s%s'%(var,i))
                alpha = F.gen(0)
                A = self.change_ring(F) - alpha
            W = A.kernel()
            i = i + 1
            V.append((alpha, W.basis()))
        V = Sequence(V, cr=True)
        self.cache('eigenvectors', V)
        return V


    #####################################################################################
    # Generic Echelon Form
    ###################################################################################
    def echelonize(self, algorithm="default", cutoff=0, **kwds):
        r"""
        Transform self into a matrix in echelon form over the same
        base ring as self.

        INPUT:
            algorithm -- string, which algorithm to use (default: 'default')
                   'default' -- use a default algorithm, chosen by SAGE
                   'strassen' -- use a Strassen divide and conquer algorithm (if available)
            cutoff -- integer; only used if the Strassen algorithm is selected.

        EXAMPLES:
            sage: a = matrix(QQ,3,range(9)); a
            [0 1 2]
            [3 4 5]
            [6 7 8]
            sage: a.echelonize()
            sage: a
            [ 1  0 -1]
            [ 0  1  2]
            [ 0  0  0]

        An immutable matrix cannot be transformed into echelon form.
        Use \code{self.echelon_form()} instead:

            sage: a = matrix(QQ,3,range(9)); a.set_immutable()
            sage: a.echelonize()
            Traceback (most recent call last):
            ...
            ValueError: matrix is immutable; please change a copy instead (use self.copy()).
            sage: a.echelon_form()
            [ 1  0 -1]
            [ 0  1  2]
            [ 0  0  0]

        Echelon form over the integers is what is also classically often known as
        Hermite normal form:
            sage: a = matrix(ZZ,3,range(9))
            sage: a.echelonize(); a
            [ 3  0 -3]
            [ 0  1  2]
            [ 0  0  0]

        Echelon form is not defined for any integral domain; you may have to explicitly
        base extend to the fraction field, if that is what you want.
            sage: R.<x,y> = QQ[]
            sage: a = matrix(R, 2, [x,y,x,y])
            sage: a.echelon_form()
            [  1 y/x]
            [  0   0]
            sage: b = a.change_ring(R.fraction_field())
            sage: b.echelon_form()
            [  1 y/x]
            [  0   0]

        Echelon form is not defined over arbitrary rings:
            sage: a = matrix(Integers(9),3,range(9))
            sage: a.echelon_form()
            Traceback (most recent call last):
            ...
            NotImplementedError: Echelon form not implemented over 'Ring of integers modulo 9'.

        Involving a sparse matrix:
            sage: m = matrix(3,[1, 1, 1, 1, 0, 2, 1, 2, 0], sparse=True); m
            [1 1 1]
            [1 0 2]
            [1 2 0]
            sage: m.echelon_form()
            [ 1  0  2]
            [ 0  1 -1]
            [ 0  0  0]
            sage: m.echelonize(); m
            [ 1  0  2]
            [ 0  1 -1]
            [ 0  0  0]
        """
        self.check_mutability()
        if algorithm == 'default':
            if self._will_use_strassen_echelon():
                algorithm = 'strassen'
            else:
                algorithm = 'classical'
        try:
            if algorithm == 'classical':
                self._echelon_in_place_classical()
            elif algorithm == 'strassen':
                self._echelon_strassen(cutoff)
            else:
                raise ValueError, "Unknown algorithm '%s'"%algorithm
        except ArithmeticError, msg:
            raise NotImplementedError, "Echelon form not implemented over '%s'."%self.base_ring()

    def echelon_form(self, algorithm="default", cutoff=0, **kwds):
        """
        Return the echelon form of self.

        INPUT:
            matrix -- an element A of a MatrixSpace

        OUTPUT:
            matrix -- The reduced row echelon form of A, as an
            immutable matrix.  Note that self is *not* changed by this
            command.  Use A.echelonize() to change A in place.

        EXAMPLES:
           sage: MS = MatrixSpace(GF(19),2,3)
           sage: C = MS.matrix([1,2,3,4,5,6])
           sage: C.rank()
           2
           sage: C.nullity()
           1
           sage: C.echelon_form()
           [ 1  0 18]
           [ 0  1  2]
        """
        x = self.fetch('echelon_form')
        if not x is None:
            return x
<<<<<<< HEAD
        E = self.copy()
=======
        R = self.base_ring()
        if not (R == ZZ or R.is_field()):
            try:
                E = self.matrix_over_field()
            except TypeError:
                raise NotImplementedError, "Echelon form not implemented over '%s'."%R
        else:
            E = self.copy()
>>>>>>> 2e0df62f
        if algorithm == 'default':
            E.echelonize(cutoff=cutoff)
        else:
            E.echelonize(algorithm = algorithm, cutoff=cutoff)
        E.set_immutable()  # so we can cache the echelon form.
        self.cache('echelon_form', E)
        self.cache('pivots', E.pivots())
        return E

    def _echelon_classical(self):
        """
        Return the echelon form of self.
        """
        E = self.fetch('echelon_classical')
        if not E is None:
            return E
        E = self.copy()
        E._echelon_in_place_classical()
        self.cache('echelon_classical', E)
        return E

    def _echelon_in_place_classical(self):
        """
        Return the echelon form of self and set the pivots of self.

        EXAMPLES:
            sage: t = matrix(QQ, 3, range(9)); t
            [0 1 2]
            [3 4 5]
            [6 7 8]
            sage: t._echelon_in_place_classical(); t
            [ 1  0 -1]
            [ 0  1  2]
            [ 0  0  0]
        """
        tm = verbose('generic in-place Gauss elimination on %s x %s matrix'%(self._nrows, self._ncols))
        cdef Py_ssize_t start_row, c, r, nr, nc, i
        if self.fetch('in_echelon_form'):
            return

        self.check_mutability()
        cdef Matrix A, d

        nr = self._nrows
        nc = self._ncols

        if not self._base_ring.is_field():
            if self._base_ring == ZZ:
                d = self.dense_matrix().echelon_form()
                for c from 0 <= c < nc:
                    for r from 0 <= r < nr:
                        self.set_unsafe(r, c, d.get_unsafe(r,c))
                self.clear_cache()
                self.cache('pivots', d.pivots())
                return
            else:
                A = self.matrix_over_field()
        else:
            A = self

        start_row = 0
        pivots = []

        for c from 0 <= c < nc:
            if PyErr_CheckSignals(): raise KeyboardInterrupt
            for r from start_row <= r < nr:
                if A.get_unsafe(r, c) != 0:
                    pivots.append(c)
                    a_inverse = ~A.get_unsafe(r,c)
                    A.rescale_row(r, a_inverse, c)
                    A.swap_rows(r, start_row)
                    for i from 0 <= i < nr:
                        if i != start_row:
                            if A.get_unsafe(i,c) != 0:
                                minus_b = -A.get_unsafe(i, c)
                                A.add_multiple_of_row(i, start_row, minus_b, c)
                    start_row = start_row + 1
                    break
        self.cache('pivots', pivots)
<<<<<<< HEAD
        self.cache('in_echelon_form', True)
        verbose('done with gauss', tm)
=======
        A.cache('pivots', pivots)
        A.cache('in_echelon_form', True)
        self.cache('echelon_form', A)

        verbose('done with gauss echelon form', tm)
>>>>>>> 2e0df62f

    #####################################################################################
    # Windowed Strassen Matrix Multiplication and Echelon
    # Precise algorithms invented and implemented by David Harvey and Robert Bradshaw
    # at William Stein's MSRI 2006 Summer Workshop on Modular Forms.
    #####################################################################################
    def _multiply_strassen(self, Matrix right, int cutoff=0):
        """
        Multiply self by the matrix right using a Strassen-based
        asymptotically fast arithmetic algorithm.

        ALGORITHM: Custom algorithm for arbitrary size matrices
        designed by David Harvey and Robert Bradshaw, based on
        Strassen's algorithm.

        INPUT:
            cutoff -- integer (default: 0 -- let class decide).

        EXAMPLES:
            sage: a = matrix(ZZ,4,range(16))
            sage: a._multiply_strassen(a,2)
            [ 56  62  68  74]
            [152 174 196 218]
            [248 286 324 362]
            [344 398 452 506]
        """
        if self._ncols != right._nrows:
            raise ArithmeticError, "Number of columns of self must equal number of rows of right."
        if not self._base_ring is right.base_ring():
            raise TypeError, "Base rings must be the same."

        if cutoff == 0:
            cutoff = self._strassen_default_cutoff(right)

        if cutoff <= 0:
            raise ValueError, "cutoff must be at least 1"

        output = self.new_matrix(self._nrows, right._ncols)

        self_window   = self.matrix_window()
        right_window  = right.matrix_window()
        output_window = output.matrix_window()


        import strassen
        strassen.strassen_window_multiply(output_window, self_window, right_window, cutoff)
        return output

    def _echelon_strassen(self, int cutoff=0):
        """
        In place Strassen echelon of self, and sets the pivots.

        ALGORITHM: Custom algorithm for arbitrary size matrices
        designed by David Harvey and Robert Bradshaw, based on
        Strassen's algorithm.

        EXAMPLES:
            sage: A = matrix(QQ, 4, range(16))
            sage: A._echelon_strassen(2)
            sage: A
            [ 1  0 -1 -2]
            [ 0  1  2  3]
            [ 0  0  0  0]
            [ 0  0  0  0]
        """
        tm = verbose('strassen echelon of %s x %s matrix'%(self._nrows, self._ncols))

        self.check_mutability()

        if not self._base_ring.is_field():
            raise ValueError, "Echelon form not defined over this base ring."

        if cutoff == 0:
            cutoff = self._strassen_default_echelon_cutoff()

        if cutoff < 1:
            raise ValueError, "cutoff must be at least 1"

        if self._nrows < cutoff or self._ncols < cutoff:
            self._echelon_in_place_classical()
            return

        import strassen
        pivots = strassen.strassen_echelon(self.matrix_window(), cutoff)
        self._set_pivots(pivots)
        verbose('done with strassen', tm)

    def matrix_window(self, Py_ssize_t row=0, Py_ssize_t col=0,
                      Py_ssize_t nrows=-1, Py_ssize_t ncols=-1):
        """
        Return the requested matrix window.

        EXAMPLES:
            sage: A = matrix(QQ, 3, range(9))
            sage: A.matrix_window(1,1, 2, 1)
            Matrix window of size 2 x 1 at (1,1):
            [0 1 2]
            [3 4 5]
            [6 7 8]
        """
        return self.matrix_window_c(row, col, nrows, ncols)

    cdef matrix_window_c(self, Py_ssize_t row, Py_ssize_t col,
                         Py_ssize_t nrows, Py_ssize_t ncols):
<<<<<<< HEAD
=======
        import matrix_window
>>>>>>> 2e0df62f
        if nrows == -1:
            nrows = self._nrows - row
            ncols = self._ncols - col
        return matrix_window.MatrixWindow(self, row, col, nrows, ncols)

    def randomize(self, density=1, *args, **kwds):
        """
        Randomize density proportion of the entries of this matrix,
        leaving the rest unchanged.

        INPUT:
            density -- integer (default: 1) rough measure of the proportion of nonzero
                       entries in the random matrix
            *args, **kwds -- rest of parameters may be passed to the random_element function
                   of the base ring.
        """
        density = float(density)
        if density == 0:
            return
        self.check_mutability()
        self.clear_cache()

        R = self.base_ring()
        zero = R(0)

        cdef Py_ssize_t i, j, nc, num_per_row

        if density == 1:
            for i from 0 <= i < self._nrows:
                for j from 0 <= j < self._ncols:
                    self.set_unsafe(i, j, R.random_element(*args, **kwds))
        else:
            nc = self._ncols
            num_per_row = int(density * nc) + 1
            for i from 0 <= i < self._nrows:
                for j from 0 <= j < num_per_row:
                    self.set_unsafe(i, randint(0,nc-1), R.random_element(*args, **kwds))




cdef decomp_seq(v):
    return Sequence(v, universe=tuple, check=False, cr=True)


def cmp_pivots(x,y):
    """
    Compare two sequences of pivot columns.
    If x is short than y, return -1, i.e., x < y, "not as good".
    If x is longer than y, x > y, "better"
    If the length is the same then x is better, i.e., x > y
        if the entries of x are correspondingly >= those of y with
        one being greater.
    """
    if len(x) < len(y):
        return -1
    if len(x) > len(y):
        return 1
    if x < y:
        return 1
    elif x == y:
        return 0
    else:
        return -1<|MERGE_RESOLUTION|>--- conflicted
+++ resolved
@@ -1822,9 +1822,6 @@
         x = self.fetch('echelon_form')
         if not x is None:
             return x
-<<<<<<< HEAD
-        E = self.copy()
-=======
         R = self.base_ring()
         if not (R == ZZ or R.is_field()):
             try:
@@ -1833,7 +1830,6 @@
                 raise NotImplementedError, "Echelon form not implemented over '%s'."%R
         else:
             E = self.copy()
->>>>>>> 2e0df62f
         if algorithm == 'default':
             E.echelonize(cutoff=cutoff)
         else:
@@ -1913,16 +1909,11 @@
                     start_row = start_row + 1
                     break
         self.cache('pivots', pivots)
-<<<<<<< HEAD
-        self.cache('in_echelon_form', True)
-        verbose('done with gauss', tm)
-=======
         A.cache('pivots', pivots)
         A.cache('in_echelon_form', True)
         self.cache('echelon_form', A)
 
         verbose('done with gauss echelon form', tm)
->>>>>>> 2e0df62f
 
     #####################################################################################
     # Windowed Strassen Matrix Multiplication and Echelon
@@ -2027,10 +2018,7 @@
 
     cdef matrix_window_c(self, Py_ssize_t row, Py_ssize_t col,
                          Py_ssize_t nrows, Py_ssize_t ncols):
-<<<<<<< HEAD
-=======
         import matrix_window
->>>>>>> 2e0df62f
         if nrows == -1:
             nrows = self._nrows - row
             ncols = self._ncols - col
