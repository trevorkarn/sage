"""
Dense matrices over the integer ring.

AUTHORS:
    -- William Stein
    -- Robert Bradshaw

EXAMPLES:
    sage: a = matrix(ZZ, 3,3, range(9)); a
    [0 1 2]
    [3 4 5]
    [6 7 8]
    sage: a.det()
    0
    sage: a[0,0] = 10; a.det()
    -30
    sage: a.charpoly()
    x^3 - 22*x^2 + 102*x + 30
    sage: b = -3*a
    sage: a == b
    False
    sage: b < a
    True
"""

########## *** IMPORTANT ***
# If you're working on this code, we *always* assume that
#   self._matrix[i] = self._entries[i*self._ncols]
# !!!!!!!! Do not break this!
# This is assumed in the _rational_kernel_iml

######################################################################
#       Copyright (C) 2006,2007 William Stein
#
#  Distributed under the terms of the GNU General Public License (GPL)
#
#  The full text of the GPL is available at:
#                  http://www.gnu.org/licenses/
######################################################################

from sage.modules.vector_integer_dense cimport Vector_integer_dense

from sage.misc.misc import verbose, get_verbose, cputime

include "../ext/interrupt.pxi"
include "../ext/stdsage.pxi"
include "../ext/gmp.pxi"

ctypedef unsigned int uint

from sage.ext.multi_modular import MultiModularBasis
from sage.ext.multi_modular cimport MultiModularBasis

from sage.rings.integer cimport Integer
from sage.rings.rational_field import QQ
from sage.rings.integer_ring import ZZ
from sage.rings.integer_mod_ring import IntegerModRing
from sage.rings.polynomial_ring import PolynomialRing
from sage.structure.element cimport ModuleElement, RingElement, Element, Vector

from matrix_modn_dense import Matrix_modn_dense
from matrix_modn_dense cimport Matrix_modn_dense

import sage.modules.free_module
import sage.modules.free_module_element

from matrix cimport Matrix

cimport sage.structure.element

import matrix_space


######### linbox interface ##########
from sage.libs.linbox.linbox cimport Linbox_integer_dense
cdef Linbox_integer_dense linbox
linbox = Linbox_integer_dense()
USE_LINBOX_POLY = True


########## iml -- integer matrix library ###########

cdef extern from "iml.h":

    enum SOLU_POS:
        LeftSolu = 101
        RightSolu = 102

    long nullspaceMP(long n, long m,
                     mpz_t *A, mpz_t * *mp_N_pass)

    cdef void nonsingSolvLlhsMM (SOLU_POS, long n, long m,
                                 mpz_t *mp_A, mpz_t *mp_B, mpz_t *mp_N,
                                 mpz_t mp_D)

cdef class Matrix_integer_dense(matrix_dense.Matrix_dense):   # dense or sparse
    r"""
    Matrix over the integers.

    On a 32-bit machine, they can have at most $2^{32}-1$ rows or
    columns.  On a 64-bit machine, matrices can have at most
    $2^{64}-1$ rows or columns.

    EXAMPLES:
        sage: a = MatrixSpace(ZZ,3)(2); a
        [2 0 0]
        [0 2 0]
        [0 0 2]
        sage: a = matrix(ZZ,1,3, [1,2,-3]); a
        [ 1  2 -3]
        sage: a = MatrixSpace(ZZ,2,4)(2); a
        Traceback (most recent call last):
        ...
        TypeError: nonzero scalar matrix must be square
    """
    ########################################################################
    # LEVEL 1 functionality
    # x * __new__
    # x * __dealloc__
    # x * __init__
    # x * set_unsafe
    # x * get_unsafe
    # x * def _pickle
    # x * def _unpickle
    ########################################################################

    def __new__(self, parent, entries, coerce, copy):
        """
        Create and allocate memory for the matrix.  Does not actually initialize
        any of the memory.

        INPUT:
            parent, entries, coerce, copy -- as for __init__.

        EXAMPLES:
            sage: from sage.matrix.matrix_integer_dense import Matrix_integer_dense
            sage: a = Matrix_integer_dense.__new__(Matrix_integer_dense, Mat(ZZ,3), 0,0,0)
            sage: type(a)
            <type 'sage.matrix.matrix_integer_dense.Matrix_integer_dense'>

        WARNING: This is for internal use only, or if you really know what you're doing.
        """
        matrix_dense.Matrix_dense.__init__(self, parent)
        self._nrows = parent.nrows()
        self._ncols = parent.ncols()
        self._pivots = None

        # Allocate an array where all the entries of the matrix are stored.
        _sig_on
        self._entries = <mpz_t *>sage_malloc(sizeof(mpz_t) * (self._nrows * self._ncols))
        _sig_off
        if self._entries == NULL:
            raise MemoryError, "out of memory allocating a matrix"

        # Allocate an array of pointers to the rows, which is useful for
        # certain algorithms.
        ##################################
        # *IMPORTANT*: FOR MATRICES OVER ZZ, WE ALWAYS ASSUME THAT
        # THIS ARRAY IS *not* PERMUTED.  This should be OK, since all
        # algorithms are multi-modular.
        ##################################
        self._matrix = <mpz_t **> sage_malloc(sizeof(mpz_t*)*self._nrows)
        if self._matrix == NULL:
            sage_free(self._entries)
            self._entries = NULL
            raise MemoryError, "out of memory allocating a matrix"

        # Set each of the pointers in the array self._matrix to point
        # at the memory for the corresponding row.
        cdef Py_ssize_t i, k
        k = 0
        for i from 0 <= i < self._nrows:
            self._matrix[i] = self._entries + k
            k = k + self._ncols

    cdef _init_linbox(self):
        _sig_on
        linbox.set(self._matrix, self._nrows, self._ncols)
        _sig_off

    def __copy__(self):
        cdef Matrix_integer_dense A
        A = Matrix_integer_dense.__new__(Matrix_integer_dense, self._parent,
                                         0, 0, 0)
        cdef Py_ssize_t i
        _sig_on
        for i from 0 <= i < self._nrows * self._ncols:
            mpz_init_set(A._entries[i], self._entries[i])
        _sig_off
        A._initialized = True
        return A

    def __dealloc__(self):
        """
        Frees all the memory allocated for this matrix.
        EXAMPLE:
            sage: a = Matrix(ZZ,2,[1,2,3,4])
            sage: del a
        """
        cdef Py_ssize_t i
        if self._initialized:
            for i from 0 <= i < (self._nrows * self._ncols):
                mpz_clear(self._entries[i])
            sage_free(self._entries)
            sage_free(self._matrix)

    def __init__(self, parent, entries, copy, coerce):
        r"""
        Initialize a dense matrix over the integers.

        INPUT:
            parent -- a matrix space
            entries -- list - create the matrix with those entries along the rows.
                       other -- a scalar; entries is coerced to an integer and the diagonal
                                entries of this matrix are set to that integer.
            coerce -- whether need to coerce entries to the integers (program may crash
                      if you get this wrong)
            copy -- ignored (since integers are immutable)

        EXAMPLES:

        The __init__ function is called implicitly in each of the
        examples below to actually fill in the values of the matrix.

        We create a $2 \times 2$ and a $1\times 4$ matrix:
            sage: matrix(ZZ,2,2,range(4))
            [0 1]
            [2 3]
            sage: Matrix(ZZ,1,4,range(4))
            [0 1 2 3]

        If the number of columns isn't given, it is determined from the number of
        elements in the list.
            sage: matrix(ZZ,2,range(4))
            [0 1]
            [2 3]
            sage: matrix(ZZ,2,range(6))
            [0 1 2]
            [3 4 5]

        Another way to make a matrix is to create the space of
        matrices and coerce lists into it.
            sage: A = Mat(ZZ,2); A
            Full MatrixSpace of 2 by 2 dense matrices over Integer Ring
            sage: A(range(4))
            [0 1]
            [2 3]

        Actually it is only necessary that the input can be coerced to a list, so
        the following also works:
            sage: v = reversed(range(4)); type(v)
            <type 'listreverseiterator'>
            sage: A(v)
            [3 2]
            [1 0]

        Matrices can have many rows or columns (in fact, on a 64-bit machine they could
        have up to $2^64-1$ rows or columns):
            sage: v = matrix(ZZ,1,10^5, range(10^5))
            sage: v.parent()
            Full MatrixSpace of 1 by 100000 dense matrices over Integer Ring
        """
        cdef Py_ssize_t i, j
        cdef int is_list
        cdef Integer x

        if not isinstance(entries, list):
            try:
                entries = list(entries)
                is_list = 1
            except TypeError:
                try:
                    # Try to coerce entries to a scalar (an integer)
                    x = ZZ(entries)
                    is_list = 0
                except TypeError:
                    raise TypeError, "entries must be coercible to a list or integer"
        else:
            is_list = 1

        if is_list:

            # Create the matrix whose entries are in the given entry list.
            if len(entries) != self._nrows * self._ncols:
                sage_free(self._entries)
                sage_free(self._matrix)
                self._entries = NULL
                raise TypeError, "entries has the wrong length"
            if coerce:
                for i from 0 <= i < self._nrows * self._ncols:
                    # TODO: Should use an unsafe un-bounds-checked array access here.
                    x = ZZ(entries[i])
                    # todo -- see integer.pyx and the TODO there; perhaps this could be
                    # sped up by creating a mpz_init_set_sage function.
                    mpz_init_set(self._entries[i], x.value)
                self._initialized = True
            else:
                for i from 0 <= i < self._nrows * self._ncols:
                    # TODO: Should use an unsafe un-bounds-checked array access here.
                    mpz_init_set(self._entries[i], (<Integer> entries[i]).value)
                self._initialized = True
        else:

            # If x is zero, make the zero matrix and be done.
            if mpz_sgn(x.value) == 0:
                self._zero_out_matrix()
                return

            # the matrix must be square:
            if self._nrows != self._ncols:
                sage_free(self._entries)
                sage_free(self._matrix)
                self._entries = NULL
                raise TypeError, "nonzero scalar matrix must be square"

            # Now we set all the diagonal entries to x and all other entries to 0.
            self._zero_out_matrix()
            j = 0
            for i from 0 <= i < self._nrows:
                mpz_init_set(self._entries[j], x.value)
                j = j + self._nrows + 1
            self._initialized = True

    cdef set_unsafe(self, Py_ssize_t i, Py_ssize_t j, value):
        """
        Set position i,j of this matrix to x.

        (VERY UNSAFE -- value *must* be of type Integer).

        INPUT:
            ij -- tuple (i,j), where i is the row and j the column
        Alternatively, ij can be an integer, and the ij-th row is set.

        EXAMPLES:
            sage: a = matrix(ZZ,2,3, range(6)); a
            [0 1 2]
            [3 4 5]
            sage: a[0,0] = 10
            sage: a
            [10  1  2]
            [ 3  4  5]
        """
        #cdef Integer Z
        #Z = value
        #mpz_set(self._matrix[i][j], Z.value)
        mpz_set(self._matrix[i][j], (<Integer>value).value)

    cdef get_unsafe(self, Py_ssize_t i, Py_ssize_t j):
        """
        EXAMPLES:
            sage: a = MatrixSpace(ZZ,3)(range(9)); a
            [0 1 2]
            [3 4 5]
            [6 7 8]
            sage: a[1,2]
            5
            sage: a[0]
            (0, 1, 2)
            sage: a[4,7]
            Traceback (most recent call last):
            ...
            IndexError: matrix index out of range
            sage: a[-1,0]
            Traceback (most recent call last):
            ...
            IndexError: matrix index out of range
        """
        cdef Integer z
        z = PY_NEW(Integer)
        mpz_set(z.value, self._matrix[i][j])
        return z

    def _pickle(self):
        return self._pickle_version0(), 0

    cdef _pickle_version0(self):
        # TODO: *maybe* redo this to use mpz_import and mpz_export
        # from sec 5.14 of the GMP manual. ??
        cdef int i, j, len_so_far, m, n
        cdef char *a
        cdef char *s, *t, *tmp

        if self._nrows == 0 or self._ncols == 0:
            data = ''
        else:
            n = self._nrows*self._ncols*10
            s = <char*> sage_malloc(n * sizeof(char))
            t = s
            len_so_far = 0

            _sig_on
            for i from 0 <= i < self._nrows * self._ncols:
                m = mpz_sizeinbase (self._entries[i], 32)
                if len_so_far + m + 1 >= n:
                    # copy to new string with double the size
                    n = 2*n + m + 1
                    tmp = <char*> sage_malloc(n * sizeof(char))
                    strcpy(tmp, s)
                    sage_free(s)
                    s = tmp
                    t = s + len_so_far
                #endif
                mpz_get_str(t, 32, self._entries[i])
                m = strlen(t)
                len_so_far = len_so_far + m + 1
                t = t + m
                t[0] = <char>32
                t[1] = <char>0
                t = t + 1
            _sig_off
            data = str(s)[:-1]
            free(s)
        return data

    def _unpickle(self, data, int version):
        if version == 0:
            self._unpickle_version0(data)
        else:
            raise RuntimeError, "unknown matrix version (=%s)"%version

    cdef _unpickle_version0(self, data):
        cdef Py_ssize_t i, n
        data = data.split()
        n = self._nrows * self._ncols
        if len(data) != n:
            raise RuntimeError, "invalid pickle data."
        for i from 0 <= i < n:
            s = data[i]
            if mpz_init_set_str(self._entries[i], s, 32):
                raise RuntimeError, "invalid pickle data"
        self._initialized = True


    def __richcmp__(Matrix self, right, int op):  # always need for mysterious reasons.
        return self._richcmp(right, op)

    def __hash__(self):
        return self._hash()

    ########################################################################
    # LEVEL 1 helpers:
    #   These function support the implementation of the level 1 functionality.
    ########################################################################
    cdef _zero_out_matrix(self):
        """
        Set this matrix to be the zero matrix.
        This is only for internal use.
        """
        # TODO: This is about 6-10 slower than MAGMA doing what seems to be the same thing.
        # Moreover, NTL can also do this quickly.  Why?   I think both have specialized
        # small integer classes.
        _sig_on
        cdef Py_ssize_t i
        for i from 0 <= i < self._nrows * self._ncols:
            mpz_init(self._entries[i])
        _sig_off
        self._initialized = True

    cdef _new_unitialized_matrix(self, Py_ssize_t nrows, Py_ssize_t ncols):
        """
        Return a new matrix over the integers with the given number of rows and columns.
        All memory is allocated for this matrix, but its entries have not yet been
        filled in.
        """
        P = self._parent.matrix_space(nrows, ncols)
        return Matrix_integer_dense.__new__(Matrix_integer_dense, P, None, None, None)


    ########################################################################
    # LEVEL 2 functionality
    # x * cdef _add_c_impl
    # x * cdef _sub_c_impl
    # x * cdef _mul_c_impl
    # x * cdef _cmp_c_impl
    #   * __neg__
    #   * __invert__
    #   * __copy__
    # x * _multiply_classical
    #   * _list -- list of underlying elements (need not be a copy)
    #   * _dict -- sparse dictionary of underlying elements (need not be a copy)
    ########################################################################

    # cdef _mul_c_impl(self, Matrix right):
    # def __neg__(self):
    # def __invert__(self):
    # def __copy__(self):
    # def _multiply_classical(left, matrix.Matrix _right):
    # def _list(self):
    # def _dict(self):

    def is_zero(self):
        cdef mpz_t *a, *b
        cdef Py_ssize_t i, j
        cdef int k
        for i from 0 <= i < self._nrows * self._ncols:
            if mpz_cmp_si(self._entries[i], 0):
                return False
        return True

    def _multiply_linbox(self, Matrix right):
        """
        Multiply matrices over ZZ using linbox.

        WARNING: This is very slow right now, i.e., linbox is very slow.

        EXAMPLES:
            sage: A = matrix(ZZ,2,3,range(6))
            sage: A*A.transpose()
            [ 5 14]
            [14 50]
            sage: A._multiply_linbox(A.transpose())
            [ 5 14]
            [14 50]
        """
        cdef int e
        cdef Matrix_integer_dense ans, B
        B = right
        ans = self.new_matrix(nrows = self.nrows(), ncols = right.ncols())
        self._init_linbox()
        _sig_on
        linbox.matrix_matrix_multiply(ans._matrix, B._matrix, B._nrows, B._ncols)
        _sig_off
        return ans

    def _multiply_classical(self, Matrix right):
        """
        EXAMPLE:
            sage: n = 3
            sage: a = MatrixSpace(ZZ,n,n)(range(n^2))
            sage: a*a
            [ 15  18  21]
            [ 42  54  66]
            [ 69  90 111]
        """
        if self._ncols != right._nrows:
            raise IndexError, "Number of columns of self must equal number of rows of right."

        cdef Py_ssize_t i, j, k, l, nr, nc, snc
        cdef mpz_t *v

        nr = self._nrows
        nc = right._ncols
        snc = self._ncols

        parent = self.matrix_space(nr, nc)

        cdef Matrix_integer_dense M, _right
        _right = right

        M = Matrix_integer_dense.__new__(Matrix_integer_dense, parent, None, None, None)
        Matrix.__init__(M, parent)

        # M has memory allocated but entries are not initialized
        cdef mpz_t *entries
        entries = M._entries

        cdef mpz_t s, z
        mpz_init(s)
        mpz_init(z)

        _sig_on
        l = 0
        for i from 0 <= i < nr:
            for j from 0 <= j < nc:
                mpz_set_si(s,0)   # set s = 0
                v = self._matrix[i]
                for k from 0 <= k < snc:
                    mpz_mul(z, v[k], _right._matrix[k][j])
                    mpz_add(s, s, z)
                mpz_init_set(entries[l], s)
                l += 1
        _sig_off
        mpz_clear(s)
        mpz_clear(z)
        M._initialized = True
        return M

    cdef sage.structure.element.Matrix _matrix_times_matrix_c_impl(self, sage.structure.element.Matrix right):

        #############
        # see the tune_multiplication function below.
        n = max(self._nrows, self._ncols, right._nrows, right._ncols)
        if n <= 20:
            return self._multiply_classical(right)
        a = self.height(); b = right.height()
        if float(max(a,b)) / float(n) >= 0.70:
            return self._multiply_classical(right)
        else:
            return self._multiply_multi_modular(right)

    cdef ModuleElement _lmul_c_impl(self, RingElement right):
        """
        EXAMPLES:
            sage: a = matrix(QQ,2,range(6))
            sage: (3/4) * a
            [   0  3/4  3/2]
            [ 9/4    3 15/4]
        """
        cdef Py_ssize_t i
        cdef Integer _x
        _x = Integer(right)
        cdef Matrix_integer_dense M
        M = Matrix_integer_dense.__new__(Matrix_integer_dense, self._parent, None, None, None)
        for i from 0 <= i < self._nrows * self._ncols:
            mpz_init(M._entries[i])
            mpz_mul(M._entries[i], self._entries[i], _x.value)
        M._initialized = True
        return M

    cdef ModuleElement _add_c_impl(self, ModuleElement right):
        """
        Add two dense matrices over ZZ.

        EXAMPLES:
            sage: a = MatrixSpace(ZZ,3)(range(9))
            sage: a+a
            [ 0  2  4]
            [ 6  8 10]
            [12 14 16]
            sage: b = MatrixSpace(ZZ,3)(range(9))
            sage: b.swap_rows(1,2)
            sage: a+b
            [ 0  2  4]
            [ 9 11 13]
            [ 9 11 13]
        """
        cdef Py_ssize_t i, j

        cdef Matrix_integer_dense M
        M = Matrix_integer_dense.__new__(Matrix_integer_dense, self._parent, None, None, None)

        _sig_on
        cdef mpz_t *row_self, *row_right, *row_ans
        for i from 0 <= i < self._nrows:
            row_self = self._matrix[i]
            row_right = (<Matrix_integer_dense> right)._matrix[i]
            row_ans = M._matrix[i]
            for j from 0 <= j < self._ncols:
                mpz_init(row_ans[j])
                mpz_add(row_ans[j], row_self[j], row_right[j])
        _sig_off
        M._initialized = True
        return M

    cdef ModuleElement _sub_c_impl(self, ModuleElement right):
        """
        Subtract two dense matrices over ZZ.

        EXAMPLES:
            sage: M = Mat(ZZ,3)
            sage: a = M(range(9)); b = M(reversed(range(9)))
            sage: a - b
            [-8 -6 -4]
            [-2  0  2]
            [ 4  6  8]
        """
        cdef Py_ssize_t i, j

        cdef Matrix_integer_dense M
        M = Matrix_integer_dense.__new__(Matrix_integer_dense, self._parent, None, None, None)

        _sig_on
        cdef mpz_t *row_self, *row_right, *row_ans
        for i from 0 <= i < self._nrows:
            row_self = self._matrix[i]
            row_right = (<Matrix_integer_dense> right)._matrix[i]
            row_ans = M._matrix[i]
            for j from 0 <= j < self._ncols:
                mpz_init(row_ans[j])
                mpz_sub(row_ans[j], row_self[j], row_right[j])
        _sig_off
        M._initialized = True
        return M


    cdef int _cmp_c_impl(self, Element right) except -2:
        cdef mpz_t *a, *b
        cdef Py_ssize_t i, j
        cdef int k
        for i from 0 <= i < self._nrows:
            a = self._matrix[i]
            b = (<Matrix_integer_dense>right)._matrix[i]
            for j from 0 <= j < self._ncols:
                k = mpz_cmp(a[j], b[j])
                if k:
                    if k < 0:
                        return -1
                    else:
                        return 1
        return 0


    cdef Vector _vector_times_matrix_c_impl(self, Vector v):
        """
        Returns the vector times matrix product.

        INPUT:
             v -- a free module element.

        OUTPUT:
            The the vector times matrix product v*A.

        EXAMPLES:
            sage: B = matrix(ZZ,2, [1,2,3,4])
            sage: V = ZZ^2
            sage: w = V([-1,5])
            sage: w*B
            (14, 18)
        """
        cdef Vector_integer_dense w, ans
        cdef Py_ssize_t i, j
        cdef mpz_t x

        M = self._row_ambient_module()
        w = <Vector_integer_dense> v
        ans = M.zero_vector()

        mpz_init(x)
        for i from 0 <= i < self._ncols:
            mpz_set_si(x, 0)
            for j from 0 <= j < self._nrows:
                mpz_addmul(x, w._entries[j], self._matrix[j][i])
            mpz_set(ans._entries[i], x)
        mpz_clear(x)
        return ans


    ########################################################################
    # LEVEL 3 functionality (Optional)
    #    * cdef _sub_c_impl
    #    * __deepcopy__
    #    * __invert__
    #    * Matrix windows -- only if you need strassen for that base
    #    * Other functions (list them here):
    #    * Specialized echelon form
    ########################################################################

    def charpoly(self, var='x', algorithm='linbox'):
        """
        INPUT:
            var -- a variable name
            algorithm -- 'linbox' (default)
                         'generic'

        NOTE: Linbox charpoly disabled on 64-bit machines, since it
        hangs in many cases.

        EXAMPLES:
            sage: A = matrix(ZZ,6, range(36))
            sage: f = A.charpoly(); f
            x^6 - 105*x^5 - 630*x^4
            sage: f(A) == 0
            True
            sage: n=20; A = Mat(ZZ,n)(range(n^2))
            sage: A.charpoly()
            x^20 - 3990*x^19 - 266000*x^18
            sage: A.minpoly()                # optional -- os x only right now
            x^3 - 3990*x^2 - 266000*x
        """
        key = 'charpoly_%s_%s'%(algorithm, var)
        x = self.fetch(key)
        if x: return x

        if algorithm == 'linbox' and not USE_LINBOX_POLY:
            algorithm = 'generic'

        if algorithm == 'linbox':
            g = self._charpoly_linbox(var)
        elif algorithm == 'generic':
            g = matrix_dense.Matrix_dense.charpoly(self, var)
        else:
            raise ValueError, "no algorithm '%s'"%algorithm

        self.cache(key, g)
        return g

    def minpoly(self, var='x', algorithm='linbox'):
        """
        INPUT:
            var -- a variable name
            algorithm -- 'linbox' (default)
                         'generic'

        NOTE: Linbox charpoly disabled on 64-bit machines, since it
        hangs in many cases.

        EXAMPLES:
            sage: A = matrix(ZZ,6, range(36))
            sage: A.minpoly()           # optional -- os x only right now
            x^3 - 105*x^2 - 630*x
            sage: n=6; A = Mat(ZZ,n)([k^2 for k in range(n^2)])
            sage: A.minpoly()           # optional -- os x only right now
            x^4 - 2695*x^3 - 257964*x^2 + 1693440*x
        """
        key = 'minpoly_%s_%s'%(algorithm, var)
        x = self.fetch(key)
        if x: return x

        if algorithm == 'linbox' and not USE_LINBOX_POLY:
            algorithm = 'generic'

        if algorithm == 'linbox':
            g = self._minpoly_linbox(var)
        elif algorithm == 'generic':
            g = matrix_dense.Matrix_dense.minpoly(self, var)
        else:
            raise ValueError, "no algorithm '%s'"%algorithm

        self.cache(key, g)
        return g

    def _minpoly_linbox(self, var='x'):
        return self._poly_linbox(var=var, typ='minpoly')

    def _charpoly_linbox(self, var='x'):
        if self.is_zero():  # program around a bug in linbox on 32-bit linux
            x = self.base_ring()[var].gen()
            return x ** self._nrows
        return self._poly_linbox(var=var, typ='charpoly')

    def _poly_linbox(self, var='x', typ='minpoly'):
        """
        INPUT:
            var -- 'x'
            typ -- 'minpoly' or 'charpoly'
        """
        time = verbose('computing %s of %s x %s matrix using linbox'%(typ, self._nrows, self._ncols))
        if self._nrows != self._ncols:
            raise ValueError, "matrix must be square"
        if self._nrows <= 1:
            return matrix_dense.Matrix_dense.charpoly(self, var)
        self._init_linbox()
        if typ == 'minpoly':
            _sig_on
            v = linbox.minpoly()
            _sig_off
        else:
            _sig_on
            v = linbox.charpoly()
            _sig_off
        R = self._base_ring[var]
        verbose('finished computing %s'%typ, time)
        return R(v)


    def height(self):
        """
        Return the height of this matrix, i.e., the max absolute value
        of the entries of the matrix.

        OUTPUT:
            A nonnegative integer.

        EXAMPLE:
            sage: a = Mat(ZZ,3)(range(9))
            sage: a.height()
            8
            sage: a = Mat(ZZ,2,3)([-17,3,-389,15,-1,0]); a
            [ -17    3 -389]
            [  15   -1    0]
            sage: a.height()
            389
        """
        cdef mpz_t h
        cdef Integer x

        self.mpz_height(h)
        x = Integer()
        x.set_from_mpz(h)
        mpz_clear(h)

        return x

    cdef int mpz_height(self, mpz_t height) except -1:
        """
        Used to compute the height of this matrix.

        INPUT:
             height -- a GMP mpz_t (that has not been initialized!)
        OUTPUT:
             sets the value of height to the height of this matrix, i.e., the max absolute
             value of the entries of the matrix.
        """
        cdef mpz_t x, h
        cdef Py_ssize_t i

        mpz_init_set_si(h, 0)
        mpz_init(x)

        _sig_on

        for i from 0 <= i < self._nrows * self._ncols:
            mpz_abs(x, self._entries[i])
            if mpz_cmp(h, x) < 0:
                mpz_set(h, x)

        _sig_off

        mpz_init_set(height, h)
        mpz_clear(h)
        mpz_clear(x)

        return 0   # no error occured.

    def _multiply_multi_modular(left, Matrix_integer_dense right):

        cdef Integer h
        cdef mod_int *moduli
        cdef int i, n, k

        h = left.height() * right.height() * left.ncols()
        verbose('multiplying matrices of height %s and %s'%(left.height(),right.height()))
        mm = MultiModularBasis(h)
        res = left._reduce(mm)
        res_right = right._reduce(mm)
        k = len(mm)
        for i in range(k):  # yes, I could do this with zip, but to conserve memory...
            t = cputime()
            res[i] *= res_right[i]
            verbose('multiplied matrices modulo a prime (%s/%s)'%(i+1,k), t)
        result = left.new_matrix(left.nrows(), right.ncols())
        _lift_crt(result, res, mm)  # changes result
        return result

    def _mod_int(self, modulus):
        return self._mod_int_c(modulus)

    cdef _mod_int_c(self, mod_int p):
        cdef Py_ssize_t i, j
        cdef Matrix_modn_dense res
        cdef mpz_t* self_row
        cdef mod_int* res_row
        res = Matrix_modn_dense.__new__(Matrix_modn_dense, matrix_space.MatrixSpace(IntegerModRing(p), self._nrows, self._ncols, sparse=False), None, None, None)
        for i from 0 <= i < self._nrows:
            self_row = self._matrix[i]
            res_row = res._matrix[i]
            for j from 0 <= j < self._ncols:
                res_row[j] = mpz_fdiv_ui(self_row[j], p)
        return res

    def _reduce(self, moduli):

        if isinstance(moduli, (int, long, Integer)):
            return self._mod_int(moduli)
        elif isinstance(moduli, list):
            moduli = MultiModularBasis(moduli)

        cdef MultiModularBasis mm
        mm = moduli

        res = [Matrix_modn_dense.__new__(Matrix_modn_dense,
                                         matrix_space.MatrixSpace(IntegerModRing(p), self._nrows, self._ncols, sparse=False),
                                         None, None, None) for p in mm]

        cdef size_t i, k, n
        cdef Py_ssize_t nr, nc

        n = len(mm)
        nr = self._nrows
        nc = self._ncols

        cdef mod_int **row_list
        row_list = <mod_int**>sage_malloc(sizeof(mod_int*) * n)
        if row_list == NULL:
            raise MemoryError, "out of memory allocating multi-modular coefficent list"

        cdef PyObject** res_seq
        res_seq = FAST_SEQ_UNSAFE(res)

        _sig_on
        for i from 0 <= i < nr:
            for k from 0 <= k < n:
                row_list[k] = (<Matrix_modn_dense>res_seq[k])._matrix[i]
            mm.mpz_reduce_vec(self._matrix[i], row_list, nc)
        _sig_off

        sage_free(row_list)
        return res

    def _echelon_in_place_classical(self):
        cdef Matrix_integer_dense E
        E = self.echelon_form()

        cdef int i
        for i from 0 <= i < self._ncols * self._nrows:
            mpz_set(self._entries[i], E._entries[i])

        self.clear_cache()

    def _echelon_strassen(self):
        raise NotImplementedError

    def echelon_form(self, algorithm="default", cutoff=0, include_zero_rows=True):
        r"""
        Return the echelon form of this matrix over the integers.

        INPUT:
            algorithm, cutoff -- ignored currently
            include_zero_rows -- (default: True) if False, don't include zero rows.

        EXAMPLES:
            sage: A = MatrixSpace(ZZ,2)([1,2,3,4])
            sage: A.echelon_form()
            [1 0]
            [0 2]

            sage: A = MatrixSpace(ZZ,5)(range(25))
            sage: A.echelon_form()
            [  5   0  -5 -10 -15]
            [  0   1   2   3   4]
            [  0   0   0   0   0]
            [  0   0   0   0   0]
            [  0   0   0   0   0]
        """
        x = self.fetch('echelon_form')
        if not x is None:
            return x

        if self._nrows == 0 or self._ncols == 0:
            self.cache('echelon_form', self)
            self.cache('pivots', [])
            self.cache('rank', 0)
            return self

        cdef Py_ssize_t nr, nc, n, i
        nr = self._nrows
        nc = self._ncols

        # The following complicated sequence of column reversals
        # and transposes is needed since PARI's Hermite Normal Form
        # does column operations instead of row operations.
        n = nc
        r = []
        for i from 0 <= i < n:
            r.append(n-i)
        v = self._pari_()
        v = v.vecextract(r) # this reverses the order of columns
        v = v.mattranspose()
        w = v.mathnf(1)

        cdef Matrix_integer_dense H_m
        H = convert_parimatrix(w[0])
        if nc == 1:
            H = [H]

        # We do a 'fast' change of the above into a list of ints,
        # since we know all entries are ints:
        num_missing_rows = (nr*nc - len(H)) / nc
        rank = nr - num_missing_rows

        if include_zero_rows:
            H = H + ['0']*(num_missing_rows*nc)
            H_m = self.new_matrix(nrows=nr, ncols=nc, entries=H, coerce=True)
        else:
            H_m = self.new_matrix(nrows=rank, ncols=nc, entries=H, coerce=True)

        H_m.set_immutable()
        H_m.cache('rank', rank)
        self.cache('rank',rank)
        H_m.cache('echelon_form',H_m)
        self.cache('echelon_form',H_m)
        return H_m

    def pivots(self):
        """
        Return the pivot column positions of this matrix as a list of Python integers.

        This returns a list, of the position of the first nonzero entry in each row
        of the echelon form.

        OUTPUT:
             list -- a list of Python ints

        EXAMPLES:
            sage: n = 3; A = matrix(ZZ,n,range(n^2)); A
            [0 1 2]
            [3 4 5]
            [6 7 8]
            sage: A.pivots()
            [0, 1]
            sage: A.echelon_form()
            [ 3  0 -3]
            [ 0  1  2]
            [ 0  0  0]
        """
        p = self.fetch('pivots')
        if not p is None: return p

        cdef Matrix_integer_dense E
        E = self.echelon_form()

        # Now we determine the pivots from the matrix E as quickly as we can.
        # For each row, we find the first nonzero position in that row -- it is the pivot.
        cdef Py_ssize_t i, j, k
        cdef mpz_t *row
        p = []
        k = 0
        for i from 0 <= i < E._nrows:
            row = E._matrix[i]   # pointer to ith row
            for j from k <= j < E._ncols:
                if mpz_cmp_si(row[j], 0) != 0:  # nonzero position
                    p.append(j)
                    k = j+1  # so start at next position next time
                    break
        self.cache('pivots', p)
        return p

    #### Elementary divisors

    def elementary_divisors(self, algorithm='linbox'):
        """
        Return the elementary divisors of self, in order.

        IMPLEMENTATION: Uses linbox.

        WARNING: This is MUCH faster than the smith_form function.

        The elementary divisors are the invariants of the finite
        abelian group that is the cokernel of this matrix.  They are
        ordered in reverse by divisibility.

        INPUT:
            self -- matrix
            algorithm -- 'linbox' or 'pari'

        OUTPUT:
            list of int's

        EXAMPLES:
            sage: matrix(3, range(9)).elementary_divisors()
            [1, 3, 0]
            sage: matrix(3, range(9)).elementary_divisors(algorithm='pari')
            [1, 3, 0]
            sage: C = MatrixSpace(ZZ,4)([3,4,5,6,7,3,8,10,14,5,6,7,2,2,10,9])
            sage: C.elementary_divisors()
            [1, 1, 1, 687]

        SEE ALSO: smith_form
        """
        d = self.fetch('elementary_divisors')
        if not d is None:
            return d
        if self._nrows == 0 or self._ncols == 0:
            d = []
        else:
            if algorithm == 'linbox':
                d = self._elementary_divisors_linbox()
            elif algorithm == 'pari':
                d = self._pari_().matsnf(0).python()
                i = d.count(0)
                if i > 0:
                    d = list(reversed(d[i:])) + [d[0]]*i
            else:
                raise ValueError, "algorithm (='%s') unknown"%algorithm
        self.cache('elementary_divisors', d)
        return d

    def _elementary_divisors_linbox(self):
        self._init_linbox()
        _sig_on
        d = linbox.smithform()
        _sig_off
        return d

    def smith_form(self):
        """
        Returns matrices S, U, and V such that S = U*self*V, and S
        is in Smith normal form.  Thus S is diagonal with diagonal
        entries the ordered elementary divisors of S.

        WARNING: The elementary_divisors function, which returns
        the diagonal entries of S, is VASTLY faster than this
        function.

        The elementary divisors are the invariants of the finite
        abelian group that is the cokernel of this matrix.  They are
        ordered in reverse by divisibility.

        EXAMPLES:
            sage: A = MatrixSpace(IntegerRing(), 3)(range(9))
            sage: D, U, V = A.smith_form()
            sage: D
            [0 0 0]
            [0 3 0]
            [0 0 1]
            sage: U
            [-1  2 -1]
            [ 0 -1  1]
            [ 0  1  0]
            sage: V
            [ 1  4 -1]
            [-2 -3  1]
            [ 1  0  0]
            sage: U*A*V
            [0 0 0]
            [0 3 0]
            [0 0 1]

        It also makes sense for nonsquare matrices:

            sage: A = Matrix(ZZ,3,2,range(6))
            sage: D, U, V = A.smith_form()
            sage: D
            [0 0]
            [2 0]
            [0 1]
            sage: U
            [-1  2 -1]
            [ 0 -1  1]
            [ 0  1  0]
            sage: V
            [ 3 -1]
            [-2  1]
            sage: U * A * V
            [0 0]
            [2 0]
            [0 1]

        SEE ALSO: elementary_divisors
        """
        v = self._pari_().matsnf(1).python()
        D = self.matrix_space()(v[2])
        U = self.matrix_space(ncols = self._nrows)(v[0])
        V = self.matrix_space(nrows = self._ncols)(v[1])
        return D, U, V

    def frobenius(self,flag=0, var='x'):
        """
        Return the Frobenius form (rational canonical form) of this matrix.

        INPUT:
            flag --an integer:
                0 -- (default) return the Frobenius form of this matrix.
                1 -- return only the elementary divisor polynomials, as
                     polynomials in var.
                2 -- return a two-components vector [F,B] where F is the
                     Frobenius form and B is the basis change so that $M=B^{-1}FB$.
            var -- a string (default: 'x')

        INPUT:
           flag -- 0 (default), 1 or 2 as described above

        ALGORITHM: uses pari's matfrobenius()

        EXAMPLE:
           sage: A = MatrixSpace(ZZ, 3)(range(9))
           sage: A.frobenius(0)
           [ 0  0  0]
           [ 1  0 18]
           [ 0  1 12]
           sage: A.frobenius(1)
           [x^3 - 12*x^2 - 18*x]
           sage: A.frobenius(1, var='y')
           [y^3 - 12*y^2 - 18*y]
           sage: A.frobenius(2)
           ([ 0  0  0]
           [ 1  0 18]
           [ 0  1 12],
           [    -1      2     -1]
           [     0  23/15 -14/15]
           [     0  -2/15   1/15])

        AUTHOR:
           -- 2006-04-02: Martin Albrecht

        TODO:
           -- move this to work for more general matrices than just over Z.
              This will require fixing how PARI polynomials are coerced
              to SAGE polynomials.
        """
        if not self.is_square():
            raise ArithmeticError, "frobenius matrix of non-square matrix not defined."

        v = self._pari_().matfrobenius(flag)
        if flag==0:
            return self.matrix_space()(v.python())
        elif flag==1:
            r = PolynomialRing(self.base_ring(), names=var)
            retr = []
            for f in v:
                retr.append(eval(str(f).replace("^","**"), {'x':r.gen()}, r.gens_dict()))
            return retr
        elif flag==2:
            F = matrix_space.MatrixSpace(QQ, self.nrows())(v[0].python())
            B = matrix_space.MatrixSpace(QQ, self.nrows())(v[1].python())
            return F, B

    def kernel(self, LLL=False):
        r"""
        Return the kernel of this matrix, as a module over the integers.

        INPUT:
           LLL -- bool (default: False); if True the basis is an LLL
                  reduced basis; otherwise, it is an echelon basis.

        EXAMPLES:
            sage: M = MatrixSpace(ZZ,4,2)(range(8))
            sage: M.kernel()
            Free module of degree 4 and rank 2 over Integer Ring
            Echelon basis matrix:
            [ 1  0 -3  2]
            [ 0  1 -2  1]
        """
        if self._nrows == 0:    # from a 0 space
            M = sage.modules.free_module.FreeModule(ZZ, self._nrows)
            return M.zero_subspace()

        elif self._ncols == 0:  # to a 0 space
            return sage.modules.free_module.FreeModule(ZZ, self._nrows)

        A = self._pari_().mattranspose()
        B = A.matkerint()
        n = self._nrows
        M = sage.modules.free_module.FreeModule(ZZ, n)

        if B.ncols() == 0:
            return M.zero_submodule()

        # Now B is a basis for the LLL-reduced integer kernel as a
        # PARI object.  The basis vectors or B[0], ..., B[n-1],
        # where n is the dimension of the kernel.
        X = []
        for b in B:
            tmp = []
            for x in b:
                tmp.append(ZZ(x))
            X.append(M(tmp))

        if LLL:
            return M.span_of_basis(X)
        else:
            return M.span(X)

    def _adjoint(self):
        """
        Return the adjoint of this matrix.

        Assumes self is a square matrix (checked in adjoint).
        """
        return self.parent()(self._pari_().matadjoint().python())

    def _ntl_(self):
        r"""
        ntl.mat_ZZ representation of self.

        \note{NTL only knows dense matrices, so if you provide a
        sparse matrix NTL will allocate memory for every zero entry.}
        """
        return mat_ZZ(self._nrows,self._ncols, self.list())


    ####################################################################################
    # LLL
    ####################################################################################
    def lllgram(self):
        """
        LLL reduction of the lattice whose gram matrix is self.

        INPUT:
            M -- gram matrix of a definite quadratic form

        OUTPUT:
            U -- unimodular transformation matrix such that

                U.transpose() * M * U

            is LLL-reduced

        ALGORITHM:
            Use PARI

        EXAMPLES:
            sage: M = Matrix(ZZ, 2, 2, [5,3,3,2]) ; M
            [5 3]
            [3 2]
            sage: U = M.lllgram(); U
            [-1  1]
            [ 1 -2]
            sage: U.transpose() * M * U
            [1 0]
            [0 1]

        Semidefinite and indefinite forms raise a ValueError:

            sage: Matrix(ZZ,2,2,[2,6,6,3]).lllgram()
            Traceback (most recent call last):
            ...
            ValueError: not a definite matrix
            sage: Matrix(ZZ,2,2,[1,0,0,-1]).lllgram()
            Traceback (most recent call last):
            ...
            ValueError: not a definite matrix

        BUGS:
            should work for semidefinite forms (PARI is ok)
        """
        if self._nrows != self._ncols:
            raise ArithmeticError, "matrix must be square"

        n = self.nrows()
        # maybe should be /unimodular/ matrices ?
        P = self._pari_()
        try:
            U = P.lllgramint()
        except (RuntimeError, ArithmeticError), msg:
            raise ValueError, "not a definite matrix"
        MS = matrix_space.MatrixSpace(ZZ,n)
        U = MS(U.python())
        # Fix last column so that det = +1
        if U.det() == -1:
            for i in range(n):
                U[i,n-1] = - U[i,n-1]
        return U

    def prod_of_row_sums(self, cols):
        cdef Py_ssize_t c, row
        cdef mpz_t s, pr
        mpz_init(s)
        mpz_init(pr)

        mpz_set_si(pr, 1)
        for row from 0 <= row < self._nrows:
            tmp = []
            mpz_set_si(s, 0)
            for c in cols:
                if c<0 or c >= self._ncols:
                    raise IndexError, "matrix column index out of range"
                mpz_add(s, s, self._matrix[row][c])
            mpz_mul(pr, pr, s)
        cdef Integer z
        z = PY_NEW(Integer)
        mpz_set(z.value, pr)
        mpz_clear(s)
        mpz_clear(pr)
        return z

    def _linbox_sparse(self):
        cdef Py_ssize_t i, j
        v = ['%s %s +'%(self._nrows, self._ncols)]
        for i from 0 <= i < self._nrows:
            for j from 0 <= j < self._ncols:
                if mpz_cmp_si(self._matrix[i][j], 0):
                    v.append('%s %s %s'%(i+1,j+1,self.get_unsafe(i,j)))
        v.append('0 0 0\n')
        return '\n'.join(v)

    def _linbox_dense(self):
        cdef Py_ssize_t i, j
        v = ['%s %s x'%(self._nrows, self._ncols)]
        for i from 0 <= i < self._nrows:
            for j from 0 <= j < self._ncols:
                v.append(str(self.get_unsafe(i,j)))
        return ' '.join(v)

    def rational_reconstruction(self, N):
        """
        Use rational reconstruction to lift self to a matrix over the
        rational numbers (if possible), where we view self as a matrix
        modulo N.
        """
        import misc
        return misc.matrix_integer_dense_rational_reconstruction(self, N)

    def randomize(self, density=1, x=None, y=None):
        """
        Randomize density proportion of the entries of this matrix,
        leaving the rest unchanged.

        The randomized entries of this matrix to be between x and y
        and have density 1.
        """
        self.check_mutability()
        self.clear_cache()

        cdef int _min, _max
        if y is None:
            if x is None:
                min = -2
                max = 3
            else:
                min = 0
                max = x
        else:
            min = x
            max = y

        density = float(density)

        cdef int min_is_zero
        min_is_nonzero = (min != 0)

        cdef Integer n_max, n_min, n_width
        n_max = Integer(max)
        n_min = Integer(min)
        n_width = n_max - n_min

        cdef Py_ssize_t i, j, k, nc, num_per_row
        global state

        _sig_on
        if density == 1:
            for i from 0 <= i < self._nrows*self._ncols:
                mpz_urandomm(self._entries[i], state, n_width.value)
                if min_is_nonzero:
                    mpz_add(self._entries[i], self._entries[i], n_min.value)
        else:
            nc = self._ncols
            num_per_row = int(density * nc)
            for i from 0 <= i < self._nrows:
                for j from 0 <= j < num_per_row:
                    k = random()%nc
                    mpz_urandomm(self._matrix[i][k], state, n_width.value)
                    if min_is_nonzero:
                        mpz_add(self._matrix[i][k], self._matrix[i][j], n_min.value)
        _sig_off

    #### Rank

    def rank(self):
        # Can very quickly detect full rank by working modulo p.
        r = self._rank_modp()
        if r == self._nrows or r == self._ncols:
            self.cache('rank', r)
            return r
        # Detecting full rank didn't work -- use Linbox's general algorithm.
        r = self._rank_linbox()
        self.cache('rank', r)
        return r

    def _rank_linbox(self):
        """
        Compute the rank of this matrix using Linbox.
        """
        self._init_linbox()
        cdef unsigned long r
        _sig_on
        r = linbox.rank()
        _sig_off
        return Integer(r)

    def _rank_modp(self, p=46337):
        A = self._mod_int_c(p)
        return A.rank()

    #### Determinante

    def determinant(self):
        """
        Return the determinant of this matrix.

        ALGORITHM: Uses linbox.

        EXAMPLES:

        """
        d = self.fetch('det')
        if not d is None:
            return d
        d = self._det_linbox()
        self.cache('det', d)
        return d

    def _det_linbox(self):
        """
        Compute the determinant of this matrix using Linbox.
        """
        self._init_linbox()
        _sig_on
        d = linbox.det()
        _sig_off
        return Integer(d)

    #### Rational kernel, via IML
    def _rational_kernel_iml(self):
        """
<<<<<<< HEAD
        IML: Return the rational kernel of this matrix (acting from
        the left), considered as a matrix over QQ.  I.e., returns a
        matrix K such that self*K = 0, and the number of columns of K
        equals the nullity of self.
=======
        Return the rational kernel of this matrix, considered as a
        matrix over QQ.

        ALGORITHM: Uses IML.
>>>>>>> 783d0562
        """
        cdef long dim
        cdef mpz_t *mp_N
        time = verbose('computing nullspace of %s x %s matrix using IML'%(self._nrows, self._ncols))
        _sig_on
        dim = nullspaceMP (self._nrows, self._ncols, self._entries, &mp_N)
        _sig_off

        # Now read the answer as a matrix.
        cdef Matrix_integer_dense M
        P = self.matrix_space(self._ncols, dim)
        M = Matrix_integer_dense.__new__(Matrix_integer_dense, P, None, None, None)
        for i from 0 <= i < dim*self._ncols:
            mpz_init_set(M._entries[i], mp_N[i])
            mpz_clear(mp_N[i])

        M._initialized = True

        free(mp_N)

        verbose("finished computing nullspace", time)
        return M

<<<<<<< HEAD
    def _invert_iml(self):
        """
        Invert this matrix using IML.  The output matrix is an integer
        matrix and a denominator.

        INPUT:
           self -- an invertible matrix

        OUTPUT: A, d such that A*self = d
           A -- a matrix over ZZ
           d -- an integer

        ALGORITHM: Uses IML's p-adic nullspace function.

        EXAMPLES:
            sage: a = matrix(ZZ,3,[1,2,5, 3,7,8, 2,2,1])
            sage: b, d = a._invert_iml(); b,d
            ([  9  -8  19]
            [-13   9  -7]
            [  8  -2  -1], 23)
            sage: a*b
            [23  0  0]
            [ 0 23  0]
            [ 0  0 23]
        """
        if self._nrows != self._ncols:
            raise TypeError, "self must be a square matrix."

        P = self.parent()
        time = verbose('computing inverse of %s x %s matrix using IML'%(self._nrows, self._ncols))
        A = self.augment(P.identity_matrix())
        K = A._rational_kernel_iml()
        d = -K[self._nrows,0]
        if K.ncols() != self._ncols or d == 0:
            raise ZeroDivisionError, "input matrix must be nonsingular"
        B = K[:self._nrows]
        verbose("finished computing inverse using IML", time)
        return B, d
=======
    def _solve_iml(self, Matrix_integer_dense B, right=True):
        """
        Let A equal self. Given B return an integer matrix C and an
        integer d such that self C*A == d*B if right is True or A*C ==
        d*B if right is False.

        EXAMPLES:
            sage: A = matrix(ZZ,4,4,[0, 1, -2, -1, -1, 1, 0, 2, 2, 2, 2, -1, 0, 2, 2, 1])
            sage: B = matrix(ZZ,3,4, [-1, 1, 1, 0, 2, 0, -2, -1, 0, -2, -2, -2])
            sage: C,d = A._solve_iml(B,right=False); C
            [  6 -18 -15  27]
            [  0  24  24 -36]
            [  4 -12  -6  -2]

            sage: d
            12

            sage: C*A == d*B
            True

            sage: A = matrix(ZZ,4,4,[0, 1, -2, -1, -1, 1, 0, 2, 2, 2, 2, -1, 0, 2, 2, 1])
            sage: B = matrix(ZZ,4,3, [-1, 1, 1, 0, 2, 0, -2, -1, 0, -2, -2, -2])
            sage: C,d = A._solve_iml(B)
            sage: C
            [ 12  40  28]
            [-12  -4  -4]
            [ -6 -25 -16]
            [ 12  34  16]

            sage: d
            12

            sage: A*C == d*B
            True

        ALGORITHM: Uses IML.

        """
        cdef int i
        cdef mpz_t *mp_N, mp_D
        cdef Matrix_integer_dense M
        cdef Integer D

        if self._nrows != self._ncols:
            raise ArithmeticError, "self must be square"


        mpz_init(mp_D)


        if right:
            if self._ncols != B._nrows:
                raise ArithmeticError, "B's number of rows must match self's number of columns"

            n = self._ncols
            m = B._ncols

            mp_N = <mpz_t *> sage_malloc( n * m * sizeof(mpz_t) )
            for i from 0 <= i < n * m:
                mpz_init( mp_N[i] )

            nonsingSolvLlhsMM(RightSolu, n, m, self._entries, B._entries, mp_N, mp_D)

            P = self.matrix_space(n, m)

        else: # left
            if self._nrows != B._ncols:
                raise ArithmeticError, "B's number of columns must match self's number of rows"

            n = self._ncols
            m = B._nrows

            mp_N = <mpz_t *> sage_malloc( n * m * sizeof(mpz_t) )
            for i from 0 <= i < n * m:
                mpz_init( mp_N[i] )

            nonsingSolvLlhsMM(LeftSolu, n, m, self._entries, B._entries, mp_N, mp_D)

            P = self.matrix_space(m, n)

        M = Matrix_integer_dense.__new__(Matrix_integer_dense, P, None, None, None)
        for i from 0 <= i < n*m:
            mpz_init_set(M._entries[i], mp_N[i])
            mpz_clear(mp_N[i])
        M._initialized = True

        D = PY_NEW(Integer)
        mpz_set(D.value, mp_D)
        mpz_clear(mp_D)

        return M,D
>>>>>>> 783d0562

###############################################################

###########################################
# Helper code for Echelon form algorithm.
###########################################
def _parimatrix_to_strlist(A):
    s = str(A)
    s = s.replace('Mat(','').replace(')','')
    s = s.replace(';',',').replace(' ','')
    s = s.replace(",", "','")
    s = s.replace("[", "['")
    s = s.replace("]", "']")
    return eval(s)

def _parimatrix_to_reversed_strlist(A):
    s = str(A)
    if s.find('Mat') != -1:
        return _parimatrix_to_strlist(A)
    s = s.replace('[','').replace(']','').replace(' ','')
    v = s.split(';')
    v.reverse()
    s = "['" + (','.join(v)) + "']"
    s = s.replace(",", "','")
    return eval(s)

def convert_parimatrix(z):
    n = z.ncols();
    r = []
    for i from 0 <= i < n:
        r.append(n-i)
    z = z.vecextract(r)
    z = z.mattranspose()
    n = z.ncols();
    r = []
    for i from 0 <= i < n:
        r.append(n-i)
    z = z.vecextract(r)
    return _parimatrix_to_strlist(z)



def _lift_crt(Matrix_integer_dense M, residues, moduli=None):

    cdef size_t n, i, j, k
    cdef Py_ssize_t nr, nc

    n = len(residues)
    nr = residues[0].nrows()
    nc = residues[0].ncols()

    if moduli is None:
        moduli = MultiModularBasis([m.base_ring().order() for m in residues])
    else:
        if len(residues) != len(moduli):
            raise IndexError, "Number of residues (%s) does not match number of moduli (%s)"%(len(residues), len(moduli))

    cdef MultiModularBasis mm
    mm = moduli

    for b in residues:
        if not PY_TYPE_CHECK(b, Matrix_modn_dense):
            raise TypeError, "Can only perform CRT on list of type Matrix_modn_dense."
    cdef PyObject** res
    res = FAST_SEQ_UNSAFE(residues)

    cdef mod_int **row_list
    row_list = <mod_int**>sage_malloc(sizeof(mod_int*) * n)
    if row_list == NULL:
        raise MemoryError, "out of memory allocating multi-modular coefficent list"

    _sig_on
    for i from 0 <= i < nr:
        for k from 0 <= k < n:
            row_list[k] = (<Matrix_modn_dense>res[k])._matrix[i]
        mm.mpz_crt_vec(M._matrix[i], row_list, nc)
    _sig_off

    sage_free(row_list)
    return M

##########################################################
# Setup the c-library and GMP random number generators.
# seed it when module is loaded.
from random import randrange
cdef extern from "stdlib.h":
    long random()
    void srandom(unsigned int seed)
k = randrange(0,Integer(2)**(32))
srandom(k)

cdef gmp_randstate_t state
gmp_randinit_mt(state)
gmp_randseed_ui(state,k)

#######################################################

# Conclusions:
#  On OS X Intel, at least:
#    - if log_2(height) >= 0.70 * nrows, use classical

def tune_multiplication(k, nmin=10, nmax=200, bitmin=2,bitmax=64):
    from constructor import random_matrix
    from sage.rings.integer_ring import ZZ
    for n in range(nmin,nmax,10):
        for i in range(bitmin, bitmax, 4):
            A = random_matrix(ZZ, n, n, x = 2**i)
            B = random_matrix(ZZ, n, n, x = 2**i)
            t0 = cputime()
            for j in range(k//n + 1):
                C = A._multiply_classical(B)
            t0 = cputime(t0)
            t1 = cputime()
            for j in range(k//n+1):
                C = A._multiply_multi_modular(B)
            t1 = cputime(t1)
            print n, i, float(i)/float(n)
            if t0 < t1:
                print 'classical'
            else:
                print 'multimod'


#########################################################
# Interface to the integer matrix library.
#########################################################
## cdef class Matrix_IML:
##     cdef mpz_t* matrix
##     cdef long nrows
##     cdef long ncols

##     def __init__(self):
##         self.matrix = NULL

##     cdef set(self, mpz_t* matrix, long nrows, long ncols):
##         self.nrows = nrows
##         self.ncols = ncols
##         self.matrix = matrix

##     def kernel(self, mpz_t** answer):
##         """
##         INPUT:
##             self  -- assumes nrows, ncols and matrix have been set
##         OUTPUT:
##         """
##         if self.matrix == NULL:
##             raise RuntimeError, "you must set self.matrix first."
##         raise NotImplementedError

##     def solve(self, v):
##         raise NotImplementedError



<|MERGE_RESOLUTION|>--- conflicted
+++ resolved
@@ -89,9 +89,6 @@
     long nullspaceMP(long n, long m,
                      mpz_t *A, mpz_t * *mp_N_pass)
 
-    cdef void nonsingSolvLlhsMM (SOLU_POS, long n, long m,
-                                 mpz_t *mp_A, mpz_t *mp_B, mpz_t *mp_N,
-                                 mpz_t mp_D)
 
 cdef class Matrix_integer_dense(matrix_dense.Matrix_dense):   # dense or sparse
     r"""
@@ -1573,17 +1570,10 @@
     #### Rational kernel, via IML
     def _rational_kernel_iml(self):
         """
-<<<<<<< HEAD
         IML: Return the rational kernel of this matrix (acting from
         the left), considered as a matrix over QQ.  I.e., returns a
         matrix K such that self*K = 0, and the number of columns of K
         equals the nullity of self.
-=======
-        Return the rational kernel of this matrix, considered as a
-        matrix over QQ.
-
-        ALGORITHM: Uses IML.
->>>>>>> 783d0562
         """
         cdef long dim
         cdef mpz_t *mp_N
@@ -1599,15 +1589,12 @@
         for i from 0 <= i < dim*self._ncols:
             mpz_init_set(M._entries[i], mp_N[i])
             mpz_clear(mp_N[i])
-
+        free(mp_N)
+
+        verbose("finished computing nullspace", time)
         M._initialized = True
-
-        free(mp_N)
-
-        verbose("finished computing nullspace", time)
         return M
 
-<<<<<<< HEAD
     def _invert_iml(self):
         """
         Invert this matrix using IML.  The output matrix is an integer
@@ -1646,7 +1633,8 @@
         B = K[:self._nrows]
         verbose("finished computing inverse using IML", time)
         return B, d
-=======
+
+
     def _solve_iml(self, Matrix_integer_dense B, right=True):
         """
         Let A equal self. Given B return an integer matrix C and an
@@ -1738,7 +1726,8 @@
         mpz_clear(mp_D)
 
         return M,D
->>>>>>> 783d0562
+
+
 
 ###############################################################
 
