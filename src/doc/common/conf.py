--- conflicted
+++ resolved
@@ -1,10 +1,7 @@
 import sys, os, sphinx
 from sage.env import SAGE_DOC_SRC, SAGE_DOC, SAGE_SRC, THEBE_DIR, SAGE_SHARE
 import sage.version
-<<<<<<< HEAD
-=======
 from sage.misc.sagedoc import extlinks
->>>>>>> 309a7012
 import dateutil.parser
 from six import iteritems
 
